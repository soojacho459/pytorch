--- conflicted
+++ resolved
@@ -1,4 +1,3 @@
-<<<<<<< HEAD
 # flake8: noqa: F401
 r"""QAT Modules
 
@@ -8,150 +7,8 @@
 appropriate file under the `torch/ao/nn/qat/modules`,
 while adding an import statement here.
 """
-from torch.ao.nn.qat.modules.embedding_ops import Embedding
-from torch.ao.nn.qat.modules.embedding_ops import EmbeddingBag
-=======
-import torch
-from torch import Tensor
-import torch.nn as nn
-import torch.nn.functional as F
 
 __all__ = ['Embedding', 'EmbeddingBag']
 
-class Embedding(nn.Embedding):
-    r"""
-    An embedding bag module attached with FakeQuantize modules for weight,
-    used for quantization aware training.
-
-    We adopt the same interface as `torch.nn.Embedding`, please see
-    https://pytorch.org/docs/stable/generated/torch.nn.Embedding.html#torch.nn.Embedding
-    for documentation.
-
-    Similar to `torch.nn.Embedding`, with FakeQuantize modules initialized to
-    default.
-
-    Attributes:
-        weight: fake quant module for weight
-    """
-    _FLOAT_MODULE = nn.Embedding
-
-    def __init__(self, num_embeddings, embedding_dim, padding_idx=None,
-                 max_norm=None, norm_type=2.0, scale_grad_by_freq=False,
-                 sparse=False, _weight=None, device=None, dtype=None, qconfig=None) -> None:
-        factory_kwargs = {'device': device, 'dtype': dtype}
-        super().__init__(num_embeddings, embedding_dim, padding_idx, max_norm,
-                         norm_type, scale_grad_by_freq, sparse, _weight,
-                         **factory_kwargs)
-        assert qconfig, 'qconfig must be provided for QAT module'
-        assert qconfig.weight().qscheme == torch.per_channel_affine_float_qparams, \
-            'Embedding weights requires a qscheme of torch.per_channel_affine_float_qparams Got ' + \
-            str(qconfig.weight().qscheme)
-        self.qconfig = qconfig
-        self.weight_fake_quant = qconfig.weight(factory_kwargs=factory_kwargs)
-
-    def forward(self, input) -> Tensor:
-        return F.embedding(input, self.weight_fake_quant(self.weight), self.padding_idx,
-                           self.max_norm, self.norm_type, self.scale_grad_by_freq,
-                           self.sparse)
-
-    @classmethod
-    def from_float(cls, mod):
-        r"""Create a qat module from a float module
-
-            Args: `mod` a float module, either produced by torch.ao.quantization utilities
-            or directly from user
-        """
-        assert type(mod) == cls._FLOAT_MODULE, ' qat.' + cls.__name__ + '.from_float only works for ' + \
-            cls._FLOAT_MODULE.__name__
-        assert hasattr(mod, 'qconfig'), 'Input float module must have qconfig defined'
-        assert mod.qconfig, 'Input float module must have a valid qconfig'
-        weight_qscheme = mod.qconfig.weight().qscheme  # type: ignore[union-attr, operator]
-        assert weight_qscheme == torch.per_channel_affine_float_qparams, \
-            'Embedding weights requires a qscheme of torch.per_channel_affine_float_qparams Got ' + \
-            str(weight_qscheme)
-
-        qconfig = mod.qconfig
-        qat_embedding_bag = cls(mod.num_embeddings, mod.embedding_dim, mod.padding_idx,
-                                mod.max_norm, mod.norm_type, mod.scale_grad_by_freq,
-                                mod.sparse, mod.weight, qconfig=qconfig)
-
-        return qat_embedding_bag
-
-    def to_float(self):
-        embedding_bag = torch.nn.Embedding(self.num_embeddings, self.embedding_dim, self.padding_idx,
-                                           self.max_norm, self.norm_type, self.scale_grad_by_freq,
-                                           self.sparse, None)
-        embedding_bag.weight = torch.nn.Parameter(self.weight.detach())
-        embedding_bag.train(self.training)
-        return embedding_bag
-
-class EmbeddingBag(nn.EmbeddingBag):
-    r"""
-    An embedding bag module attached with FakeQuantize modules for weight,
-    used for quantization aware training.
-
-    We adopt the same interface as `torch.nn.EmbeddingBag`, please see
-    https://pytorch.org/docs/stable/generated/torch.nn.EmbeddingBag.html#torch.nn.EmbeddingBag
-    for documentation.
-
-    Similar to `torch.nn.EmbeddingBag`, with FakeQuantize modules initialized to
-    default.
-
-    Attributes:
-        weight: fake quant module for weight
-    """
-    _FLOAT_MODULE = nn.EmbeddingBag
-
-    def __init__(self, num_embeddings, embedding_dim, max_norm=None,
-                 norm_type=2.0, scale_grad_by_freq=False, mode='mean',
-                 sparse=False, _weight=None, include_last_offset=False,
-                 padding_idx=None, qconfig=None, device=None, dtype=None) -> None:
-        factory_kwargs = {'device': device, 'dtype': dtype}
-        super().__init__(num_embeddings, embedding_dim, max_norm, norm_type,
-                         scale_grad_by_freq, mode, sparse, _weight,
-                         include_last_offset, padding_idx, **factory_kwargs)
-        assert qconfig, 'qconfig must be provided for QAT module'
-        assert qconfig.weight().qscheme == torch.per_channel_affine_float_qparams, \
-            'Embedding Bag weights requires a qscheme of torch.per_channel_affine_float_qparams Got ' + \
-            str(qconfig.weight().qscheme)
-        self.qconfig = qconfig
-        self.weight_fake_quant = qconfig.weight(factory_kwargs=factory_kwargs)
-
-    def forward(self, input, offsets=None, per_sample_weights=None) -> Tensor:
-        return F.embedding_bag(input, self.weight_fake_quant(self.weight), offsets,
-                               self.max_norm, self.norm_type,
-                               self.scale_grad_by_freq, self.mode, self.sparse,
-                               per_sample_weights, self.include_last_offset,
-                               self.padding_idx)
-
-    @classmethod
-    def from_float(cls, mod):
-        r"""Create a qat module from a float module
-
-            Args: `mod` a float module, either produced by torch.ao.quantization utilities
-            or directly from user
-        """
-        assert type(mod) == cls._FLOAT_MODULE, ' qat.' + cls.__name__ + '.from_float only works for ' + \
-            cls._FLOAT_MODULE.__name__
-        assert hasattr(mod, 'qconfig'), 'Input float module must have qconfig defined'
-        assert mod.qconfig, 'Input float module must have a valid qconfig'
-        weight_qscheme = mod.qconfig.weight().qscheme  # type: ignore[union-attr, operator]
-        assert weight_qscheme == torch.per_channel_affine_float_qparams, \
-            'Embedding Bag weights requires a qscheme of torch.per_channel_affine_float_qparams Got ' + \
-            str(weight_qscheme)
-
-        qconfig = mod.qconfig
-        qat_embedding_bag = cls(mod.num_embeddings, mod.embedding_dim, mod.max_norm, mod.norm_type,
-                                mod.scale_grad_by_freq, mod.mode, mod.sparse, mod.weight,
-                                mod.include_last_offset, mod.padding_idx, qconfig=qconfig)
-
-        return qat_embedding_bag
-
-    def to_float(self):
-        embedding_bag = torch.nn.EmbeddingBag(self.num_embeddings, self.embedding_dim, self.max_norm,
-                                              self.norm_type, self.scale_grad_by_freq, self.mode, self.sparse,
-                                              None, self.include_last_offset, self.padding_idx)
-        embedding_bag.weight = torch.nn.Parameter(self.weight.detach())
-        embedding_bag.train(self.training)
-        return embedding_bag
->>>>>>> 84474014
+from torch.ao.nn.qat.modules.embedding_ops import Embedding
+from torch.ao.nn.qat.modules.embedding_ops import EmbeddingBag