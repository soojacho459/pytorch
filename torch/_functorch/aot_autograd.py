--- conflicted
+++ resolved
@@ -847,11 +847,8 @@
     aot_id: int
     keep_inference_input_mutations: bool
     dynamic_shapes: bool = False
-<<<<<<< HEAD
-=======
     aot_autograd_arg_pos_to_source : Optional[List[Source]] = None
     inference_compiler: Optional[Callable] = None
->>>>>>> 545abc29
 
 # This function takes in a tensor t, and returns one of t, t.view(), or t.clone().
 # When tracing the joint forward + backward, for any inputs in the graph that are mutated,
@@ -1120,11 +1117,7 @@
         return functionalized_f_helper(*args)
 
     with enable_python_dispatcher():
-<<<<<<< HEAD
-        return make_fx(joint_helper if trace_joint else fwd_helper, aot_config.decompositions)(*args)
-=======
         return make_fx(joint_helper if trace_joint else fwd_helper, decomposition_table=aot_config.decompositions)(*args)
->>>>>>> 545abc29
 
 
 def normalize_as_list(x):
@@ -1259,12 +1252,8 @@
     context = disable_autocast_manager if disable_amp else nullcontext
 
     with context(), track_graph_compiling(aot_config, "inference"):
-<<<<<<< HEAD
-        compiled_fw = aot_config.fw_compiler(fw_module, flat_args)
-=======
         compiler = aot_config.inference_compiler if aot_config.inference_compiler is not None else aot_config.fw_compiler
         compiled_fw = compiler(fw_module, flat_args)
->>>>>>> 545abc29
 
     compiled_fn = create_runtime_wrapper(
         compiled_fw,
@@ -2060,9 +2049,6 @@
         compiled_fn = make_boxed_func(compiled_fn)
 
     def runtime_wrapper(*args):
-<<<<<<< HEAD
-        with torch.autograd._force_original_view_tracking(True):
-=======
         if trace_joint:
             with torch.autograd._force_original_view_tracking(True):
                 all_outs = call_func_with_args(
@@ -2071,7 +2057,6 @@
                     disable_amp=True,
                 )
         else:
->>>>>>> 545abc29
             all_outs = call_func_with_args(
                 compiled_fn,
                 args,
