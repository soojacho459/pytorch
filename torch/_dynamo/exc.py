import os
import textwrap
from traceback import extract_stack, format_exc, format_list, FrameSummary
from typing import cast, List

from . import config

from .utils import counters, format_bytecode


class TorchDynamoException(RuntimeError):
    pass


class InternalTorchDynamoError(TorchDynamoException):
    pass


class RestartAnalysis(TorchDynamoException):
    pass


class SkipFrame(TorchDynamoException):
    pass


class TorchRuntimeError(TorchDynamoException):
    pass


class ResetRequired(TorchDynamoException):
    def __init__(self):
        super().__init__(
            textwrap.dedent(
                """
                Must call `torch._dynamo.reset()` before changing backends.  Detected two calls to
                `torch.compile()` with a different backend compiler arguments.
                """
            )
        )


class BackendCompilerFailed(TorchDynamoException):
    def __init__(self, backend_fn, inner_exception):
        self.backend_name = getattr(backend_fn, "__name__", "?")
        self.inner_exception = inner_exception
        msg = f"backend={self.backend_name!r} raised:\n{type(inner_exception).__name__}: {inner_exception}"
        super().__init__(msg)


class Unsupported(TorchDynamoException):
    def __init__(self, msg):
        super().__init__(msg)
        self.real_stack = []
        self.msg = msg
        self.category = None
        self.add_to_stats()

    def remove_from_stats(self):
        counters[self.category][self.msg] -= 1
        if counters[self.category][self.msg] <= 0:
            del counters[self.category][self.msg]

    def add_to_stats(self, category="unimplemented"):
        self.category = category
        counters[category][self.msg] += 1


<<<<<<< HEAD
=======
class RecompileError(TorchDynamoException):
    pass


class UserErrorType(Enum):
    DYNAMIC_CONTROL_FLOW = auto()
    ANTI_PATTERN = auto()
    STANDARD_LIBRARY = auto()
    CONSTRAIN_VIOLATION = auto()


class UserError(Unsupported):
    def __init__(self, error_type: UserErrorType, msg):
        """
        Type of errors that would be valid in Eager, but not supported in TorchDynamo.
        The error message should tell user about next actions.

        error_type: Type of user error
        msg: Actionable error message
        """
        super().__init__(msg)
        self.error_type = error_type


class IncorrectUsage(Exception):
    pass


>>>>>>> 28621208
def unimplemented(msg: str):
    assert msg != os.environ.get("BREAK", False)
    raise Unsupported(msg)


def warning(msg: str):
    counters["warnings"][msg] += 1
    assert msg != os.environ.get("BREAK", False)


# KeyError has special handling for its args
# see https://github.com/python/cpython/blob/3.11/Objects/exceptions.c#L2534 for details
class KeyErrorMsg:
    def __init__(self, value):
        self.value = value

    def __str__(self):
        return str(self.value)

    def __repr__(self) -> str:
        return self.__str__()


def augment_exc_message(exc, msg="\n"):
    import traceback

    if (
        hasattr(exc, "real_stack")
        and len(exc.real_stack) > 0
        and not (config.verbose and config.suppress_errors)
    ):
        msg += f"\nfrom user code:\n {''.join(traceback.format_list(list(reversed(get_real_stack(exc)[0:2]))))}"

    if config.replay_record_enabled and hasattr(exc, "record_filename"):
        msg += f"\nLast frame execution written to {exc.record_filename}. To run only this frame while debugging, run\
 torch._dynamo.replay('{exc.record_filename}').\n"

    if not config.verbose and hasattr(exc, "real_stack"):
        msg += "\nSet torch._dynamo.config.verbose=True or TORCHDYNAMO_VERBOSE=1 for more information\n"

    if hasattr(exc, "inner_exception") and hasattr(
        exc.inner_exception, "minifier_path"
    ):
        if hasattr(exc.inner_exception, "buck_command"):
            msg += (
                f"\nMinifier script written to {exc.inner_exception.minifier_path}. Run "
                f"this buck command to find the smallest traced graph "
                f"which reproduces this error: {exc.inner_exception.buck_command}\n"
            )
        else:
            msg += (
                f"\nMinifier script written to {exc.inner_exception.minifier_path}. Run "
                "this script to find the smallest traced graph which reproduces this error.\n"
            )

    if not config.suppress_errors:
        msg += (
            "\n\n"
            "You can suppress this exception and fall back to eager by setting:\n"
            "    torch._dynamo.config.suppress_errors = True\n"
        )

    old_msg = "" if len(exc.args) == 0 else exc.args[0]

    if isinstance(exc, KeyError):
        exc.args = (KeyErrorMsg(old_msg + msg),) + exc.args[1:]
    else:
        new_msg = old_msg + msg
        exc.args = (new_msg,) + exc.args[1:]


def get_real_stack(exc) -> List[FrameSummary]:
    assert hasattr(exc, "real_stack")
    return cast(List[FrameSummary], exc.real_stack)


# filter out all frames after entering dynamo
def filter_stack(stack):
    user_stack = []
    for frame in stack:
        if "convert_frame" in frame.filename:
            break
        if "eval_frame" in frame.filename or "torch._dynamo.optimize(" in frame.line:
            continue
        user_stack.append(frame)

    return user_stack


def format_error_msg(exc, code, record_filename=None, frame=None):
    msg = os.linesep * 2

    if config.verbose:
        msg = format_bytecode(
            "WON'T CONVERT", code.co_name, code.co_filename, code.co_firstlineno, code
        )
        msg += "=" * 10 + " TorchDynamo Stack Trace " + "=" * 10 + "\n"
        msg += format_exc()
        if hasattr(exc, "real_stack"):
            msg += (
                "\n"
                + "=" * 10
                + " The above exception occurred while processing the following code "
                + "=" * 10
                + "\n\n"
            )
            stack_above_dynamo = []
            if frame is not None:
                stack_above_dynamo = filter_stack(extract_stack(frame))

            msg += "".join(
                format_list(stack_above_dynamo + list(reversed(get_real_stack(exc))))
            )
            msg += "\n"
            msg += "=" * 10

    else:
        msg = f"WON'T CONVERT {code.co_name} {code.co_filename}\
 line {code.co_firstlineno} \ndue to: \n{format_exc(limit=-1)}"

    return msg<|MERGE_RESOLUTION|>--- conflicted
+++ resolved
@@ -1,5 +1,6 @@
 import os
 import textwrap
+from enum import auto, Enum
 from traceback import extract_stack, format_exc, format_list, FrameSummary
 from typing import cast, List
 
@@ -26,6 +27,13 @@
 
 class TorchRuntimeError(TorchDynamoException):
     pass
+
+
+class InvalidBackend(TorchDynamoException):
+    def __init__(self, name):
+        super().__init__(
+            f"Invalid backend: {name!r}, see `torch._dynamo.list_backends()` for available backends."
+        )
 
 
 class ResetRequired(TorchDynamoException):
@@ -66,8 +74,6 @@
         counters[category][self.msg] += 1
 
 
-<<<<<<< HEAD
-=======
 class RecompileError(TorchDynamoException):
     pass
 
@@ -96,7 +102,6 @@
     pass
 
 
->>>>>>> 28621208
 def unimplemented(msg: str):
     assert msg != os.environ.get("BREAK", False)
     raise Unsupported(msg)
@@ -190,8 +195,14 @@
     msg = os.linesep * 2
 
     if config.verbose:
-        msg = format_bytecode(
-            "WON'T CONVERT", code.co_name, code.co_filename, code.co_firstlineno, code
+        msg = str(
+            format_bytecode(
+                "WON'T CONVERT",
+                code.co_name,
+                code.co_filename,
+                code.co_firstlineno,
+                code,
+            )
         )
         msg += "=" * 10 + " TorchDynamo Stack Trace " + "=" * 10 + "\n"
         msg += format_exc()
