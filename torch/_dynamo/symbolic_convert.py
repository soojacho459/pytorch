--- conflicted
+++ resolved
@@ -608,31 +608,9 @@
         inline_depth_str = (
             f" (inline depth: {self.inline_depth})" if self.inline_depth > 0 else ""
         )
-<<<<<<< HEAD
-        log_str = ""
-        if sys.version_info < (3, 11):
-            log_str += f"TRACE starts_line {self.f_code.co_name} {self.f_code.co_filename}:{self.lineno}{inline_depth_str}\n"
-            line = linecache.getline(self.f_code.co_filename, self.lineno).rstrip()
-            log_str += f"    {line}"
-        else:
-            log_str += "TRACE starts_line\n"
-            inst = self.instructions[self.instruction_pointer]
-            frame_summary = traceback.FrameSummary(
-                self.f_code.co_filename,
-                self.lineno,
-                self.f_code.co_name,
-                end_lineno=inst.positions.end_lineno,
-                colno=inst.positions.col_offset,
-                end_colno=inst.positions.end_col_offset,
-            )
-            line = traceback.StackSummary.from_list([]).format_frame_summary(
-                frame_summary
-            )
-=======
         log_str = f"TRACE starts_line {self.f_code.co_name} {self.f_code.co_filename}:{self.lineno}{inline_depth_str}\n"
         line = linecache.getline(self.f_code.co_filename, self.lineno).rstrip()
         log_str += f"    {line}"
->>>>>>> 3ce60614
         trace_source_log.debug(log_str)
 
     def step(self):
