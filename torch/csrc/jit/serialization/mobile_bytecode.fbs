file_identifier "PTMF";

namespace torch.jit.mobile.serialization;

struct Int {
  int_val:long;
}

struct Bool {
  bool_val:bool;
}

struct Double{
  double_val:double;
}

struct PerTensorAffineSchema {
  q_scale:double;
  q_zero_point:int;
}

table QuantizedSchema {
  qscheme:byte;
  scale:double;
  zero_point:int;
  scales:TensorMetadata;
  zero_points:TensorMetadata;
  axis:int;
}

table TensorMetadata {
  // torch._utils _rebuild_tensor_v2
  storage_location_index:uint;
  // enum ScalarType
  scalar_type:byte;
  storage_offset:int;
  sizes:[int];
  strides:[int];
  requires_grad:bool;

  // only set for quantized tensors
  quantized_schema:QuantizedSchema;
}

table String {
  data:string;
}

table Device {
  str:string;
}

table List {
  items:[uint];
  annotation_str:string;  // to recover key/val type
}

table IntList {
  items:[long];
}

table DoubleList {
  items:[double];
}

table BoolList {
  items:[bool];
}

table Tuple {
  items:[uint];
}

table Dict {
  keys:[uint];
  values:[uint];
  annotation_str:string;  // to recover key/val type
}

enum TypeType :ubyte {
  UNSET,
  CLASS_WITH_FIELD,
  CUSTOM_CLASS,
  CLASS_WITH_SETSTATE,
  NON_OBJ,
}

table ObjectType {
  type_name:string;
  type:TypeType;
  // Below fields are optional
  attr_names:[string];
}

table Object {
  type_index:uint;
  state:uint;
  attrs:[uint];
  setstate_func:uint;
}

struct ComplexDouble {
  real:double;
  imag:double;
}

table EnumValue {
  type_name:string;
  value:uint;  // index to ivalues;
}


struct Instruction {
  // Should op be enum instead?
  op:byte;
  n:ushort;
  x:int;
}

table Operator {
  name:string;
  overload_name:string;
  num_args_serialized:int = -1;
}

table Arg {
  name:string;
  // Why do we use string to represent types
  // rather than index into Code.types?
  type:string;
  default_value:uint;  // position into ivalues
}

table Schema {
  arguments:[Arg];
  returns:[Arg];
}

table DebugInfo {
  debug_handle:[long];
}

table Function {
  qn:string;
  instructions:[Instruction];
  operators:[Operator];
  constants:[uint];  // index to ivalue
  type_annotations:[string];
  register_size:int;
  schema:Schema;
  debug_info:DebugInfo;
  class_type:uint; // index into type table
}

table StorageData {
  data:[ubyte] (force_align:16);
}

// Is it needed to represent other types?
union IValueUnion {
  Int,
  Bool,
  Double,
  ComplexDouble,
  TensorMetadata,
  String,
  List,
  Tuple,
  Dict,
  Object,
  IntList,
  DoubleList,
  BoolList,
  Device,
  EnumValue,
  Function,
}

table IValue {
  val:IValueUnion;
}

table ExtraFile {
  name:string;
  content:string;
}

table Module {
  // denotes the bytecode version of the mobile Module
  // this starts from 9 for a flatbuffer file
  // versions 8 and below are reserved pickle
<<<<<<< HEAD
  // To read more:
  // https://github.com/pytorch/pytorch/blob/master/caffe2/serialize/versions.h#L96
  // Version is bumped when changes in model serialization/execution
  // can no longer work in current version
=======
  // Version is bumped when changes in model serialization/execution
  // can no longer work in current version
  // To read more:
  // https://github.com/pytorch/pytorch/blob/master/caffe2/serialize/versions.h#L96
>>>>>>> 8b7e2bf7
  bytecode_version:uint;

  extra_files:[ExtraFile];
  methods:[uint];  // index to ivalues
  state_obj:uint; // index to ivalues
  ivalues:[IValue];
  storage_data_size:int;  // number of storage data;
  storage_data:[StorageData];
  object_types:[ObjectType];
  jit_sources:[ExtraFile];
  jit_constants:[uint];  // index to ivalues

  // version of operator
  // Version is bumped when changes in operator
  // can no longer work in current version
  // To read more:
  // https://github.com/pytorch/rfcs/blob/master/RFC-0017-PyTorch-Operator-Versioning.md
  operator_version:uint;
}

root_type Module;<|MERGE_RESOLUTION|>--- conflicted
+++ resolved
@@ -189,17 +189,10 @@
   // denotes the bytecode version of the mobile Module
   // this starts from 9 for a flatbuffer file
   // versions 8 and below are reserved pickle
-<<<<<<< HEAD
-  // To read more:
-  // https://github.com/pytorch/pytorch/blob/master/caffe2/serialize/versions.h#L96
-  // Version is bumped when changes in model serialization/execution
-  // can no longer work in current version
-=======
   // Version is bumped when changes in model serialization/execution
   // can no longer work in current version
   // To read more:
   // https://github.com/pytorch/pytorch/blob/master/caffe2/serialize/versions.h#L96
->>>>>>> 8b7e2bf7
   bytecode_version:uint;
 
   extra_files:[ExtraFile];
