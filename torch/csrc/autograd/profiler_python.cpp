--- conflicted
+++ resolved
@@ -278,17 +278,12 @@
 template <>
 void ValueCache::store<CallType::PyModuleCall>(
     const PyModuleCallKey& key,
-    PyFrameObject* frame) {
+    Config<CallType::PyModuleCall>::ephemeral_t frame) {
   auto& cache = std::get<CallType::PyModuleCall>(state_);
   if (C10_UNLIKELY(cache.modules_.find(key) == cache.modules_.end())) {
     if (C10_UNLIKELY(!cache.module_forward_.has_value())) {
-<<<<<<< HEAD
-      TORCH_INTERNAL_ASSERT((PyObject*)(frame->f_code) == nnModuleCode());
-=======
-      auto frame = PyEval_GetFrame();
       auto code = THPCodeObjectPtr(PyFrame_GetCode(frame));
       TORCH_INTERNAL_ASSERT(code.get() == nnModuleCode());
->>>>>>> a71d0e88
       cache.module_forward_ = PyCallKey(frame);
       store<CallType::PyCall>(*cache.module_forward_, no_ephemeral_t());
     }
@@ -316,7 +311,7 @@
 template <>
 void ValueCache::store<CallType::PyCCall>(
     const PyCCallKey& key,
-    PyObject* arg) {
+    Config<CallType::PyCCall>::ephemeral_t arg) {
   auto& names = std::get<CallType::PyCCall>(state_);
   if (C10_UNLIKELY(names.find(key) == names.end())) {
     names[key] = at::StringView(py::repr(arg));
@@ -624,28 +619,17 @@
       // not stable across versions. As a result, we are forced to call
       // `PyFrame_FastToLocals` which forces the interpreter to materialize
       // the full dict of locals.
-<<<<<<< HEAD
-      PyFrame_FastToLocals(frame);
-      auto self = PyDict_GetItemString(frame->f_locals, "self");
-      PyFrame_LocalsToFast(frame, 0);
-      TORCH_INTERNAL_ASSERT(frame->f_back != nullptr);
-      return tls.intern<CallType::PyModuleCall, E>(frame, self, frame->f_back);
-
-    } else {
-      auto f_back = frame->f_back != nullptr ? frame->f_back : frame;
-      return tls.intern<CallType::PyCall, E>(no_ephemeral_t(), frame, f_back);
-=======
       auto locals = THPObjectPtr(PyFrame_GetLocals(frame));
       auto self = THPObjectPtr(PyDict_GetItemString(locals, "self"));
       Py_INCREF(self.get());
       auto back = THPFrameObjectPtr(PyFrame_GetBack(frame));
       TORCH_INTERNAL_ASSERT(back != nullptr);
-      return tls.intern<CallType::PyModuleCall, E>(self.get(), back.get());
+      return tls.intern<CallType::PyModuleCall, E>(
+          frame, self.get(), back.get());
     } else {
       auto back = THPFrameObjectPtr(PyFrame_GetBack(frame));
       auto f_back = (back.get() != nullptr) ? back.get() : frame;
-      return tls.intern<CallType::PyCall, E>(frame, f_back);
->>>>>>> a71d0e88
+      return tls.intern<CallType::PyCall, E>(no_ephemeral_t(), frame, f_back);
     }
   };
   queue_->getSubqueue()->emplace_py_call(get_key(), getApproximateTime());
