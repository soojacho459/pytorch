import dataclasses
import io
import json
import logging
import math
import operator
import typing

from contextlib import contextmanager
from dataclasses import dataclass, field
from enum import Enum
from typing import Any, cast, Dict, List, Optional, Tuple, Union

import sympy

import torch
import torch._export.exported_program as ep
from torch._subclasses.fake_tensor import FakeTensor, FakeTensorMode
from torch.fx.experimental import symbolic_shapes
from torch.utils._pytree import pytree_to_str, str_to_pytree

from .schema import (  # type: ignore[attr-defined]
    _Union,
    Argument,
    BackwardSignature,
    CallSpec,
    Device,
    ExportedProgram,
    Graph,
    GraphArgument,
    GraphModule,
    GraphSignature,
    Layout,
    MemoryFormat,
    NamedArgument,
    Node,
    RangeConstraint,
    ScalarType,
    SymBool,
    SymBoolArgument,
    SymExpr,
    SymInt,
    SymIntArgument,
    TensorArgument,
    TensorMeta,
    TensorValue,
)


__all__ = [
    "serialize",
    "GraphModuleSerializer",
    "ExportedProgramSerializer",
    "GraphModuleDeserializer",
    "ExportedProgramDeserializer",
]

from .upgrade import GraphModuleOpUpgrader

log = logging.getLogger(__name__)


class SerializeError(RuntimeError):
    pass


def _reverse_map(d: Dict[Any, Enum]):
    return {v.value: k for k, v in d.items()}


MetaType = Union[FakeTensor, int, torch.SymInt, bool, torch.SymBool]


_TORCH_TO_SERIALIZE_DTYPE = {
    torch.uint8: ScalarType.BYTE,
    torch.int8: ScalarType.CHAR,
    torch.int16: ScalarType.SHORT,
    torch.int32: ScalarType.INT,
    torch.int64: ScalarType.LONG,
    torch.float16: ScalarType.HALF,
    torch.float32: ScalarType.FLOAT,
    torch.float64: ScalarType.DOUBLE,
    torch.complex32: ScalarType.COMPLEXHALF,
    torch.complex64: ScalarType.COMPLEXFLOAT,
    torch.complex128: ScalarType.COMPLEXDOUBLE,
    torch.bool: ScalarType.BOOL,
    torch.bfloat16: ScalarType.BFLOAT16
}


_SERIALIZE_TO_TORCH_DTYPE = _reverse_map(_TORCH_TO_SERIALIZE_DTYPE)  # type: ignore[arg-type]


_TORCH_TO_SERIALIZE_LAYOUT = {
    torch.sparse_coo: Layout.SparseCoo,
    torch.sparse_csr: Layout.SparseCsr,
    torch.sparse_csc: Layout.SparseCsc,
    torch.sparse_bsr: Layout.SparseBsr,
    torch.sparse_bsc: Layout.SparseBsc,
    torch._mkldnn: Layout._mkldnn,  # type: ignore[attr-defined]
    torch.strided: Layout.Strided,
}


_SERIALIZE_TO_TORCH_LAYOUT = _reverse_map(_TORCH_TO_SERIALIZE_LAYOUT)  # type: ignore[arg-type]


_TORCH_TO_SERIALIZE_MEMORY_FORMAT = {
    torch.contiguous_format: MemoryFormat.ContiguousFormat,
    torch.channels_last: MemoryFormat.ChannelsLast,
    torch.channels_last_3d: MemoryFormat.ChannelsLast3d,
    torch.preserve_format: MemoryFormat.PreserveFormat,
}


_SERIALIZE_TO_TORCH_MEMORY_FORMAT = _reverse_map(_TORCH_TO_SERIALIZE_MEMORY_FORMAT)  # type: ignore[arg-type]


_SYM_INT_OPS = {
    operator.mul,
    operator.add,
    operator.sub,
    operator.floordiv,
    operator.mod,
}


_SYM_BOOL_OPS = {
    operator.eq,
    operator.ne,
    operator.le,
    operator.ge,
    operator.lt,
    operator.gt,
}


def deserialize_device(d: Device) -> torch.device:
    if d.index is None:
        return torch.device(type=d.type)  # type: ignore[call-overload]
    return torch.device(type=d.type, index=d.index)


def serialize_sym_int(s: Union[int, torch.SymInt]) -> SymInt:
    if isinstance(s, (torch.SymInt, int)):
        if symbolic_shapes.is_concrete_int(s):
            return SymInt.create(as_int=int(s))
        else:
            assert isinstance(s, torch.SymInt)
            return SymInt.create(as_expr=SymExpr(str(s), s.node.hint))
    else:
        raise SerializeError(
            f"SymInt should be either symbol or int, got `{s}` of type `{type(s)}`"
        )


def serialize_sym_bool(s: Union[bool, torch.SymBool]) -> SymBool:
    if isinstance(s, (torch.SymBool, bool)):
        if symbolic_shapes.is_concrete_bool(s):
            return SymBool.create(as_bool=bool(s))
        else:
            return SymBool.create(as_expr=str(s))
    else:
        raise SerializeError(
            f"SymBool should be either symbol or bool, got `{s}` of type `{type(s)}`"
        )


def serialize_tensor_meta(t: torch.Tensor) -> TensorMeta:
    """
    Extract a TensorMeta describing `t`.
    """
    return TensorMeta(
        dtype=_TORCH_TO_SERIALIZE_DTYPE[t.dtype],
        sizes=[serialize_sym_int(s) for s in t.shape],
        requires_grad=t.requires_grad,
        device=Device(type=t.device.type, index=t.device.index),
        strides=[serialize_sym_int(s) for s in t.stride()],
        storage_offset=0,
        layout=_TORCH_TO_SERIALIZE_LAYOUT[t.layout],
    )


def serialize_metadata(node: torch.fx.Node) -> Dict[str, str]:
    ret = {}
    if stack_trace := node.meta.get("stack_trace"):
        ret["stack_trace"] = stack_trace

    if nn_module_stack := node.meta.get("nn_module_stack"):
        # Serialize to "fx_node_name:(orig_ref,type_str)"
        nn_module_list = [
            f"{k}:({v[0]},{serialize_operator(v[1])})"
            for k, v in nn_module_stack.items()
        ]
        ret["nn_module_stack"] = ";".join(nn_module_list)

    if source_fn := node.meta.get("source_fn"):
        # Serialize to "fx_node_name,op_str"
        op = serialize_operator(source_fn[1])
        ret["source_fn"] = f"{source_fn[0]},{op}"

    return ret


def deserialize_metadata(metadata) -> Dict[str, str]:
    ret = {}
    if stack_trace := metadata.get("stack_trace"):
        ret["stack_trace"] = stack_trace

    def deserialize_meta_func(serialized_target: str):
        module = None
        if serialized_target.startswith("torch.nn"):
            module = torch.nn
            serialized_target_names = serialized_target.split(".")[2:]
        elif serialized_target.startswith("torch"):
            module = torch
            serialized_target_names = serialized_target.split(".")[1:]
        else:
            return deserialize_operator(serialized_target)

        target = module
        for name in serialized_target_names:
            if not hasattr(target, name):
                return serialized_target
            else:
                target = getattr(target, name)
        return target

    if nn_module_stack_str := metadata.get("nn_module_stack"):
        # Originally serialized to "fx_node_name:(orig_ref,type_str)"
        nn_module_stack_list = nn_module_stack_str.split(";")
        nn_module_stack = {}
        for kv in nn_module_stack_list:
            key_idx = kv.find(":")
            key = kv[:key_idx]
            assert kv[key_idx + 1] == "("
            assert kv[-1] == ")"
            values = kv[key_idx + 2: -1].split(",")
            assert len(values) == 2
            module = deserialize_meta_func(values[1])
            nn_module_stack[key] = (values[0], module)
        ret["nn_module_stack"] = nn_module_stack

    if source_fn_str := metadata.get("source_fn"):
        # Originally serializes to "fx_node_name,op_str"
        source_fn = source_fn_str.split(",")
        op = deserialize_meta_func(source_fn[1])
        ret["source_fn"] = (source_fn[0], op)

    return ret


def serialize_operator(target) -> str:
    if isinstance(target, str):
        return target
    return f"{target.__module__}.{target.__name__}"


def deserialize_operator(serialized_target: str):
    if serialized_target.startswith("_operator"):
        module = operator
        serialized_target_names = serialized_target.split(".")[1:]
    elif serialized_target.startswith("torch._ops"):
        module = torch.ops
        serialized_target_names = serialized_target.split(".")[2:]
    else:
        return serialized_target

    target = module
    for name in serialized_target_names:
        if not hasattr(target, name):
            return serialized_target
        else:
            target = getattr(target, name)
    return target


def serialize_call_spec(call_spec: ep.CallSpec) -> CallSpec:
    return CallSpec(
        in_spec=pytree_to_str(call_spec.in_spec),
        out_spec=pytree_to_str(call_spec.out_spec),
    )


def deserialize_call_spec(call_spec: CallSpec) -> ep.CallSpec:
    return ep.CallSpec(
        in_spec=str_to_pytree(call_spec.in_spec),
        out_spec=str_to_pytree(call_spec.out_spec),
    )


def serialize_signature(sig: ep.ExportGraphSignature) -> GraphSignature:
    if bw_sig := sig.backward_signature:
        backward_signature = BackwardSignature(
            gradients_to_parameters=bw_sig.gradients_to_parameters,
            gradients_to_user_inputs=bw_sig.gradients_to_user_inputs,
            loss_output=bw_sig.loss_output,
        )
    else:
        backward_signature = None

    graph_signature = GraphSignature(
        inputs_to_parameters=sig.inputs_to_parameters,  # type: ignore[arg-type]
        inputs_to_buffers=sig.inputs_to_buffers,  # type: ignore[arg-type]
        user_inputs=sig.user_inputs,  # type: ignore[arg-type]
        user_outputs=sig.user_outputs,  # type: ignore[arg-type]
        buffers_to_mutate=sig.buffers_to_mutate,  # type: ignore[arg-type]
        backward_signature=backward_signature,
    )
    return graph_signature


def deserialize_signature(sig: GraphSignature) -> ep.ExportGraphSignature:
    backward_signature = None
    if bw_sig := sig.backward_signature:
        backward_signature = ep.ExportBackwardSignature(
            gradients_to_parameters=dict(bw_sig.gradients_to_parameters),
            gradients_to_user_inputs=dict(bw_sig.gradients_to_user_inputs),
            loss_output=bw_sig.loss_output,
        )
    return ep.ExportGraphSignature(
        parameters=list(sig.inputs_to_parameters.values()),  # type: ignore[arg-type]
        buffers=list(sig.inputs_to_buffers.values()),  # type: ignore[arg-type]
        user_inputs=list(sig.user_inputs),  # type: ignore[arg-type]
        user_outputs=list(sig.user_outputs),  # type: ignore[arg-type]
        inputs_to_buffers=dict(sig.inputs_to_buffers),  # type: ignore[arg-type]
        inputs_to_parameters=dict(sig.inputs_to_parameters),  # type: ignore[arg-type]
        buffers_to_mutate=dict(sig.buffers_to_mutate),  # type: ignore[arg-type]
        backward_signature=backward_signature,
    )


def serialize_state_dict(state_dict: Dict[str, Any]) -> bytes:
    buffer = io.BytesIO()
    state_dict = dict(state_dict)
    for name in state_dict:
        # This is a workaround for backend's tensor deserialization problem:
        # unpickleTensor() always create a tensor on the device where it was originally saved
        # This behavior is bad for multi-gpu training, as we wish to directly load the tensor
        # on the designated device.
        # For now, we simply move the tensor to cpu before saving.
        # TODO: this should be fixed by deserialization instead.
        state_dict[name] = state_dict[name].cpu()
    torch.save(state_dict, buffer)
    return buffer.getvalue()


def deserialize_state_dict(serialized: bytes) -> Dict[str, torch.Tensor]:
    if len(serialized) == 0:
        return {}
    buffer = io.BytesIO(serialized)
    buffer.seek(0)
    return torch.load(buffer)



def _sympy_int_to_int(val: sympy.Expr):
    # Convert simple sympy Integers into concrete int
    if val == sympy.oo:
        return math.inf
    if val == -sympy.oo:
        return -math.inf
    if isinstance(val, sympy.Integer):
        return int(val)
    raise RuntimeError(
        "Export constraints cannot be non-integer expressions"
    )


def _int_to_sympy_int(val) -> sympy.Expr:
    # Convert concrete int into simple sympy Integers
    if val == math.inf:
        return sympy.oo
    if val == -math.inf:
        return -sympy.oo
    return sympy.Integer(val)


def serialize_range_constraints(
    range_constraints: Dict[sympy.Symbol, ep.RangeConstraint]
) -> Dict[str, RangeConstraint]:
    return {
        str(k): RangeConstraint(
            _sympy_int_to_int(v.min_val),
            _sympy_int_to_int(v.max_val),
        )
        for k, v in range_constraints.items()
    }


def serialize_equality_constraints(
    equality_constraints: List[Tuple[ep.InputDim, ep.InputDim]]
) -> List[Tuple[Tuple[str, int], Tuple[str, int]]]:
    return [
        ((v1.input_name, v1.dim), (v2.input_name, v2.dim))
        for (v1, v2) in equality_constraints
    ]


def deserialize_equality_constraints(
    equality_constraints: List[Tuple[Tuple[str, int], Tuple[str, int]]]
) -> List[Tuple[ep.InputDim, ep.InputDim]]:
    return [
        (ep.InputDim(v1[0], v1[1]), ep.InputDim(v2[0], v2[1]))
        for (v1, v2) in equality_constraints
    ]


def _is_single_tensor_return(target: torch._ops.OpOverload) -> bool:
    returns = target._schema.returns
    return len(returns) == 1 and isinstance(returns[0].real_type, torch.TensorType)


@dataclass
class GraphState:
    inputs: List[Argument] = field(default_factory=list)
    outputs: List[Argument] = field(default_factory=list)
    nodes: List[Node] = field(default_factory=list)
    tensor_values: Dict[str, TensorValue] = field(default_factory=dict)
    sym_int_values: Dict[str, SymInt] = field(default_factory=dict)
    sym_bool_values: Dict[str, SymBool] = field(default_factory=dict)


class GraphModuleSerializer:
    def __init__(self, graph_signature: ep.ExportGraphSignature, call_spec: ep.CallSpec):
        self.graph_state = GraphState()
        self.graph_signature = graph_signature
        self.call_spec = call_spec

    @contextmanager
    def save_graph_state(self):
        saved = self.graph_state
        self.graph_state = GraphState()
        try:
            yield
        finally:
            self.graph_state = saved

    def handle_placeholder(self, node: torch.fx.Node):
        assert node.op == "placeholder"
        self.graph_state.inputs.append(Argument.create(as_tensor=TensorArgument(name=node.name)))

        self.graph_state.tensor_values[node.name] = TensorValue(
            meta=serialize_tensor_meta(node.meta["val"])
        )

    def handle_output(self, node: torch.fx.Node):
        assert node.op == "output"
        assert len(node.args) == 1, "FX.Node's args should have one arg"
        node_args = node.args[0]
        if isinstance(node_args, torch.fx.Node):
            node_args = (node_args,)
        assert isinstance(node_args, tuple)
        self.graph_state.outputs = [self.serialize_input(arg) for arg in node_args]

    def handle_call_function(self, node: torch.fx.Node):
        assert node.op == "call_function"

        # getitem has been handled in the producer node, skip it here
        if node.target is operator.getitem:
            return

        if node.target in _SYM_INT_OPS:
            assert len(node.kwargs) == 0
            meta_val = node.meta["val"]
            ex_node = Node(
                target=serialize_operator(node.target),
                inputs=self.serialize_sym_op_inputs(node.args),
                outputs=[Argument.create(as_sym_int=self.serialize_sym_int_output(node.name, meta_val))],
                metadata=serialize_metadata(node),
            )
        elif node.target in _SYM_BOOL_OPS:
            assert len(node.kwargs) == 0
            meta_val = node.meta["val"]
            ex_node = Node(
                target=serialize_operator(node.target),
                inputs=self.serialize_sym_op_inputs(node.args),
                outputs=[Argument.create(as_sym_bool=self.serialize_sym_bool_output(node.name, meta_val))],
                metadata=serialize_metadata(node),
            )
        elif isinstance(node.target, torch._ops.OpOverload):
            ex_node = Node(
                target=serialize_operator(node.target),
                inputs=self.serialize_inputs(node.target, node.args, node.kwargs),
                outputs=self.serialize_outputs(node),
                # TODO: create a new tensor_values here, meta might have faketensor info
                metadata=serialize_metadata(node),
            )
        elif isinstance(node.target, torch._ops.HigherOrderOperator):
            assert isinstance(
                node.meta["val"], FakeTensor
            ), "Only single tensor output is supported for HigherOrderOperator serialization."

            inputs = [NamedArgument(
                name="",  # TODO(zhxchen17) This is sad, should be improved when HOO has schema arg names.
                arg=self.serialize_input(a),
            ) for a in node.args]
            ex_node = Node(
                target=serialize_operator(node.target),
                inputs=inputs,
                outputs=[Argument.create(as_tensor=self.serialize_tensor_output(node.name, node.meta['val']))],
                metadata=serialize_metadata(node),
            )
        else:
            raise SerializeError(f"Serializing {node.target} is not supported")

        self.graph_state.nodes.append(ex_node)

    def handle_get_attr(self, node):
        pass

    def serialize_sym_op_inputs(self, args) -> List[NamedArgument]:
        serialized_args = []
        args_names = ["a", "b"]
        for args_name, arg in zip(args_names, args):
            serialized_args.append(
                NamedArgument(name=args_name, arg=self.serialize_input(arg))
            )
        return serialized_args

    def serialize_inputs(
        self, target: torch._ops.OpOverload, args, kwargs
    ) -> List[NamedArgument]:
        assert isinstance(target, torch._ops.OpOverload)
        serialized_args = []
        for i, schema_arg in enumerate(target._schema.arguments):
            if schema_arg.name in kwargs:
                serialized_args.append(
                    NamedArgument(
                        name=schema_arg.name,
                        arg=self.serialize_input(kwargs[schema_arg.name]),
                    )
                )
            elif not schema_arg.kwarg_only and i < len(args):
                serialized_args.append(
                    NamedArgument(
                        name=schema_arg.name,
                        arg=self.serialize_input(args[i]),
                    )
                )
            else:
                serialized_args.append(
                    NamedArgument(
                        name=schema_arg.name,
                        arg=self.serialize_input(schema_arg.default_value),
                    )
                )

        return serialized_args

    def is_sym_int_arg(self, arg) -> bool:
        return isinstance(arg, int) or (
            isinstance(arg, torch.fx.Node) and arg.name in self.graph_state.sym_int_values
        )

    def is_sym_bool_arg(self, arg) -> bool:
        return isinstance(arg, bool) or (
            isinstance(arg, torch.fx.Node) and arg.name in self.graph_state.sym_bool_values
        )

    def serialize_input(self, arg) -> Argument:
        if isinstance(arg, torch.fx.Node):
            if arg.op == "get_attr":
                assert isinstance(arg.target, str)
                with self.save_graph_state():
                    graph = self.serialize_graph(getattr(arg.graph.owning_module, arg.target))
                return Argument.create(as_graph=GraphArgument(name=arg.target, graph=graph))
            elif self.is_sym_int_arg(arg):
                return Argument.create(as_sym_int=SymIntArgument.create(as_name=arg.name))
            elif self.is_sym_bool_arg(arg):
                return Argument.create(as_sym_bool=SymBoolArgument.create(as_name=arg.name))
            else:
                return Argument.create(as_tensor=TensorArgument(name=arg.name))
        elif isinstance(arg, bool):
            return Argument.create(as_bool=arg)
        elif isinstance(arg, str):
            return Argument.create(as_string=arg)
        elif isinstance(arg, int):
            return Argument.create(as_int=arg)
        elif isinstance(arg, float):
            return Argument.create(as_float=arg)
        elif arg is None:
            return Argument.create(as_none=())
        elif isinstance(arg, (list, tuple)):
            # Must check bool first, as bool is also treated as int
            if all(isinstance(a, bool) for a in arg):
                return Argument.create(as_bools=list(arg))
            elif all(isinstance(a, int) for a in arg):
                return Argument.create(as_ints=list(arg))
            elif all(isinstance(a, float) for a in arg):
                return Argument.create(as_floats=list(arg))
            elif all(self.is_sym_int_arg(a) for a in arg):
                # list of sym_ints
                values = []
                for a in arg:
                    if isinstance(a, torch.fx.Node):
                        values.append(SymIntArgument.create(as_name=a.name))
                    elif isinstance(a, int):
                        values.append(SymIntArgument.create(as_int=a))
                return Argument.create(as_sym_ints=values)
            elif all(self.is_sym_bool_arg(a) for a in arg):
                # list of sym_bools
                values = []
                for a in arg:
                    if isinstance(a, torch.fx.Node):
                        values.append(SymBoolArgument.create(as_name=a.name))
                    elif isinstance(a, bool):
                        values.append(SymBoolArgument.create(as_bool=a))
                return Argument.create(as_sym_bools=values)
            elif all(isinstance(a, torch.fx.Node) for a in arg):
                # list of tensors
                return Argument.create(
                    as_tensors=[TensorArgument(name=a.name) for a in arg],
                )
            else:
                raise SerializeError(f"Unsupported list/tuple argument type: {type(arg)}")
        elif isinstance(arg, torch.dtype):
            return Argument.create(as_scalar_type=_TORCH_TO_SERIALIZE_DTYPE[arg])
        elif isinstance(arg, torch.device):
            return Argument.create(as_device=Device(type=arg.type, index=arg.index))
        elif isinstance(arg, torch.memory_format):
            return Argument.create(as_memory_format=_TORCH_TO_SERIALIZE_MEMORY_FORMAT[arg])
        elif isinstance(arg, torch.layout):
            return Argument.create(as_layout=_TORCH_TO_SERIALIZE_LAYOUT[arg])
        else:
            raise SerializeError(f"Unsupported argument type: {type(arg)}")

    def serialize_tensor_output(self, name, meta_val) -> TensorArgument:
        assert name not in self.graph_state.tensor_values
        self.graph_state.tensor_values[name] = TensorValue(meta=serialize_tensor_meta(meta_val))
        return TensorArgument(name=name)

    def serialize_sym_int_output(self, name, meta_val) -> SymIntArgument:
        assert name not in self.graph_state.sym_int_values
        self.graph_state.sym_int_values[name] = serialize_sym_int(meta_val)
        return SymIntArgument.create(as_name=name)

    def serialize_sym_bool_output(self, name, meta_val) -> SymIntArgument:
        assert name not in self.graph_state.sym_bool_values
        self.graph_state.sym_bool_values[name] = serialize_sym_bool(meta_val)
        return SymBoolArgument.create(as_name=name)

    def serialize_outputs(self, node: torch.fx.Node) -> List[Argument]:
        """For a given node, return the dataclass representing its output values.

        [NOTE: Multiple outputs] We handle aggregates differently than FX. For
        FX, it looks like:

            x = call_function("multiple_return", ...)
            element0 = call_function(getitem, x, 0)
            foo = call_function("use_output", element0)

        We do not want the intermediate `getitem` call, so our serialized thing looks like:

            element0, element1, element2 = call_function("multiple_return", ...)
            foo = call_function("use_output", element0)

        We want names to be consistent across these two schemes, so that we can
        mostly reuse the names coming from FX. This function computes a mapping from
        the FX representation to our representation, preserving the names.
        """
        assert node.op == "call_function" and isinstance(node.target, torch._ops.OpOverload)

        meta_val = node.meta["val"]

        assert isinstance(node.target, torch._ops.OpOverload)
        returns = node.target._schema.returns

        # Check single value return
        if len(returns) == 0:
            return []
        if _is_single_tensor_return(node.target):
            return [Argument.create(as_tensor=self.serialize_tensor_output(node.name, meta_val))]
        elif len(returns) == 1 and isinstance(returns[0].real_type, torch.SymIntType):  # type: ignore[attr-defined]
            return [Argument.create(as_sym_int=self.serialize_sym_int_output(node.name, meta_val))]
        elif len(returns) == 1 and isinstance(node.meta["val"], torch.SymBool):
            return [Argument.create(as_sym_bool=self.serialize_sym_bool_output(node.name, meta_val))]

        # There are a two possibilities at this point:
        # - This operator returns a list of Tensors.
        # - This operator returns multiple Tensors.
        #
        # Either way, start by gathering a list of TensorArguments with the correct names.
        # For consistent naming with FX, consult the downstream `getitem` node and
        # make sure our outputs have the same name.
        idx_to_name = {}
        for user in node.users:
            assert user.target is operator.getitem, f"User node {user} of {node} is incorrect"
            idx_to_name[user.args[1]] = user.name

        for idx, _ in enumerate(meta_val):
            # FX does not emit a getitem node for any outputs that are unused.
            # However, we need a name for them so that the number of outputs will
            # correctly match the schema. Just assign a dummy name.
            if idx not in idx_to_name:
                idx_to_name[idx] = f"{node.name}_unused_{idx}"

        arg_list = []
        for i, element_meta_val in enumerate(meta_val):
            arg_list.append(
                self.serialize_tensor_output(idx_to_name[i], element_meta_val)
            )

        # Then, pack the return value differently depending on what the return type is.
        if len(returns) == 1:
            return_type = returns[0].real_type
            assert isinstance(return_type, torch.ListType) and isinstance(
                return_type.getElementType(), torch.TensorType
            ), "Only tensors and lists of tensors supported"

            return [Argument.create(as_tensors=arg_list)]
        else:
            assert all(
                isinstance(ret.real_type, torch.TensorType) for ret in returns
            ), f"Multiple returns can only have tensor returns, got: {[ret.real_type for ret in returns]}"

            return [Argument.create(as_tensor=arg) for arg in arg_list]

    def serialize_graph(self, graph_module: torch.fx.GraphModule) -> Graph:
        assert isinstance(graph_module, torch.fx.GraphModule)
        for node in graph_module.graph.nodes:
            try:
                getattr(self, f"handle_{node.op}")(node)
            except Exception as e:
                raise SerializeError(f"Failed serializing node {node} in graph:\n{graph_module.graph}") from e

        return Graph(
            inputs=self.graph_state.inputs,
            nodes=self.graph_state.nodes,
            tensor_values=self.graph_state.tensor_values,
            sym_int_values=self.graph_state.sym_int_values,
            sym_bool_values=self.graph_state.sym_bool_values,
            outputs=self.graph_state.outputs,
        )

    def serialize(self, graph_module: torch.fx.GraphModule) -> GraphModule:
        graph = self.serialize_graph(graph_module)

        return GraphModule(
            graph=graph,
            signature=serialize_signature(self.graph_signature),
            call_spec=serialize_call_spec(self.call_spec),
        )


class ExportedProgramSerializer:
    def __init__(self, opset_version: Optional[Dict[str, int]] = None):
        self.opset_version: Dict[str, int] = (
            {} if opset_version is None else opset_version
        )

    def serialize(self, exported_program: ep.ExportedProgram) -> Tuple[ExportedProgram, bytes]:
        serialized_graph_module = (
            GraphModuleSerializer(
                exported_program.graph_signature,
                exported_program.call_spec
            ).serialize(exported_program.graph_module)
        )
        serialized_range_constraints = serialize_range_constraints(exported_program.range_constraints)
        serialized_equality_constraints = serialize_equality_constraints(exported_program.equality_constraints)

        return (
            ExportedProgram(
                graph_module=serialized_graph_module,
                opset_version=self.opset_version,
                range_constraints=serialized_range_constraints,
                equality_constraints=serialized_equality_constraints,
            ),
            serialize_state_dict(exported_program.state_dict),
        )


class GraphModuleDeserializer:
    def __init__(self):
        self.serialized_name_to_node: Dict[str, torch.fx.Node] = {}
        self.serialized_name_to_meta: Dict[str, MetaType] = {}
        self.graph = torch.fx.Graph()

    def deserialize_sym_int(self, s: SymInt) -> Union[int, torch.SymInt]:
        val = s.value
        if s.type == "as_expr":
            if val.expr_str in self.symbol_name_to_symbol:
                sym = self.symbol_name_to_symbol[val.expr_str]
            else:
                sym = sympy.sympify(val.expr_str, locals=self.symbol_name_to_symbol)

                if isinstance(sym, sympy.Symbol):
                    self.symbol_name_to_symbol[val.expr_str] = sym

                    if vr := self.symbol_name_to_range.get(val.expr_str):
                        symbolic_shapes._constrain_symbol_range(
                            self.shape_env, sym, vr.lower, vr.upper
                        )

            return self.shape_env.create_symintnode(sym, hint=val.hint)
        elif s.type == "as_int":
            assert isinstance(val, int)
            return val
        else:
            raise SerializeError(
                f"SymInt has invalid field type {s.type} with value {s.value}"
            )

    def deserialize_sym_bool(self, s: SymBool) -> Union[bool, torch.SymBool]:
        val = s.value
        if s.type == "as_expr":
            expr = sympy.sympify(val, locals=self.symbol_name_to_symbol)
            return self.shape_env.create_symboolnode(expr)
        elif s.type == "as_bool":
            assert isinstance(val, bool)
            return val
        else:
            raise SerializeError(
                f"SymBool has invalid field type {s.type} with value {s.value}"
            )

    def deserialize_tensor_meta(
        self,
        tensor_meta: TensorMeta,
        fake_tensor_mode: FakeTensorMode,
    ) -> FakeTensor:
        with fake_tensor_mode:
            return cast(
                FakeTensor,
                torch.empty_strided(
                    tuple(self.deserialize_sym_int(val) for val in tensor_meta.sizes),  # type: ignore[misc]
                    tuple(self.deserialize_sym_int(val) for val in tensor_meta.strides),  # type: ignore[misc]
                    device=deserialize_device(tensor_meta.device),
                    dtype=_SERIALIZE_TO_TORCH_DTYPE[tensor_meta.dtype],
                ),
            )

    def deserialize(
        self,
        serialized_graph_module: GraphModule,
        symbol_name_to_range: Optional[Dict[str, symbolic_shapes.ValueRanges]] = None,
    ) -> Tuple[torch.fx.GraphModule, ep.ExportGraphSignature, ep.CallSpec, Dict[str, sympy.Symbol]]:
        self.shape_env = symbolic_shapes.ShapeEnv()
        self.fake_tensor_mode = FakeTensorMode(shape_env=self.shape_env)
        self.symbol_name_to_symbol: Dict[str, sympy.Symbol] = {}
        self.symbol_name_to_range = {} if symbol_name_to_range is None else symbol_name_to_range

        graph = self.graph
        serialized_graph = serialized_graph_module.graph

        # Handle the tensor metas.
        for name, tensor_value in serialized_graph.tensor_values.items():
            meta_val = self.deserialize_tensor_meta(tensor_value.meta, self.fake_tensor_mode)
            self.serialized_name_to_meta[name] = meta_val

        for name, sym_int_value in serialized_graph.sym_int_values.items():
            self.serialized_name_to_meta[name] = self.deserialize_sym_int(sym_int_value)

        for name, sym_bool_value in serialized_graph.sym_bool_values.items():
            self.serialized_name_to_meta[name] = self.deserialize_sym_bool(sym_bool_value)

        # Inputs: convert to placeholder nodes in FX.
        for input in serialized_graph.inputs:
            placeholder_node = graph.placeholder(input.as_tensor.name)
            self.sync_serialized_node(input.as_tensor.name, placeholder_node)

        # Nodes: convert to call_function nodes.
        for serialized_node in serialized_graph.nodes:
            try:
                target = deserialize_operator(serialized_node.target)
                if isinstance(target, str):
                    # Create a dummy fake op if the target does not exist
                    # because we cannot create a call_function node w/o a
                    # callable target
                    log.warning(f"Could not find operator {target}. Returning fake operator.")  # noqa: G004

                    def fake_op(x):
                        raise NotImplementedError("Fake op is not meant to be run.")
                    fake_op.__name__ = target
                    target = fake_op

                if target.__module__ == "_operator":
                    name = serialized_node.outputs[0].value.as_name
                    args = self.deserialize_sym_op_inputs(serialized_node.inputs)

                    fx_node = graph.create_node("call_function", target, args, {}, name)
                    self.deserialize_sym_op_outputs(serialized_node, fx_node)
                    fx_node.meta.update(deserialize_metadata(serialized_node.metadata))

                else:
                    target = deserialize_operator(serialized_node.target)

                    # For convenience: if this node returns a single tensor, name the
                    # newly-created node after it. This ensures that these tensor values
                    # have names that are consistent with serialized.
                    name = (
                        serialized_node.outputs[0].value.name
                        if _is_single_tensor_return(target)
                        else None  # FX will generate a name for us.
                    )
                    args, kwargs = self.deserialize_inputs(target, serialized_node)

                    fx_node = graph.create_node("call_function", target, args, kwargs, name)

                    self.deserialize_outputs(serialized_node, fx_node)

                    fx_node.meta.update(deserialize_metadata(serialized_node.metadata))

            except Exception as e:
                raise SerializeError(f"Failed deserializing node {serialized_node}") from e

        # Outputs: convert to a single `output` node.
        outputs = []
        for output in serialized_graph.outputs:
            if isinstance(output.value, TensorArgument):
                outputs.append(self.serialized_name_to_node[output.value.name])
            elif isinstance(output.value, (SymIntArgument, SymBoolArgument)):
                outputs.append(self.serialized_name_to_node[output.value.as_name])
            else:
                raise SerializeError(f"Unable to deserialize output node {output}")


        output_node = graph.output(tuple(outputs))
        output_node.meta["val"] = tuple(
            arg.meta["val"] for arg in output_node.args[0]
        )

        sig = deserialize_signature(serialized_graph_module.signature)
        call_spec = deserialize_call_spec(serialized_graph_module.call_spec)
        return torch.fx.GraphModule({}, graph), sig, call_spec, self.symbol_name_to_symbol

    def sync_serialized_node(self, name: str, fx_node: torch.fx.Node):
        if name in self.serialized_name_to_node:
            raise SerializeError(f"Node {name} has already been deserialized before.")
        self.serialized_name_to_node[name] = fx_node
        fx_node.meta["val"] = self.serialized_name_to_meta[name]

    def deserialize_sym_op_inputs(self, inputs):
        return tuple(self.deserialize_input(input.arg) for input in inputs)

    def deserialize_inputs(self, target: torch._ops.OpOverload, serialized_node: Node):
        schema_args = target._schema.arguments
        actual_args = {
            input.name: self.deserialize_input(input.arg) for input in serialized_node.inputs
        }
        args = []
        kwargs = {}
        for schema_arg in schema_args:
            is_positional = not schema_arg.has_default_value()
            if is_positional:
                args.append(actual_args[schema_arg.name])
            else:
                if schema_arg.name in actual_args:
                    kwargs[schema_arg.name] = actual_args[schema_arg.name]
        return tuple(args), kwargs

    def deserialize_input(self, inp: Argument) -> Any:
        value = inp.value
        typ_ = inp.type
        if typ_ == "as_none":
            # None should converted as None, but is encoded as bool in serialized
            # Convert serialized object to torch equivalent
            return None
        elif typ_ == "as_scalar_type":
            return _SERIALIZE_TO_TORCH_DTYPE[value]
        elif typ_ == "as_memory_format":
            return _SERIALIZE_TO_TORCH_MEMORY_FORMAT[value]
        elif typ_ == "as_layout":
            return _SERIALIZE_TO_TORCH_LAYOUT[value]
        elif isinstance(value, Device):
            return deserialize_device(value)
        elif isinstance(value, TensorArgument):
            return self.serialized_name_to_node[value.name]
        elif isinstance(value, (int, float, bool)):
            return value
        elif isinstance(value, str):
            return str(value)
        elif isinstance(value, (SymIntArgument, SymBoolArgument)):
            return self.deserialize_sym_argument(value)
        elif isinstance(value, list):
            if len(value) == 0:
                return []
            elif isinstance(value[0], TensorArgument):
                return [self.serialized_name_to_node[arg.name] for arg in value]
            elif isinstance(value[0], (int, float, bool)):
                # convert from serialized.python.types.List to python list
                return list(value)
            elif isinstance(value[0], (SymIntArgument, SymBoolArgument)):
                return [self.deserialize_sym_argument(arg) for arg in value]
            else:
                raise SerializeError(f"Unhandled argument {inp}")
        else:
            raise SerializeError(f"Unhandled argument {inp}")

    def deserialize_sym_argument(self, sym_int_arg):
        return self.serialized_name_to_node[sym_int_arg.as_name]

    def deserialize_sym_op_outputs(self, serialized_node: Node, fx_node: torch.fx.Node):
        self.sync_serialized_node(serialized_node.outputs[0].value.as_name, fx_node)

    def deserialize_outputs(self, serialized_node: Node, fx_node: torch.fx.Node) -> None:
        # Simple case for single tensor return.
        assert isinstance(fx_node.target, torch._ops.OpOverload)
        returns = fx_node.target._schema.returns

        # Check single value return
        if len(returns) == 0:
            return None
        if _is_single_tensor_return(fx_node.target):
            return self.sync_serialized_node(serialized_node.outputs[0].as_tensor.name, fx_node)
        elif len(returns) == 1 and isinstance(serialized_node.outputs[0].value, (SymIntArgument, SymBoolArgument)):
            return self.sync_serialized_node(serialized_node.outputs[0].value.as_name, fx_node)

        # Convert multiple return types to FX format.
        # In FX, each node only returns one value. So in order to represent
        # multiple return values, we have to emit a `getitem` node for each
        # return value.
        # This performs the inverse mapping of the `serialize_outputs` call in
        # serialization, see [NOTE: Multiple outputs]
        output_names = []
        if len(serialized_node.outputs) == 1:
            assert isinstance(serialized_node.outputs[0].value, list)
            assert isinstance(serialized_node.outputs[0].value[0], TensorArgument)
            output_names = [arg.name for arg in serialized_node.outputs[0].as_tensors]
        else:
            for output in serialized_node.outputs:
                assert isinstance(output.value, TensorArgument)
                output_names.append(output.as_tensor.name)

        for idx, name in enumerate(output_names):
            individual_output = self.graph.create_node(
                "call_function",
                operator.getitem,
                (fx_node, idx),
                name=name,
            )
            self.sync_serialized_node(name, individual_output)
            # The derived `getitem` nodes should have the same stacktrace as the
            # original `fx_node`
            individual_output.meta.update(deserialize_metadata(serialized_node.metadata))

        # also update the metaval for `fx_node` to be a list(meta)
        fx_node.meta["val"] = tuple(self.serialized_name_to_meta[name] for name in output_names)


class ExportedProgramDeserializer:
    def __init__(self, expected_opset_version: Optional[Dict[str, int]] = None):
        self.expected_opset_version: Dict[str, int] = (
            {} if expected_opset_version is None else expected_opset_version
        )

    def deserialize_range_constraints(
        self,
        symbol_name_to_range: Dict[str, symbolic_shapes.ValueRanges],
        symbol_name_to_symbol: Dict[str, sympy.Symbol],
    ) -> Dict[sympy.Symbol, ep.RangeConstraint]:
        range_constraints = {}
        for k, v in symbol_name_to_range.items():
            if symbol := symbol_name_to_symbol.get(k):
                range_constraints[symbol] = ep.RangeConstraint(v.lower, v.upper)  # type: ignore[arg-type]
            else:
                log.warning(f"Symbol {k} did not appear in the graph that was deserialized")  # noqa: G004
        return range_constraints

    def deserialize(
        self, serialized_exported_program: ExportedProgram, serialized_state_dict: bytes
    ) -> ep.ExportedProgram:
        symbol_name_to_range = {
            k: symbolic_shapes.ValueRanges(_int_to_sympy_int(v.min_val), _int_to_sympy_int(v.max_val))
            for k, v in serialized_exported_program.range_constraints.items()
        }

        graph_module, sig, call_spec, symbol_name_to_symbol = (
            GraphModuleDeserializer()
            .deserialize(
                serialized_exported_program.graph_module,
                symbol_name_to_range,
            )
        )
        range_constraints = self.deserialize_range_constraints(
            symbol_name_to_range, symbol_name_to_symbol,
        )
<<<<<<< HEAD
=======
        model_opset_version: Optional[Dict[str, int]] = serialized_exported_program.opset_version
        self._validate_model_opset_version(model_opset_version)

        upgrader = GraphModuleOpUpgrader(self.expected_opset_version, model_opset_version)

>>>>>>> 58feefa4
        state_dict = deserialize_state_dict(serialized_state_dict)
        equality_constraints = deserialize_equality_constraints(serialized_exported_program.equality_constraints)

        exported_program = ep.ExportedProgram(
            state_dict,
            graph_module.graph,
            sig,
            call_spec,
            state_dict,
            range_constraints,
            equality_constraints,
        )
        return upgrader.upgrade(exported_program)


class EnumEncoder(json.JSONEncoder):
    def default(self, obj):
        if isinstance(obj, Enum):
            return obj.value
        return super().default(obj)


def serialize(
    exported_program: ep.ExportedProgram,
    opset_version: Optional[Dict[str, int]] = None,
) -> Tuple[bytes, bytes]:
    serialized_exported_program, serialized_state_dict = (
        ExportedProgramSerializer(opset_version).serialize(exported_program)
    )
    json_program = json.dumps(
        dataclasses.asdict(serialized_exported_program), cls=EnumEncoder
    )
    json_bytes = json_program.encode('utf-8')
    return json_bytes, serialized_state_dict


def _dict_to_dataclass(cls, data):
    if isinstance(cls, type) and issubclass(cls, _Union):
        obj = cls(**data)
        field_type = cls.__annotations__[obj.type]
        setattr(obj, obj.type, _dict_to_dataclass(field_type, obj.value))
        return obj
    elif dataclasses.is_dataclass(cls):
        obj = cls(**data)  # type: ignore[assignment]
        for f in dataclasses.fields(cls):
            name = f.name
            new_field_obj = _dict_to_dataclass(f.type, getattr(obj, name))
            setattr(obj, name, new_field_obj)
        return obj
    elif isinstance(data, list):
        if len(data) == 0:
            return data
        d_type = typing.get_args(cls)[0]
        return [
            _dict_to_dataclass(d_type, d)
            for d in data
        ]
    elif isinstance(data, dict):
        v_type = typing.get_args(cls)[1]
        return {
            k: _dict_to_dataclass(v_type, v)
            for k, v in data.items()
        }
    return data


def deserialize(
    exported_program_bytes: bytes,
    state_dict: bytes,
    expected_opset_version: Optional[Dict[str, int]] = None,
) -> ep.ExportedProgram:
    exported_program_str = exported_program_bytes.decode('utf-8')
    exported_program_dict = json.loads(exported_program_str)
    serialized_exported_program = _dict_to_dataclass(ExportedProgram, exported_program_dict)
    return (
        ExportedProgramDeserializer(expected_opset_version)
        .deserialize(serialized_exported_program, state_dict)
    )<|MERGE_RESOLUTION|>--- conflicted
+++ resolved
@@ -1075,14 +1075,11 @@
         range_constraints = self.deserialize_range_constraints(
             symbol_name_to_range, symbol_name_to_symbol,
         )
-<<<<<<< HEAD
-=======
         model_opset_version: Optional[Dict[str, int]] = serialized_exported_program.opset_version
         self._validate_model_opset_version(model_opset_version)
 
         upgrader = GraphModuleOpUpgrader(self.expected_opset_version, model_opset_version)
 
->>>>>>> 58feefa4
         state_dict = deserialize_state_dict(serialized_state_dict)
         equality_constraints = deserialize_equality_constraints(serialized_exported_program.equality_constraints)
 
@@ -1096,6 +1093,46 @@
             equality_constraints,
         )
         return upgrader.upgrade(exported_program)
+
+    def _validate_model_opset_version(self, model_opset_version: Optional[Dict[str, int]]):
+        """Compare model_opset_version with expected_opset_version and raise error if we can't resolve the version
+        difference.
+        E.g., model_opset_version = {"aten": 3, "custom": 4}
+        expected_opset_version = {"aten": 4, "custom": 4}
+        This means we can use an upgrader for ATen to reconcile the deserialized model.
+
+        The logic of this method:
+
+        For common op namespaces:
+        1. if model version < expected version, this case can be handled by upgraders.
+        2. if model version > expected version, we need downgraders but not implemented yet.
+        3. if model version == expected version, we don't need extra handling.
+
+        For op namespace only in model_opset_version, we should give a warning because it is missing from
+        expected_opset_version.
+        """
+        if not model_opset_version:
+            raise RuntimeError("Serialized model should have opset version.")
+        common_namespaces = {key for key in model_opset_version if key in self.expected_opset_version}
+        for namespace in common_namespaces:
+            assert (
+                isinstance(model_version := model_opset_version[namespace], int)
+            ), f"model_opset_version value should be int, got {model_opset_version[namespace]}"
+
+            assert (
+                isinstance(compiler_version := self.expected_opset_version[namespace], int)
+            ), f"expected_opset_version value should be int, got {self.expected_opset_version[namespace]}"
+
+            # TODO(larryliu0820): Add support for upgrader & downgrader
+            if model_version != compiler_version:
+                raise NotImplementedError(
+                    f"Model opset version {model_opset_version} doesn't match to compiler opset version "
+                    f"{self.expected_opset_version}! Upgrader/downgrader is not implemented yet."
+                )
+        for namespace in model_opset_version:
+            if namespace in common_namespaces:
+                continue
+            log.warning("Compiler doesn't have a version table for op namespace: {ns}. ", extra={"ns": namespace})
 
 
 class EnumEncoder(json.JSONEncoder):
