import builtins
import collections
import inspect
import math
import operator
import warnings

from collections.abc import Iterable
from enum import Enum
from functools import partial, reduce, singledispatch, wraps
from typing import Callable, List, Optional, overload, Sequence, Tuple, Union

import torch

import torch._prims as prims
import torch._prims_common as utils
from torch import sym_float, sym_int
from torch._prims_common import (
    DeviceLikeType,
    Dim,
    DimsSequenceType,
    DimsType,
    dtype_to_type,
    ELEMENTWISE_TYPE_PROMOTION_KIND,
    FloatLike,
    FloatWithoutSymFloat,
    IntLike,
    is_weakly_lesser_type,
    Number,
    NumberType,
    RealNumberType,
    REDUCTION_OUTPUT_TYPE_KIND,
    ShapeType,
    StrideType,
    TensorLike,
    TensorLikeType,
    TensorOrNumberLikeType,
    TensorSequenceType,
)
from torch._prims_common.wrappers import (
    _maybe_convert_to_dtype,
    _maybe_resize_out,
    _safe_copy_out,
    elementwise_type_promotion_wrapper,
    elementwise_unary_scalar_wrapper,
    out_wrapper,
)

# Experimental module containing prototype Python references for existing
#   PyTorch operations.

__all__ = [
    #
    # Elementwise Unary References
    #
    "abs",
    "acos",
    "acosh",
    "asinh",
    "asin",
    "atan",
    "atanh",
    "bitwise_not",
    # "cbrt",  # No corresponding torch operation
    "ceil",
    "conj_physical",
    "cos",
    "cosh",
    "count_nonzero",
    "deg2rad",
    "digamma",
    "erf",
    "erfinv",
    "erfc",
    "exp",
    "expm1",
    "exponential",
    "exp2",
    "fill",
    "fill_",
    "floor",
    "frac",
    "geometric",
    "index_add",
    "index_copy",
    "index_copy_",
    "index_select",
    "index_fill",
    "index_fill_",
    "isfinite",
    "isinf",
    "isposinf",
    "isneginf",
    "isnan",
    "isreal",
    "i0",
    "lerp",
    "lgamma",
    "log",
    "log1p",
    "log2",
    "log10",
    "log_normal",
    "log_softmax",
    "mvlgamma",
    "norm",
    "normal",
    "nan_to_num",
    "neg",
    "positive",
    "rad2deg",
    "reciprocal",
    "round",  # TODO: model kwargs
    "sigmoid",
    "sgn",
    "sign",
    "signbit",
    "sin",
    "sinc",
    "sinh",
    "softmax",
    "sqrt",
    "square",
    "tan",
    "tanh",
    "trace",
    "trunc",
    #
    # Elementwise Binary References
    #
    "add",
    "atan2",
    "bitwise_and",
    "bitwise_left_shift",
    "bitwise_or",
    "bitwise_right_shift",
    "bitwise_xor",
    "clamp_min",
    "clamp_max",
    "copysign",
    "div",
    "eq",
    "float_power",
    "floor_divide",
    "fmax",
    "fmin",
    "fmod",
    "gcd",
    "ge",
    "gt",
    "heaviside",
    "hypot",
    "igamma",
    "igammac",
    "imag",
    "isclose",
    "lcm",
    # 'ldexp',
    "le",
    "logaddexp",
    "logaddexp2",
    "logical_and",
    "logical_not",
    "logical_or",
    "logical_xor",
    "logsumexp",
    "lt",
    # 'max', # implement with reductions
    "maximum",
    # 'min', # implement with reductions
    "minimum",
    "mul",
    "ne",
    "nextafter",
    # 'polar',  # abs, cos, sin
    "pow",
    "real",
    "rpow",
    "remainder",
    "rsub",
    "rtruediv",
    "rfloordiv",
    "sub",
    "true_divide",
    "trunc_divide",
    "xlogy",
    #
    # Elementwise Ternary References
    #
    "addcdiv",
    "addcmul",
    "clamp",
    #
    # Conditional references
    #
    "masked_fill",
    "masked_fill_",
    "where",
    #
    # Data conversion and movement references
    #
    "clone",
    "copy_to",  # TODO: add OpInfo (or implement .to)
    "item",
    "to",
    #
    # Reduction ops
    #
    "all",
    "amax",
    "amin",
    "any",
    "cumsum",
    "cumprod",
    "mean",
    "std",
    "std_mean",
    "sum",
    "sum_to_size",
    "prod",
    "var",
    "var_mean",
    #
    # Linear algebra ops
    #
    "addr",
    #
    # View & Shape Ops
    #
    "alias",
    "atleast_1d",
    "atleast_2d",
    "atleast_3d",
    "as_strided",
    "as_strided_scatter",
    "broadcast_shapes",
    "broadcast_tensors",
    "broadcast_to",
    "cat",
    "chunk",
    "column_stack",
    "conj",
    "constant_pad_nd",
    "contiguous",
    "diag_embed",
    "diag",
    "diagonal",
    "diagonal_copy",
    "diagonal_scatter",
    "dsplit",
    "dstack",
    "expand",
    "expand_as",
    "flatten",
    "flip",
    "fliplr",
    "flipud",
    "hsplit",
    "hstack",
    "meshgrid",
    "movedim",
    "narrow",
    "narrow_copy",
    "native_group_norm",
    "native_layer_norm",
    "permute",
    "ravel",
    "repeat",
    "reshape",
    "reshape_as",
    "roll",
    "rot90",
    "rsqrt",
    "stack",
    "swap_axes",  # alias for transpose
    "squeeze",
    "t",
    "T",
    "tensor_split",
    "transpose",
    "unfold",
    "unfold_copy",
    "unsqueeze",
    "view",
    "view_as",
    "vsplit",
    "vstack",
    "unflatten",
    "unbind",
    "triu",
    "tril",
    "triu_indices",
    "tril_indices",
    #
    # Tensor Creation
    #
    "arange",
    "cauchy",
    "empty",
    "empty_like",
    "empty_permuted",
    "empty_strided",
    "eye",
    "full",
    "full_like",
    "linspace",
    "logspace",
    "new_empty",
    "new_empty_strided",
    "new_full",
    "new_ones",
    "new_zeros",
    "ones",
    "ones_like",
    "randn",
    "scalar_tensor",
    "zero",
    "zeros",
    "zeros_like",
    #
    # Test-related functions
    #
    "allclose",
    "equal",
    #
    # Statistical operations
    #
    "bucketize",
    #
    # Misc
    #
    "renorm",
]

Tensor = torch.Tensor
DispatchKey = torch._C.DispatchKey  # type: ignore[attr-defined]
aten = torch._ops.ops.aten


def _broadcast_shapes(*_shapes):
    shapes = tuple(
        (x,) if isinstance(x, IntLike) else x
        for x in filter(lambda x: x is not None, _shapes)
    )

    # Short-circuits on no input
    if len(shapes) == 0:
        return None

    # Type checking
    # TODO: make common validations available as utils
    for shape in shapes:
        assert isinstance(shape, Sequence)

    # Computes common shape
    common_shape = [
        1,
    ] * reduce(max, (len(shape) for shape in shapes))
    for arg_idx, shape in enumerate(shapes):
        for idx in range(-1, -1 - len(shape), -1):
            if common_shape[idx] == 1:
                if shape[idx] < 0:
                    raise ValueError(
                        "Attempting to broadcast a dimension with negative length!"
                    )
                common_shape[idx] = shape[idx]
            elif shape[idx] != 1:
                if common_shape[idx] != shape[idx]:
                    raise RuntimeError(
                        f"Attempting to broadcast a dimension of length {shape[idx]} at {idx}! "
                        f"Mismatching argument at index {arg_idx} had {shape}; but expected shape "
                        f"should be broadcastable to {common_shape}"
                    )

    return common_shape


def _maybe_broadcast(*args, preserve_cpu_scalar_tensors=True):
    # Computes common shape
    common_shape = _broadcast_shapes(
        *(t.shape if isinstance(t, TensorLike) else None for t in args)
    )

    def __maybe_broadcast(x, shape):
        if x is None:
            return None
        elif isinstance(x, Number):
            return x
        elif isinstance(x, TensorLike):
            if preserve_cpu_scalar_tensors and utils.is_cpu_scalar_tensor(x):
                return x

            if not utils.same_shape(x.shape, common_shape):
                return x.expand(common_shape)

            return x
        else:
            raise RuntimeError(
                "Unexpected type when broadcasting: " + str(type(x)) + "!"
            )

    return tuple(__maybe_broadcast(x, common_shape) for x in args)


# Utilities should come BEFORE this import
from torch._decomp import register_decomposition

#
# Elementwise unary references
#

infer_aten_op = object()


# TODO: add type promotion support
def _make_elementwise_unary_reference(
    type_promotion_kind,
    *,
    aten_op=infer_aten_op,
    extra_meta=None,
) -> Callable:
    def inner(prim: Callable):
        nonlocal aten_op

        @wraps(prim)
        @out_wrapper()
        @elementwise_unary_scalar_wrapper
        @elementwise_type_promotion_wrapper(
            type_promoting_args=("a",),
            type_promotion_kind=type_promotion_kind,
        )
        def _ref(a: TensorLikeType) -> TensorLikeType:
            if extra_meta is not None:
                extra_meta(a)

            return prim(a)

        if aten_op is infer_aten_op:
            aten_op = utils.get_aten_op(prim, prim.__name__)
        if aten_op is not None:
            register_decomposition(aten_op)(_ref)

        return _ref

    return inner


def _make_alias(fn, name):
    """
    This function defines an alias of another function and sets its __name__ argument.
    It also sets its __module__ argument to the module of the caller.
    Note that when naïvely doing `alias = fn`, we have that `alias.__name__ == "fn"`, and
    `alias.__module__ == fn.__module__`.
    """

    def _fn(*args, **kwargs):
        return fn(*args, **kwargs)

    _fn.__name__ = name
    _fn.__module__ = inspect.currentframe().f_back.f_globals["__name__"]  # type: ignore[union-attr]
    return _fn


def _make_inplace(fn):
    """
    Given a function with out variant (i.e. using `out_wrapper()), it returns its in-place variant
    See https://github.com/pytorch/pytorch/wiki/Developer-FAQ#how-do-in-place-operations-work-in-pytorch
    """

    # nb. We use the name of the first argument used in the unary references
    @wraps(fn)
    def _fn(a, *args, **kwargs):
        return fn(a, *args, out=a, **kwargs)

    inplace_name = f"{fn.__name__}_"
    _fn.__name__ = inplace_name
    _fn = register_decomposition(getattr(aten, inplace_name))(_fn)

    # We access the __all__ attribute of the module where fn is defined
    # There may be a cleaner way of doing this...
    from inspect import getmodule

    _all = getmodule(fn).__all__  # type: ignore[union-attr]
    if inplace_name not in _all:
        _all.append(inplace_name)
    return _fn


@_make_elementwise_unary_reference(ELEMENTWISE_TYPE_PROMOTION_KIND.COMPLEX_TO_FLOAT)
def abs(a):
    return prims.abs(a)


@_make_elementwise_unary_reference(ELEMENTWISE_TYPE_PROMOTION_KIND.INT_TO_FLOAT)
def acos(a):
    return prims.acos(a)


@_make_elementwise_unary_reference(ELEMENTWISE_TYPE_PROMOTION_KIND.INT_TO_FLOAT)
def acosh(a):
    return prims.acosh(a)


@_make_elementwise_unary_reference(ELEMENTWISE_TYPE_PROMOTION_KIND.INT_TO_FLOAT)
def asin(a):
    return prims.asin(a)


@_make_elementwise_unary_reference(ELEMENTWISE_TYPE_PROMOTION_KIND.INT_TO_FLOAT)
def asinh(a):
    return prims.asinh(a)


@_make_elementwise_unary_reference(ELEMENTWISE_TYPE_PROMOTION_KIND.INT_TO_FLOAT)
def atan(a):
    return prims.atan(a)


@_make_elementwise_unary_reference(ELEMENTWISE_TYPE_PROMOTION_KIND.INT_TO_FLOAT)
def atanh(a):
    return prims.atanh(a)


@_make_elementwise_unary_reference(ELEMENTWISE_TYPE_PROMOTION_KIND.DEFAULT)
def bitwise_not(a):
    return prims.bitwise_not(a)


@_make_elementwise_unary_reference(ELEMENTWISE_TYPE_PROMOTION_KIND.DEFAULT)
def ceil(a):
    return prims.ceil(a)


@register_decomposition(aten.conj_physical)
@out_wrapper()
def conj_physical(input: TensorLikeType):
    if not utils.is_complex_dtype(input.dtype):
        return input
    return prims.conj_physical(input)


@_make_elementwise_unary_reference(ELEMENTWISE_TYPE_PROMOTION_KIND.INT_TO_FLOAT)
def cos(a):
    return prims.cos(a)


@_make_elementwise_unary_reference(ELEMENTWISE_TYPE_PROMOTION_KIND.INT_TO_FLOAT)
def cosh(a):
    return prims.cosh(a)


@_make_elementwise_unary_reference(ELEMENTWISE_TYPE_PROMOTION_KIND.INT_TO_FLOAT)
def digamma(a):
    return prims.digamma(a)


@_make_elementwise_unary_reference(ELEMENTWISE_TYPE_PROMOTION_KIND.INT_TO_FLOAT)
def erf(a):
    return prims.erf(a)


@_make_elementwise_unary_reference(ELEMENTWISE_TYPE_PROMOTION_KIND.INT_TO_FLOAT)
def erfinv(a):
    return prims.erf_inv(a)


@_make_elementwise_unary_reference(ELEMENTWISE_TYPE_PROMOTION_KIND.INT_TO_FLOAT)
def erfc(a):
    return prims.erfc(a)


@_make_elementwise_unary_reference(ELEMENTWISE_TYPE_PROMOTION_KIND.INT_TO_FLOAT)
def exp(a):
    return prims.exp(a)


@_make_elementwise_unary_reference(ELEMENTWISE_TYPE_PROMOTION_KIND.INT_TO_FLOAT)
def expm1(a):
    return prims.expm1(a)


@_make_elementwise_unary_reference(ELEMENTWISE_TYPE_PROMOTION_KIND.INT_TO_FLOAT)
def exp2(a):
    return prims.exp2(a)


# Fill has its own implementation because it has a value parameter
# CompositeImplicitAutograd - don't register decomp
@out_wrapper()
@elementwise_type_promotion_wrapper(
    type_promoting_args=("a,"),
    type_promotion_kind=ELEMENTWISE_TYPE_PROMOTION_KIND.NO_OPMATH,
)
def fill(a: TensorLikeType, value: NumberType) -> TensorLikeType:
    assert isinstance(a, TensorLike)
    assert isinstance(value, Number)

    python_type = utils.dtype_to_type(a.dtype)
    if not utils.is_weakly_lesser_type(type(value), python_type):
        msg = "value argument of type {0} cannot be safely cast to type {1}!".format(
            type(value), python_type
        )
        raise ValueError(msg)

    return prims.fill(a, value)


def fill_(a: TensorLikeType, value: NumberType) -> TensorLikeType:
    r = prims.fill(a, value)
    prims.copy_to(a, r)
    return a


@register_decomposition(aten.zero)
@out_wrapper()
def zero(input: TensorLikeType) -> TensorLikeType:
    return torch.zeros_like(input)


@_make_elementwise_unary_reference(ELEMENTWISE_TYPE_PROMOTION_KIND.DEFAULT)
def floor(a):
    return prims.floor(a)


@_make_elementwise_unary_reference(ELEMENTWISE_TYPE_PROMOTION_KIND.DEFAULT)
def frac(x: TensorLikeType) -> TensorLikeType:
    trunc_x = torch.mul(torch.floor(torch.abs(x)), torch.sign(x))
    return torch.sub(x, trunc_x)


# imag does not use _make_elementwise_unary_reference because it does not support out
def imag(a: TensorLikeType) -> TensorLikeType:
    assert isinstance(a, TensorLike)
    torch._check(
        utils.is_complex_dtype(a.dtype), lambda: "imag only supports complex tensors."
    )
    return prims.imag(a)


@_make_elementwise_unary_reference(
    ELEMENTWISE_TYPE_PROMOTION_KIND.ALWAYS_BOOL,
    aten_op=None,  # CompositeImplicitAutograd
)
def isfinite(a: TensorLikeType) -> TensorLikeType:
    if utils.is_float_dtype(a.dtype) or utils.is_complex_dtype(a.dtype):
        return prims.isfinite(a)

    return ones_like(a, dtype=torch.bool)


@_make_elementwise_unary_reference(ELEMENTWISE_TYPE_PROMOTION_KIND.ALWAYS_BOOL)
def isinf(a: TensorLikeType) -> TensorLikeType:
    if utils.is_complex_dtype(a.dtype):
        return torch.logical_or(isinf(torch.real(a)), isinf(torch.imag(a)))
    if utils.is_float_dtype(a.dtype):
        return torch.abs(a) == float("inf")
    return torch.zeros_like(a, dtype=torch.bool)


@_make_elementwise_unary_reference(ELEMENTWISE_TYPE_PROMOTION_KIND.ALWAYS_BOOL)
def isposinf(a: TensorLikeType) -> TensorLikeType:
    torch._check(
        not utils.is_complex_dtype(a.dtype),
        lambda: f"Complex dtype is not supported for isposinf, got dtype {a.dtype}",
    )
    if utils.is_float_dtype(a.dtype):
        return a == float("inf")
    return torch.zeros_like(a, dtype=torch.bool)


@_make_elementwise_unary_reference(ELEMENTWISE_TYPE_PROMOTION_KIND.ALWAYS_BOOL)
def isneginf(a: TensorLikeType) -> TensorLikeType:
    torch._check(
        not utils.is_complex_dtype(a.dtype),
        lambda: f"Complex dtype is not supported for isneginf, got dtype {a.dtype}",
    )
    if utils.is_float_dtype(a.dtype):
        return a == float("-inf")
    return torch.zeros_like(a, dtype=torch.bool)


@_make_elementwise_unary_reference(ELEMENTWISE_TYPE_PROMOTION_KIND.ALWAYS_BOOL)
def isnan(a: TensorLikeType) -> TensorLikeType:
    return prims.ne(a, a)


# alias
mvlgamma = _make_alias(torch.special.multigammaln, "mvlgamma")  # type: ignore[has-type]


@_make_elementwise_unary_reference(
    ELEMENTWISE_TYPE_PROMOTION_KIND.ALWAYS_BOOL,
    aten_op=None,  # CompositeImplicitAutograd
)
def isreal(a: TensorLikeType) -> TensorLikeType:
    if utils.is_complex_dtype(a.dtype):
        return torch.imag(a) == 0
    return torch.ones_like(a, dtype=torch.bool)


# TODO: if this is special maybe it should be defined there and imported here?
@_make_elementwise_unary_reference(
    ELEMENTWISE_TYPE_PROMOTION_KIND.INT_TO_FLOAT, aten_op=aten.special_i0
)
def i0(a):
    return prims.bessel_i0(a)


@_make_elementwise_unary_reference(ELEMENTWISE_TYPE_PROMOTION_KIND.INT_TO_FLOAT)
def lgamma(a):
    return prims.lgamma(a)


@_make_elementwise_unary_reference(ELEMENTWISE_TYPE_PROMOTION_KIND.INT_TO_FLOAT)
def log(a):
    return prims.log(a)


@_make_elementwise_unary_reference(ELEMENTWISE_TYPE_PROMOTION_KIND.INT_TO_FLOAT)
def log1p(a):
    return prims.log1p(a)


@_make_elementwise_unary_reference(ELEMENTWISE_TYPE_PROMOTION_KIND.INT_TO_FLOAT)
def log2(a):
    return prims.log2(a)


@_make_elementwise_unary_reference(ELEMENTWISE_TYPE_PROMOTION_KIND.INT_TO_FLOAT)
def log10(a):
    return prims.log10(a)


# CompositeImplicitAutograd - don't register decomp
@out_wrapper()
def log_softmax(
    a: TensorLikeType,
    dim: int,
    dtype: Optional[torch.dtype] = None,
) -> TensorLikeType:
    result_dtype = dtype or a.dtype
    computation_dtype = utils.get_computation_dtype(result_dtype)
    a_ = _maybe_convert_to_dtype(a, computation_dtype)
    return _maybe_convert_to_dtype(a_ - logsumexp(a_, dim, keepdim=True), result_dtype)  # type: ignore[return-value]


@register_decomposition(aten.logsumexp)
@out_wrapper()
@elementwise_type_promotion_wrapper(
    type_promoting_args=("self",),
    type_promotion_kind=ELEMENTWISE_TYPE_PROMOTION_KIND.INT_TO_FLOAT,
)
def logsumexp(
    self: TensorLikeType, dim: DimsType, keepdim: bool = False
) -> TensorLikeType:
    if not isinstance(dim, Iterable):
        dim = (dim,)
    if self.numel() == 0:
        return torch.sum(torch.exp(self), dim, keepdim).log()
    maxes = torch.amax(self, dim, keepdim=True)
    maxes = torch.masked_fill(maxes, maxes.abs() == float("inf"), 0)
    maxes_squeezed = maxes if keepdim else torch.squeeze(maxes, dim)
    result = torch.sum(torch.exp(self - maxes), dim, keepdim)
    return result.log().add(maxes_squeezed)


@register_decomposition(aten.nan_to_num)
@out_wrapper()
def nan_to_num(
    a: TensorLikeType,
    nan: Optional[NumberType] = 0.0,
    posinf: Optional[NumberType] = None,
    neginf: Optional[NumberType] = None,
) -> TensorLikeType:
    assert isinstance(a, TensorLike)

    if utils.is_boolean_dtype(a.dtype) or utils.is_integer_dtype(a.dtype):
        return a.clone()

    if nan is None:
        nan = 0.0

    if posinf is None:
        posinf = torch.finfo(a.dtype).max

    if neginf is None:
        neginf = torch.finfo(a.dtype).min

    result = torch.where(torch.isnan(a), nan, a)  # type: ignore[call-overload]
    result = torch.where(torch.isneginf(a), neginf, result)  # type: ignore[call-overload]
    result = torch.where(torch.isposinf(a), posinf, result)  # type: ignore[call-overload]
    return result


def _neg_meta(a: TensorLikeType):
    torch._check(
        a.dtype is not torch.bool,
        lambda: (
            "Negation, the `-` operator, on a bool tensor is not supported. "
            "If you are trying to invert a mask, use the `~` or `logical_not()` "
            "operator instead."
        ),
    )


@_make_elementwise_unary_reference(
    ELEMENTWISE_TYPE_PROMOTION_KIND.DEFAULT, extra_meta=_neg_meta
)
def neg(a):
    return prims.neg(a)


# positive does not use _make_elementwise_unary_reference because it does not support out
# CompositeImplicitAutograd - don't register decomp
def positive(a: TensorLikeType) -> TensorLikeType:
    assert isinstance(a, TensorLike)
    if a.dtype is torch.bool:
        msg = "positive does not support bool tensors."
        raise RuntimeError(msg)
    return a


# real does not use _make_elementwise_unary_reference because it does not support out
def real(a: TensorLikeType) -> TensorLikeType:
    assert isinstance(a, TensorLike)
    if utils.is_complex_dtype(a.dtype):
        return prims.real(a)
    return a


@_make_elementwise_unary_reference(ELEMENTWISE_TYPE_PROMOTION_KIND.INT_TO_FLOAT)
def reciprocal(a):
    return prims.reciprocal(a)


# TODO: round takes additional kwargs
@_make_elementwise_unary_reference(
    ELEMENTWISE_TYPE_PROMOTION_KIND.DEFAULT,
    aten_op=None,  # TODO: this does need a decomp, but kwarg handling is needed
)
def round(a):
    return prims.round(a)


@_make_elementwise_unary_reference(ELEMENTWISE_TYPE_PROMOTION_KIND.INT_TO_FLOAT)
def rsqrt(a):
    return prims.rsqrt(a)


@_make_elementwise_unary_reference(ELEMENTWISE_TYPE_PROMOTION_KIND.INT_TO_FLOAT)
def sigmoid(a: TensorLikeType) -> TensorLikeType:
    return true_divide(1, add(1, exp(neg(a))))


@_make_elementwise_unary_reference(ELEMENTWISE_TYPE_PROMOTION_KIND.DEFAULT)
def sgn(a):
    if utils.is_complex_dtype(a.dtype):
        a_abs = a.abs()
        return torch.where(a_abs == 0, 0, a / a_abs)
    else:
        return a.sign()


@_make_elementwise_unary_reference(ELEMENTWISE_TYPE_PROMOTION_KIND.DEFAULT)
def sign(a):
    return prims.sign(a)


@_make_elementwise_unary_reference(ELEMENTWISE_TYPE_PROMOTION_KIND.ALWAYS_BOOL)
def signbit(a):
    return prims.signbit(a)


@_make_elementwise_unary_reference(ELEMENTWISE_TYPE_PROMOTION_KIND.INT_TO_FLOAT)
def sin(a):
    return prims.sin(a)


# Autograd note: This will give the right first derivative at zero (by chance),
# but not the right second derivative
@_make_elementwise_unary_reference(ELEMENTWISE_TYPE_PROMOTION_KIND.INT_TO_FLOAT)
def sinc(a):
    a = math.pi * a
    return torch.where(a == 0, 1, torch.sin(a) / a)


@_make_elementwise_unary_reference(ELEMENTWISE_TYPE_PROMOTION_KIND.INT_TO_FLOAT)
def sinh(a):
    return prims.sinh(a)


@_make_elementwise_unary_reference(ELEMENTWISE_TYPE_PROMOTION_KIND.INT_TO_FLOAT)
def sqrt(a):
    return prims.sqrt(a)


@_make_elementwise_unary_reference(
    ELEMENTWISE_TYPE_PROMOTION_KIND.BOOL_TO_LONG,
    aten_op=None,  # CompositeImplicitAutograd,
)
def square(a: TensorLikeType) -> TensorLikeType:
    return mul(a, a)


@_make_elementwise_unary_reference(ELEMENTWISE_TYPE_PROMOTION_KIND.INT_TO_FLOAT)
def tan(a):
    return prims.tan(a)


@_make_elementwise_unary_reference(ELEMENTWISE_TYPE_PROMOTION_KIND.INT_TO_FLOAT)
def tanh(a):
    return prims.tanh(a)


@_make_elementwise_unary_reference(ELEMENTWISE_TYPE_PROMOTION_KIND.DEFAULT)
def trunc(a):
    return prims.trunc(a)


def _make_elementwise_binary_reference(
    type_promotion_kind,
    aten_op=infer_aten_op,
    name=None,
    has_out=True,
    supports_lhs_python_scalar=True,
    supports_rhs_python_scalar=True,
    supports_two_python_scalars=False,
) -> Callable:
    def inner(prim: Callable):
        nonlocal aten_op, name
        if name is None:
            name = prim.__name__

        @wraps(prim)
        @elementwise_type_promotion_wrapper(
            type_promoting_args=("a", "b"),
            type_promotion_kind=type_promotion_kind,
        )
        def _ref(
            a: Union[Tensor, NumberType],
            b: Union[Tensor, NumberType],
        ) -> Tensor:
            torch._check_value(
                supports_lhs_python_scalar or not isinstance(a, Number),
                lambda: f"{name}: Received a lhs Python scalar to an elementwise binary "
                "operation that does not accept lhs scalars!",
            )
            torch._check_value(
                supports_rhs_python_scalar or not isinstance(b, Number),
                lambda: f"{name}: Received a rhs Python scalar to an elementwise binary "
                "operation that does not accept rhs scalars!",
            )
            torch._check_value(
                supports_two_python_scalars
                or not (isinstance(a, Number) and isinstance(b, Number)),
                lambda: f"{name}: Receive two Number inputs to an elementwise binary operation!",
            )
            a, b = _maybe_broadcast(a, b)
            return prim(a, b)

        if has_out:
            _ref = out_wrapper()(_ref)

        _ref.__name__ = name
        if aten_op is infer_aten_op:
            aten_op = utils.get_aten_op(prim, name)
        if aten_op is not None:
            register_decomposition(aten_op)(_ref)

        return _ref

    return inner


# Add has its own implementation because it has an alpha argument
@register_decomposition(aten.add)
@out_wrapper()
@elementwise_type_promotion_wrapper(
    type_promoting_args=("a", "b"),
    type_promotion_kind=ELEMENTWISE_TYPE_PROMOTION_KIND.DEFAULT,
)
def add(
    a: Union[TensorLikeType, NumberType],
    b: Union[TensorLikeType, NumberType],
    *,
    alpha: Optional[NumberType] = None,
):
    """
    Reference implementation of torch.add
    """

    a, b = _maybe_broadcast(a, b)

    if alpha is not None:
        dtype = a.dtype if isinstance(a, TensorLike) else b.dtype  # type: ignore[union-attr]
        python_type = utils.dtype_to_type(dtype)
        if python_type != bool and not utils.is_weakly_lesser_type(
            type(alpha), python_type
        ):
            msg = (
                "alpha argument of type {0} cannot be safely cast to type {1}!".format(
                    type(alpha), python_type
                )
            )
            raise ValueError(msg)
        b = prims.mul(b, alpha)

    return prims.add(a, b)


# TODO: add docstring
@_make_elementwise_binary_reference(
    type_promotion_kind=ELEMENTWISE_TYPE_PROMOTION_KIND.INT_TO_FLOAT,
    supports_lhs_python_scalar=False,
    supports_rhs_python_scalar=False,
)
def atan2(a, b):
    return prims.atan2(a, b)


# TODO: add docstring
@_make_elementwise_binary_reference(
    type_promotion_kind=ELEMENTWISE_TYPE_PROMOTION_KIND.DEFAULT,
)
def bitwise_and(a: TensorLikeType, b: TensorLikeType) -> TensorLikeType:
    return prims.bitwise_and(a, b)


# TODO: add docstring
@_make_elementwise_binary_reference(
    type_promotion_kind=ELEMENTWISE_TYPE_PROMOTION_KIND.DEFAULT,
)
def bitwise_left_shift(a: TensorLikeType, b: TensorLikeType) -> TensorLikeType:
    return prims.shift_left(a, b)


# TODO: add docstring
@_make_elementwise_binary_reference(
    type_promotion_kind=ELEMENTWISE_TYPE_PROMOTION_KIND.DEFAULT,
)
def bitwise_or(a: TensorLikeType, b: TensorLikeType) -> TensorLikeType:
    return prims.bitwise_or(a, b)


# TODO: add docstring
@_make_elementwise_binary_reference(
    type_promotion_kind=ELEMENTWISE_TYPE_PROMOTION_KIND.DEFAULT,
)
def bitwise_right_shift(a: TensorLikeType, b: TensorLikeType) -> TensorLikeType:
    return prims.shift_right_arithmetic(a, b)


# TODO: add docstring
@_make_elementwise_binary_reference(
    type_promotion_kind=ELEMENTWISE_TYPE_PROMOTION_KIND.DEFAULT,
)
def bitwise_xor(a: TensorLikeType, b: TensorLikeType) -> TensorLikeType:
    return prims.bitwise_xor(a, b)


# TODO: add docstring
@_make_elementwise_binary_reference(
    type_promotion_kind=ELEMENTWISE_TYPE_PROMOTION_KIND.INT_TO_FLOAT,
    supports_lhs_python_scalar=False,
)
def copysign(
    a: Union[TensorLikeType, NumberType], b: Union[TensorLikeType, NumberType]
):
    if isinstance(b, Number) and isinstance(a, Tensor):
        b = scalar_tensor(b, dtype=a.dtype, device=a.device)
    elif isinstance(a, Tensor) and isinstance(b, Tensor) and a.device != b.device:
        msg = "Expected divisor (b) to be on the same device ({0}) as dividend (a), but it is found on {1}!".format(
            a.device, b.device
        )
        raise RuntimeError(msg)
    return where(signbit(b), neg(abs(a)), abs(a))


# TODO: add docstring
# complex =  _make_elementwise_binary_reference(prims.complex, type_promotion_kind=ELEMENTWISE_TYPE_PROMOTION_KIND.DEFAULT)


@register_decomposition(aten.div)
@out_wrapper()
def div(
    a: Union[TensorLikeType, NumberType],
    b: Union[TensorLikeType, NumberType],
    *,
    rounding_mode: Optional[str] = None,
):
    """
    Reference implementation of torch.div
    """
    if rounding_mode is None:
        return true_divide(a, b)
    elif rounding_mode == "trunc":
        return trunc_divide(a, b)
    elif rounding_mode == "floor":
        return floor_divide(a, b)
    else:
        msg = (
            "div expected rounding_mode to be one of None, 'trunc', or 'floor' "
            "but found {0}.".format(rounding_mode)
        )
        raise ValueError(msg)


# TODO: add docstring
@_make_elementwise_binary_reference(
    type_promotion_kind=ELEMENTWISE_TYPE_PROMOTION_KIND.ALWAYS_BOOL,
    supports_lhs_python_scalar=False,
)
def eq(a: TensorLikeType, b: TensorLikeType) -> TensorLikeType:
    return prims.eq(a, b)


# TODO: add docstring
@_make_elementwise_binary_reference(
    type_promotion_kind=ELEMENTWISE_TYPE_PROMOTION_KIND.BOOL_TO_LONG,
)
def pow(
    a: Union[TensorLikeType, NumberType],
    b: Union[TensorLikeType, NumberType],
) -> TensorLikeType:
    assert isinstance(a, TensorLikeType) or isinstance(b, TensorLikeType)

    if isinstance(b, Number):
        if b == 1.0:
            return a.clone()  # type: ignore[return-value,union-attr]
        elif b == 2.0:
            return a * a  # type: ignore[return-value]
        elif b == 0.5:
            return torch.sqrt(a)  # type: ignore[arg-type]
    elif isinstance(a, Number):
        if a == 1.0:
            return torch.fill(b, True)
        if a == 2.0 and (
            utils.is_float_dtype(b.dtype) or utils.is_complex_dtype(b.dtype)
        ):
            return torch.exp2(b)

    return prims.pow(a, b)


# TODO: add docstring
# Float power has its own implementation because it has unique type promotion.
# NB: aten_op not registered because CompositeExplicitAutograd
@out_wrapper()
def float_power(
    a: Union[TensorLikeType, NumberType],
    b: Union[TensorLikeType, NumberType],
) -> Tensor:
    if isinstance(a, Number) and isinstance(b, Number):
        raise ValueError(
            "Receive two Number inputs to an elementwise binary operation!"
        )

    # Handles type promotion
    dtype = utils.get_higher_dtype(a, b)
    assert dtype is not None
    if utils.is_complex_dtype(dtype):
        dtype = torch.complex128
    else:
        dtype = torch.float64

    # Float power has the following contiguous cast behavior to be
    # consistent with its C++ impl
    a = _maybe_convert_to_dtype(a, dtype)
    b = _maybe_convert_to_dtype(b, dtype)

    a, b = _maybe_broadcast(a, b)
    return pow(a, b)


# >>> a = torch.tensor(-0.2500, dtype=torch.float64)
# tensor(-0.250000000000000, dtype=torch.float64)
#
# >>> b = torch.tensor(-0.0010, dtype=torch.float64)
# tensor(-0.001000000000000, dtype=torch.float64)
#
# Note: In this case, casting float to double will expand the float mantissa with zeros,
# while creating a double generates a distinct mantissa.
# >>> torch.tensor(-0.001).to(dtype=torch.float64)
# tensor(-0.001000000047497, dtype=torch.float64)
#
# Floor Division
# The difference is caused because torch.remainder(a, b) = -0.001.
#
# >>> torch.floor(torch.true_divide(a, b))
# tensor(250., dtype=torch.float64)
#
# >>> torch.div(a, b, rounding_mode='floor')
# tensor(249., dtype=torch.float64)
#
# Definition: a // b = (a - remainder(a, b)) / b
# >>> torch.true_divide(torch.sub(a, torch.remainder(a, b)), b)
# tensor(249., dtype=torch.float64)
#
# For reference, see CPython's implementation:
# https://github.com/python/cpython/blob/ace008c531dd685a30c1dd68f9b5ba35f20171cf/Objects/floatobject.c#L636


# TODO: add docstring
@_make_elementwise_binary_reference(
    type_promotion_kind=utils.ELEMENTWISE_TYPE_PROMOTION_KIND.DEFAULT,
    supports_two_python_scalars=True,
)
def floor_divide(
    a: Union[TensorLikeType, NumberType], b: Union[TensorLikeType, NumberType]
):
    # Wrap scalars because some references only accept tensor arguments.
    if isinstance(a, Number) and isinstance(b, Number):
        a = scalar_tensor(a)
        b = scalar_tensor(b)
    elif isinstance(b, Number) and isinstance(a, Tensor):
        b = scalar_tensor(b, dtype=a.dtype, device=a.device)
    elif isinstance(a, Number) and isinstance(b, Tensor):
        a = scalar_tensor(a, dtype=b.dtype, device=b.device)
    elif isinstance(a, Tensor) and isinstance(b, Tensor) and a.device != b.device:
        if a.device == torch.device("cpu"):
            msg = "Expected divisor (b) to be on the same device ({0}) as dividend (a), but it is found on {1}!".format(
                a.device, b.device
            )
            raise RuntimeError(msg)
        else:
            b = prims.device_put(b, device=a.device)

    assert isinstance(a, Tensor) and isinstance(b, Tensor)
    dtype = a.dtype
    if utils.is_float_dtype(dtype):
        return _floor_divide_float(a, b)
    elif utils.is_integer_dtype(dtype):
        return _floor_divide_integer(a, b)
    else:
        torch._check(False, lambda: f"{dtype} not supported for floor_divide")


def _floor_divide_integer(a: Tensor, b: Tensor) -> Tensor:
    a, b = _maybe_broadcast(a, b)

    if not a.dtype.is_signed:
        return prims.div(a, b)

    # Convert truncation to flooring:
    offset = (torch.signbit(a) != torch.signbit(b)).logical_and(torch.fmod(a, b) != 0)
    return prims.div(a, b) - _maybe_convert_to_dtype(offset, a.dtype)


def _floor_divide_float(a: Tensor, b: Tensor) -> Tensor:
    mod = fmod(a, b)
    div = true_divide(sub(a, mod), b)

    # Ensure that the remainder has the same sign as denominator
    different_signed_inputs = bitwise_xor(lt(a, 0), lt(b, 0))
    non_zero_remainder = ne(mod, 0)
    mask = bitwise_and(non_zero_remainder, different_signed_inputs)
    div = where(mask, sub(div, 1), div)

    # Map quotient to nearest integer value
    floor_div = floor(div)
    mask = gt(sub(div, floor_div), 0.5)
    floor_div = where(mask, add(floor_div, 1), floor_div)

    basic_div = true_divide(a, b)
    zero_tensor = scalar_tensor(0, dtype=basic_div.dtype, device=basic_div.device)

    # If quotient is zero, copy signbit from true_divide quotient
    floor_div = where(ne(div, 0), floor_div, copysign(zero_tensor, basic_div))

    # If denominator is zero, then follow true_divide behavior
    return where(ne(b, 0), floor_div, basic_div)


# TODO: add docstring
@_make_elementwise_binary_reference(
    type_promotion_kind=ELEMENTWISE_TYPE_PROMOTION_KIND.DEFAULT,
    supports_lhs_python_scalar=False,
    supports_rhs_python_scalar=False,
)
def fmax(a: TensorLikeType, b: TensorLikeType) -> TensorLikeType:
    return prims.fmax(a, b)


# TODO: add docstring
@_make_elementwise_binary_reference(
    type_promotion_kind=ELEMENTWISE_TYPE_PROMOTION_KIND.DEFAULT,
    supports_lhs_python_scalar=False,
    supports_rhs_python_scalar=False,
)
def fmin(a: TensorLikeType, b: TensorLikeType) -> TensorLikeType:
    return prims.fmin(a, b)


# TODO: add docstring
@_make_elementwise_binary_reference(
    type_promotion_kind=ELEMENTWISE_TYPE_PROMOTION_KIND.DEFAULT,
    supports_lhs_python_scalar=False,
    supports_rhs_python_scalar=True,
)
def fmod(a: TensorLikeType, b: TensorLikeType) -> TensorLikeType:
    return prims.fmod(a, b)


# TODO: add docstring
@_make_elementwise_binary_reference(
    type_promotion_kind=ELEMENTWISE_TYPE_PROMOTION_KIND.DEFAULT,
    supports_lhs_python_scalar=False,
    supports_rhs_python_scalar=False,
)
def gcd(a: TensorLikeType, b: TensorLikeType) -> TensorLikeType:
    return prims.gcd(a, b)


# TODO: add docstring
@_make_elementwise_binary_reference(
    type_promotion_kind=ELEMENTWISE_TYPE_PROMOTION_KIND.ALWAYS_BOOL,
    supports_lhs_python_scalar=False,
)
def ge(a: TensorLikeType, b: TensorLikeType) -> TensorLikeType:
    return prims.ge(a, b)


# TODO: add docstring
@_make_elementwise_binary_reference(
    type_promotion_kind=ELEMENTWISE_TYPE_PROMOTION_KIND.ALWAYS_BOOL,
    supports_lhs_python_scalar=False,
)
def gt(a: TensorLikeType, b: TensorLikeType) -> TensorLikeType:
    return prims.gt(a, b)


@_make_elementwise_binary_reference(
    type_promotion_kind=ELEMENTWISE_TYPE_PROMOTION_KIND.DEFAULT,
    supports_lhs_python_scalar=False,
    supports_rhs_python_scalar=False,
)
def heaviside(input: TensorLikeType, values: TensorLikeType) -> TensorLikeType:
    input_eq_zero = torch.eq(input, 0)
    input_lt_zero = torch.logical_or(torch.lt(input, 0), torch.isnan(input))
    zeros_and_ones = torch.where(input_lt_zero, 0, 1)
    output = torch.where(input_eq_zero, values, zeros_and_ones)
    return output


@_make_elementwise_binary_reference(
    type_promotion_kind=ELEMENTWISE_TYPE_PROMOTION_KIND.DEFAULT,
    supports_lhs_python_scalar=False,
    supports_rhs_python_scalar=False,
)
def hypot(a: TensorLikeType, b: TensorLikeType) -> TensorLikeType:
    return prims.hypot(a, b)


@_make_elementwise_binary_reference(
    type_promotion_kind=ELEMENTWISE_TYPE_PROMOTION_KIND.INT_TO_FLOAT,
    supports_lhs_python_scalar=False,
    supports_rhs_python_scalar=False,
)
def igamma(a: TensorLikeType, b: TensorLikeType) -> TensorLikeType:
    return prims.igamma(a, b)


@_make_elementwise_binary_reference(
    type_promotion_kind=ELEMENTWISE_TYPE_PROMOTION_KIND.INT_TO_FLOAT,
    supports_lhs_python_scalar=False,
    supports_rhs_python_scalar=False,
)
def igammac(a: TensorLikeType, b: TensorLikeType) -> TensorLikeType:
    return prims.igammac(a, b)


def _check_close_args(
    name: str,
    a: TensorLikeType,
    b: TensorLikeType,
    rtol: float,
    atol: float,
) -> None:
    torch._check_value(
        a.dtype == b.dtype,
        lambda: "{0}: Attempting to compare tensors of different dtypes {1} and {2}!".format(
            name, a.dtype, b.dtype
        ),
    )
    torch._check(
        rtol >= 0,
        lambda: "{0}: rtol must be greater than or equal to zero, but got {1}!".format(
            name, rtol
        ),
    )
    torch._check(
        atol >= 0,
        lambda: "{0}: atol must be greater than or equal to zero, but got {1}!".format(
            name, atol
        ),
    )


# CompositeImplicitAutograd - don't register decomp
def isclose(
    a: TensorLikeType,
    b: TensorLikeType,
    rtol: float = 1e-05,
    atol: float = 1e-08,
    equal_nan: bool = False,
) -> TensorLikeType:
    _check_close_args(name="torch.isclose", a=a, b=b, rtol=rtol, atol=atol)

    close = eq(a, b)
    if equal_nan and (utils.is_float_dtype(a.dtype) or utils.is_complex_dtype(a.dtype)):
        close = logical_or(close, logical_and(isnan(a), isnan(b)))

    # Note: In case of zero tolerances the closeness inequality degenerates to an equality check.
    # In this case, the short-circuit prevents false positives as detailed in the paragraph below.
    if atol == 0 and rtol == 0:
        return close

    # Note [closeness error computation]
    # atol and rtol are provided as doubles, so the computation
    # rtol * other will produce a float or complex tensor.
    # When the difference (self - other) is compared to it then the
    # tensor representing the difference will also be cast to float or complex.
    # However, since (self - other) in uint8 is very likely to produce a
    # negative value, this moves the cast forward so the difference is
    # always computed in a float or complex type.
    # If the values of the integer tensors cannot be exactly represented
    # by the default scalar type then this may cause an incorrect result.
    if not utils.is_float_dtype(a.dtype) and not utils.is_complex_dtype(a.dtype):
        a = prims.convert_element_type(a, torch.get_default_dtype())
        b = prims.convert_element_type(b, torch.get_default_dtype())

    allowed_error = add(atol, abs(mul(b, rtol)))
    actual_error = abs(sub(a, b))

    # Computes finite closeness
    result = logical_or(
        close, logical_and(isfinite(actual_error), le(actual_error, allowed_error))
    )

    return result


# TODO: add docstring
@_make_elementwise_binary_reference(
    type_promotion_kind=ELEMENTWISE_TYPE_PROMOTION_KIND.DEFAULT,
    supports_lhs_python_scalar=False,
    supports_rhs_python_scalar=False,
)
def lcm(a: TensorLikeType, b: TensorLikeType):
    dtype = a.dtype
    # promoting to int32 to maintain 100% consistency with C++ and to
    # prevent overflow in case of int8 and int16
    promote_to_int = dtype in (torch.int8, torch.int16)
    if promote_to_int:
        a = prims.convert_element_type(a, torch.int32)
        b = prims.convert_element_type(b, torch.int32)

    g = torch.gcd(a, b)
    # Avoid division by zero in case gcd(0, 0) == 0
    g = torch.where(g == 0, 1, g)
    res = torch.abs(prims.div(a, g) * b)
    return res if not promote_to_int else prims.convert_element_type(res, dtype)


# TODO: add docstring
@_make_elementwise_binary_reference(
    type_promotion_kind=ELEMENTWISE_TYPE_PROMOTION_KIND.ALWAYS_BOOL,
    supports_lhs_python_scalar=False,
)
def le(a: TensorLikeType, b: TensorLikeType) -> TensorLikeType:
    return prims.le(a, b)


@_make_elementwise_binary_reference(
    type_promotion_kind=ELEMENTWISE_TYPE_PROMOTION_KIND.DEFAULT,
    supports_lhs_python_scalar=False,
    supports_rhs_python_scalar=False,
)
def logaddexp(a: TensorLikeType, b: TensorLikeType) -> TensorLikeType:
    # Nb. this implementation does not distribute the gradients evenly when a == b
    mask = torch.real(a) >= torch.real(b)
    max_ = torch.where(mask, a, b)
    min_ = torch.where(mask, b, a)
    inf_mask = torch.logical_and(
        torch.logical_not(torch.isfinite(torch.real(a))), torch.real(a) == torch.real(b)
    )
    if utils.is_complex_dtype(a.dtype) or utils.is_complex_dtype(b.dtype):
        # are you wondering what this bunch of codes are for? edge cases!
        neg_min_mask = torch.real(min_) < 0
        inf_vals = torch.where(
            neg_min_mask, min_, torch.log(torch.exp(min_) + torch.exp(max_))
        )
        non_nan_vals = torch.where(
            inf_mask, inf_vals, max_ + torch.log1p(torch.exp(min_ - max_))
        )
        # the type for full_like does not include tensor yet
        nan_mask = torch.isnan(min_)
        return torch.where(nan_mask, complex(float("nan"), float("nan")), non_nan_vals)  # type: ignore[call-overload]
    else:
        return torch.where(inf_mask, a, max_ + torch.log1p(torch.exp(min_ - max_)))


@_make_elementwise_binary_reference(
    type_promotion_kind=ELEMENTWISE_TYPE_PROMOTION_KIND.DEFAULT,
    supports_lhs_python_scalar=False,
    supports_rhs_python_scalar=False,
)
def logaddexp2(a: TensorLikeType, b: TensorLikeType) -> TensorLikeType:
    torch._check(
        not (utils.is_complex_dtype(a.dtype) or utils.is_complex_dtype(b.dtype)),
        lambda: "logaddexp2 doesn't support complex dtypes",
    )
    # Nb. this implementation does not distribute the gradients evenly when a == b
    mask = a >= b
    max_ = torch.where(mask, a, b)
    min_ = torch.where(mask, b, a)
    inf_mask = torch.logical_and(torch.isinf(a), a == b)
    inv_log_2 = 1.0 / math.log(2)
    result = max_ + torch.log1p(torch.exp2(min_ - max_)) * inv_log_2
    return torch.where(inf_mask, a, result)


# TODO: add docstring
@_make_elementwise_binary_reference(
    type_promotion_kind=ELEMENTWISE_TYPE_PROMOTION_KIND.ALWAYS_BOOL,
)
def logical_and(a: TensorLikeType, b: TensorLikeType):
    if not utils.is_boolean_dtype(a.dtype):
        a = a != 0
    if not utils.is_boolean_dtype(b.dtype):
        b = b != 0
    return a & b


# TODO: add docstring
@_make_elementwise_unary_reference(ELEMENTWISE_TYPE_PROMOTION_KIND.ALWAYS_BOOL)
def logical_not(a: TensorLikeType):
    if not utils.is_boolean_dtype(a.dtype):
        return a == 0
    return ~a


# TODO: add docstring
@_make_elementwise_binary_reference(
    type_promotion_kind=ELEMENTWISE_TYPE_PROMOTION_KIND.ALWAYS_BOOL,
)
def logical_or(a: TensorLikeType, b: TensorLikeType):
    if not utils.is_boolean_dtype(a.dtype):
        a = a != 0
    if not utils.is_boolean_dtype(b.dtype):
        b = b != 0
    return bitwise_or(a, b)


# TODO: add docstring
# TODO: skip unnecessary conversion of long to float
@_make_elementwise_binary_reference(
    type_promotion_kind=ELEMENTWISE_TYPE_PROMOTION_KIND.ALWAYS_BOOL,
)
def logical_xor(a: TensorLikeType, b: TensorLikeType):
    if not utils.is_boolean_dtype(a.dtype):
        a = a != 0
    if not utils.is_boolean_dtype(b.dtype):
        b = b != 0
    return a ^ b


# TODO: add docstring
@_make_elementwise_binary_reference(
    type_promotion_kind=ELEMENTWISE_TYPE_PROMOTION_KIND.ALWAYS_BOOL,
    supports_lhs_python_scalar=False,
)
def lt(a: TensorLikeType, b: TensorLikeType) -> TensorLikeType:
    return prims.lt(a, b)


# TODO: add docstring
@_make_elementwise_binary_reference(
    type_promotion_kind=ELEMENTWISE_TYPE_PROMOTION_KIND.DEFAULT,
)
def maximum(a: TensorLikeType, b: TensorLikeType) -> TensorLikeType:
    return prims.maximum(a, b)


# TODO: add docstring
@_make_elementwise_binary_reference(
    type_promotion_kind=ELEMENTWISE_TYPE_PROMOTION_KIND.DEFAULT,
)
def minimum(a: TensorLikeType, b: TensorLikeType) -> TensorLikeType:
    return prims.minimum(a, b)


# TODO: add docstring
@_make_elementwise_binary_reference(
    type_promotion_kind=ELEMENTWISE_TYPE_PROMOTION_KIND.DEFAULT,
    supports_two_python_scalars=True,
)
def mul(a: TensorLikeType, b: TensorLikeType) -> TensorLikeType:
    return prims.mul(a, b)


# TODO: add docstring
@_make_elementwise_binary_reference(
    type_promotion_kind=ELEMENTWISE_TYPE_PROMOTION_KIND.ALWAYS_BOOL,
    supports_lhs_python_scalar=False,
)
def ne(a: TensorLikeType, b: TensorLikeType) -> TensorLikeType:
    return prims.ne(a, b)


# TODO: add docstring
@_make_elementwise_binary_reference(
    type_promotion_kind=ELEMENTWISE_TYPE_PROMOTION_KIND.NO_OPMATH,
    supports_lhs_python_scalar=False,
    supports_rhs_python_scalar=False,
)
def nextafter(a: TensorLikeType, b: TensorLikeType) -> TensorLikeType:
    return prims.nextafter(a, b)


# TODO: add docstring
@_make_elementwise_binary_reference(
    type_promotion_kind=ELEMENTWISE_TYPE_PROMOTION_KIND.DEFAULT,
)
def remainder(a: TensorLikeType, b: TensorLikeType) -> TensorLikeType:
    return prims.remainder(a, b)


# reverse sub
def rsub(
    a: Union[TensorLikeType, NumberType],
    b: Union[TensorLikeType, NumberType],
    *,
    alpha: Optional[NumberType] = None,
):
    if isinstance(a, Number):
        msg = "Received a Number for the first argument, but expected a Tensor"
        raise ValueError(msg)
    return sub(b, a, alpha=alpha)


# TODO: add docstring
# TODO: consider refactoring this with add impl
# sub has its own implementation because it has an alpha argument
@register_decomposition(aten.sub)
@out_wrapper()
@elementwise_type_promotion_wrapper(
    type_promoting_args=("a", "b"),
    type_promotion_kind=ELEMENTWISE_TYPE_PROMOTION_KIND.DEFAULT,
)
def sub(
    a: Union[TensorLikeType, NumberType],
    b: Union[TensorLikeType, NumberType],
    *,
    alpha: Optional[NumberType] = None,
):
    """
    Reference implementation of torch.sub
    """

    a, b = _maybe_broadcast(a, b)

    if alpha is not None:
        dtype = a.dtype if isinstance(a, TensorLike) else b.dtype  # type: ignore[union-attr]
        python_type = utils.dtype_to_type(dtype)
        if not utils.is_weakly_lesser_type(type(alpha), python_type):
            msg = (
                "alpha argument of type {0} cannot be safely cast to type {1}!".format(
                    type(alpha), python_type
                )
            )
            raise ValueError(msg)
        if isinstance(b, torch.Tensor):
            b = prims.mul(b, alpha)
        else:
            # Carefully not to use prims.mul if b is a scalar / symint.
            # prims.mul always returns a tensor,
            # which will mess with type promotion.
            b = b * alpha

    return prims.sub(a, b)


# TODO: add docstring
@_make_elementwise_binary_reference(
    type_promotion_kind=ELEMENTWISE_TYPE_PROMOTION_KIND.INT_TO_FLOAT,
    name="true_divide",
    aten_op=None,  # CompositeImplicitAutograd
    supports_two_python_scalars=True,
)
def true_divide(a: TensorLikeType, b: TensorLikeType) -> TensorLikeType:
    return prims.div(a, b)


@register_decomposition(aten.xlogy)
@out_wrapper()
@elementwise_type_promotion_wrapper(
    type_promoting_args=("a", "b"),
    type_promotion_kind=ELEMENTWISE_TYPE_PROMOTION_KIND.INT_TO_FLOAT,
)
def xlogy(a: Union[TensorLikeType, NumberType], b: Union[TensorLikeType, NumberType]):
    torch._check(
        isinstance(a, TensorLike) or isinstance(b, TensorLike),
        lambda: 'Expected either argument a or b to be a Tensor"',
    )

    # Operations like eq and log do not handle scalar values, so we convert them to scalar_tensors.
    if isinstance(b, TensorLike) and isinstance(a, Number):
        a = scalar_tensor(a, dtype=b.dtype, device=b.device)
    elif isinstance(a, TensorLike) and isinstance(b, Number):
        b = scalar_tensor(b, dtype=a.dtype, device=a.device)

    # mypy: expected "Tensor"
    assert isinstance(a, TensorLike)
    assert isinstance(b, TensorLike)
    rhs = torch.where(torch.eq(a, 0), 0, torch.mul(a, torch.log(b)))
    return torch.where(torch.isnan(b), float("nan"), rhs)


# TODO: add docstring
@_make_elementwise_binary_reference(
    type_promotion_kind=utils.ELEMENTWISE_TYPE_PROMOTION_KIND.DEFAULT,
    aten_op=None,  # CompositeImplicitAutograd
    supports_two_python_scalars=True,
)
def trunc_divide(
    a: Union[TensorLikeType, NumberType], b: Union[TensorLikeType, NumberType]
):
    dtype = utils.get_dtype(a)
    if utils.is_integer_dtype(dtype):
        return prims.div(a, b)

    return trunc(prims.div(a, b))


#
# Elementwise Ternary References
#


@register_decomposition(aten.addcdiv)
@out_wrapper()
@elementwise_type_promotion_wrapper(
    type_promoting_args=("self", "tensor1", "tensor2"),
    type_promotion_kind=ELEMENTWISE_TYPE_PROMOTION_KIND.INT_TO_FLOAT,
)
def addcdiv(
    self: TensorLikeType,
    tensor1: TensorLikeType,
    tensor2: TensorLikeType,
    *,
    value: NumberType = 1,
) -> TensorLikeType:
    """
    Reference implementation of torch.addcdiv
    """
    if value is not None:
        dtype = self.dtype  # no scalars allowed, see add
        python_type = utils.dtype_to_type(dtype)
        torch._check_value(
            utils.is_weakly_lesser_type(type(value), python_type),
            lambda: "value argument of type {0} cannot be safely cast to type {1}!".format(
                type(value), python_type
            ),
        )

    return self + value * tensor1 / tensor2


@register_decomposition(aten.addcmul)
@out_wrapper()
@elementwise_type_promotion_wrapper(
    type_promoting_args=("self", "tensor1", "tensor2"),
    type_promotion_kind=ELEMENTWISE_TYPE_PROMOTION_KIND.DEFAULT,
)
def addcmul(
    self: TensorLikeType,
    tensor1: TensorLikeType,
    tensor2: TensorLikeType,
    *,
    value: NumberType = 1,
) -> TensorLikeType:
    """
    Reference implementation of torch.addcmul
    """
    if value is not None:
        dtype = self.dtype  # no scalars allowed, see add
        python_type = utils.dtype_to_type(dtype)
        torch._check_value(
            utils.is_weakly_lesser_type(type(value), python_type),
            lambda: "value argument of type {0} cannot be safely cast to type {1}!".format(
                type(value), python_type
            ),
        )

    return self + value * tensor1 * tensor2


@register_decomposition(aten.clamp)
@out_wrapper()
@elementwise_type_promotion_wrapper(
    type_promoting_args=("a", "min", "max"),
    type_promotion_kind=ELEMENTWISE_TYPE_PROMOTION_KIND.DEFAULT,
)
def clamp(
    a: TensorLikeType,
    min: Optional[TensorOrNumberLikeType] = None,
    max: Optional[TensorOrNumberLikeType] = None,
) -> TensorLikeType:
    # NOTE: grad behavior with implementation `where` is not consistent on `nan`
    if min is None and max is None:
        msg = "clamp called but both min and max are none!"
        raise ValueError(msg)
    if min is not None:
        a_isnan = torch.isnan(a)
        condition = torch.bitwise_or(torch.ge(a, min), a_isnan)  # type: ignore[arg-type]
        # we should also propagate `nan` coming from boundaries. However, that's
        # not necessary since `ge` would already `False` when either operands has
        # a `nan`. So this line below is redundant
        #   `condition = bitwise_and(condition, bitwise_not(isnan(min)))`
        a = torch.where(condition, a, min)  # type: ignore[arg-type]
    if max is not None:
        a_isnan = torch.isnan(a)
        # same as above, no need to adjust `nan` from `max`
        condition = torch.bitwise_or(torch.le(a, max), a_isnan)  # type: ignore[arg-type]
        a = torch.where(condition, a, max)  # type: ignore[arg-type]

    return a


@register_decomposition(aten.clamp_min)
@out_wrapper()
def clamp_min(
    self: TensorLikeType,
    min: TensorOrNumberLikeType = None,
) -> TensorLikeType:
    return torch.clamp(self, min=min)  # type: ignore[arg-type]


@register_decomposition(aten.clamp_max)
@out_wrapper()
def clamp_max(
    self: TensorLikeType,
    max: TensorOrNumberLikeType = None,
) -> TensorLikeType:
    return torch.clamp(self, max=max)  # type: ignore[arg-type]


#
# Conditional references
#


# https://pytorch.org/docs/stable/generated/torch.where.html
# TODO: implement alternate where
@register_decomposition(aten.where)
@out_wrapper()
@elementwise_type_promotion_wrapper(
    type_promoting_args=("a", "b"),
    type_promotion_kind=ELEMENTWISE_TYPE_PROMOTION_KIND.NO_OPMATH,
)
def where(
    pred: Tensor,
    a: Optional[TensorOrNumberLikeType] = None,
    b: Optional[TensorOrNumberLikeType] = None,
):
    """ """

    if a is None or b is None:
        raise NotImplementedError

    utils.check_same_device(pred, a, b, allow_cpu_scalar_tensors=True)
    torch._check(
        pred.dtype is torch.bool,
        lambda: f"expected predicate to be bool, got {pred.dtype}",
    )

    pred, a, b = _maybe_broadcast(pred, a, b)
    return prims.where(pred, a, b)


#
# Data Movement References
#
@register_decomposition(aten.clone)
def clone(
    a: TensorLikeType, *, memory_format: torch.memory_format = torch.preserve_format
) -> TensorLikeType:
    result = prims.clone(a, memory_format=memory_format)
    return result


def copy_to(a: Tensor, b: Tensor, *, allow_cross_device=True):
    if not allow_cross_device and a.device != b.device:
        msg = "Attempting to copy from device {0} to device {1}, but cross-device copies are not allowed!".format(
            b.device, a.device
        )
        raise RuntimeError(msg)

    return prims.copy_to(a, b)


@register_decomposition(aten.item)
def item(a: TensorLikeType) -> NumberType:
    if a.numel() != 1:
        msg = f"Can't convert a tensor with {a.numel()} elements to a number!"
        raise ValueError(msg)

    # NOTE: explicit conversion is necessary for bool!
    # See https://github.com/pytorch/pytorch/issues/78071
    number_type = utils.dtype_to_type(a.dtype)
    return number_type(prims.item(a))


# fast path when `to` returns an alias to input. This mimics the same function in aten
def _to_will_alias(
    a: TensorLikeType,
    device: Optional[torch.device] = None,
    dtype: Optional[torch.dtype] = None,
    copy: Optional[bool] = None,
    layout: Optional[torch.layout] = None,
    memory_format: Optional[torch.memory_format] = None,
    pin_memory: Optional[bool] = False,
    non_blocking: bool = False,  # not using non_blocking
) -> bool:
    return (
        not copy
        and (device is None or a.device == device)
        and (dtype is None or a.dtype == dtype)
        and (layout is None or a.layout == layout)
        # is_pinned issue #84925
        # and (pin_memory is None or pin_memory == a.is_pinned())
        and (
            memory_format is None
            or memory_format == torch.preserve_format
            or utils.is_contiguous_for_memory_format(a, memory_format=memory_format)
        )
    )


@singledispatch
def _to_dispatch(*args, **kwargs):
    raise NotImplementedError


@_to_dispatch.register
def _to_device(
    device: torch.device,
    dtype: torch.dtype,
    non_blocking: bool = False,
    copy: bool = False,
    memory_format: Optional[torch.memory_format] = None,
):
    kwargs = {
        "device": device,
        "dtype": dtype,
        "non_blocking": non_blocking,
        "copy": copy,
        "memory_format": memory_format,
    }
    return kwargs


@_to_dispatch.register
def _to_device_str(
    device: str,
    dtype: torch.dtype,
    non_blocking: bool = False,
    copy: bool = False,
    memory_format: Optional[torch.memory_format] = None,
):
    kwargs = {
        "device": torch.device(device),
        "dtype": dtype,
        "non_blocking": non_blocking,
        "copy": copy,
        "memory_format": memory_format,
    }
    return kwargs


@_to_dispatch.register
def _to_dtype(
    dtype: torch.dtype,
    non_blocking: bool = False,
    copy: bool = False,
    memory_format: Optional[torch.memory_format] = None,
):
    kwargs = {
        "dtype": dtype,
        "non_blocking": non_blocking,
        "copy": copy,
        "memory_format": memory_format,
    }
    return kwargs


@_to_dispatch.register
def _to_other(
    other: Tensor,
    non_blocking: bool = False,
    copy: bool = False,
    memory_format: Optional[torch.memory_format] = None,
):
    device = other.device
    dtype = other.dtype
    layout = other.layout
    # is_pinned issue #84925
    # pin_memory = other.is_pinned()
    kwargs = {
        "device": device,
        "dtype": dtype,
        "layout": layout,
        "non_blocking": non_blocking,
        "copy": copy,
        "memory_format": memory_format,
    }
    return kwargs


# remove to_kwargs that is already present in `a`
def _canonicalize_to_arguments(a: Tensor, to_kwargs: dict):
    options_to_check = ["dtype", "device", "layout", "memory_format"]
    # "device" option could be passed a str instead torch.device
    if "device" in to_kwargs and isinstance(to_kwargs["device"], str):
        to_kwargs["device"] = torch.device(to_kwargs["device"])

    for kw in options_to_check:
        if kw in to_kwargs:
            if (
                (kw == "memory_format" and to_kwargs[kw] is torch.preserve_format)
                or (
                    kw == "device"
                    and to_kwargs[kw].type == a.device.type
                    and (
                        not to_kwargs[kw].index or to_kwargs[kw].index == a.device.index
                    )
                )
                or (
                    getattr(a, kw, None) == to_kwargs[kw]
                )  # this also handles {"memory_format": None}
            ):
                to_kwargs.pop(kw)


def to(a: TensorLikeType, *args, **kwargs) -> TensorLikeType:
    # handled dispatch via positional arguments
    if len(args) != 0:
        kwargs = _to_dispatch(*args, **kwargs)

    # TODO: is_pinned is not currently supported in refs or fake_tensor
    # https://github.com/pytorch/pytorch/issues/84925
    assert "pin_memory" not in kwargs
    _canonicalize_to_arguments(a, kwargs)

    if _to_will_alias(a, **kwargs):
        return a

    copy = kwargs.pop("copy") if "copy" in kwargs else False
    non_blocking = kwargs.pop("non_blocking") if "non_blocking" in kwargs else False

    # short-circuit to `prims.convert_element_type` when `to` is just a dtype change
    if (
        (copy or (kwargs.get("dtype", a.dtype) != a.dtype))
        and (not non_blocking)
        and ("memory_format" not in kwargs)
        and ("device" not in kwargs)
        and ("layout" not in kwargs)
        # is_pinned issue #84925
        # and ("pin_memory" not in kwargs)
    ):
        return prims.convert_element_type(a, kwargs.get("dtype", a.dtype))

    result = torch.empty_like(a, **kwargs)
    # TODO: non_blocking should be handled by `copy_to`
    copy_to(result, a)
    return result


#
# Reduction references
#


def _reduction(
    a: TensorLikeType,
    prim: Callable,
    *,
    has_identity: bool = True,
    accepts_dim_tuple: bool = True,  # to handle min/argmin that accept single dim only
    dims: Optional[DimsType] = None,
    keepdims: bool = False,
    dtype: Optional[torch.dtype] = None,  # should be specified for ops that support it
    out: Optional[Tensor] = None,
    output_dtype_kind: REDUCTION_OUTPUT_TYPE_KIND,
) -> TensorLikeType:  # it is usually SAME, but I want
    # ref writers to actually think about what to put here
    assert isinstance(a, TensorLike)
    if a.ndim > 64:
        raise RuntimeError(
            "Received a tensor with {0} dimensions, but only tensors with up to 64 dims are supported!".format(
                a.ndim
            )
        )

    if out is not None:
        assert isinstance(out, TensorLike)
        if dtype is not None:
            # TODO - this is true for eager mode currently, but it's wrong behavior for complex norms
            if dtype != out.dtype:
                raise RuntimeError(
                    "dtype argument and out dtype must match in reduction"
                )
    if not accepts_dim_tuple:
        assert dims is None or isinstance(dims, Dim)
    if isinstance(dims, Dim):
        dims = (dims,)  # type: ignore[assignment]
    dims = utils.reduction_dims(a.shape, dims)
    if not has_identity:
        valid_shape = a.ndim == 0 or py_all(a.shape[i] for i in dims)
        if not valid_shape:
            raise RuntimeError(
                "reducing over zero-size dimension for reduction operation without identity"
            )
    computation_dtype, result_dtype = utils.reduction_dtypes(
        a, output_dtype_kind, dtype
    )
    a = _maybe_convert_to_dtype(a, computation_dtype)  # type: ignore[assignment]
    result = prim(a, dims)
    if keepdims:
        output_shape = [a.shape[i] if i not in dims else 1 for i in range(a.ndim)]
        broadcast_dims = [i for i in range(a.ndim) if i not in dims]
        result = prims.broadcast_in_dim(result, output_shape, broadcast_dims)

    if out is not None:
        assert result_dtype is not None
        if dtype is not None and result_dtype != out.dtype:
            raise RuntimeError(
                "Expected the dtype of reduction result and out to match"
            )
        out = _maybe_resize_out(out, result.shape)
        return _safe_copy_out(copy_from=result, copy_to=out)  # type: ignore[arg-type]

    if result.dtype != result_dtype and result_dtype is not None:
        result = prims.convert_element_type(result, result_dtype)

    return result


def _make_copy_from_view(fn):
    """
    Given a view function (e.g. torch.diagonal) generates its copy variant (e.g. torch.diagonal_copy)
    """
    name = fn.__name__
    fn = out_wrapper()(fn)

    def _fn(*args, out=None, **kwargs):
        result = fn(*args, out=out, **kwargs)
        if out is None:
            return result.clone(memory_format=torch.contiguous_format)
        return result

    copy_name = f"{name}_copy"
    _fn.__name__ = copy_name
    _fn = register_decomposition(getattr(aten, copy_name))(_fn)
    return _fn


# Saves Python all
py_all = all


@register_decomposition(aten.all)
@out_wrapper()
def all(
    a: TensorLikeType,
    dim: Optional[DimsType] = None,
    keepdim: bool = False,
) -> TensorLikeType:
    # Computes nelem
    if isinstance(dim, Dim):
        dim = (dim,)  # type: ignore[assignment]

    a_ = _maybe_convert_to_dtype(a, torch.bool)
    # avoid comparison with symbolic number of elements to make this op symint friendly
    result = eq(sum(logical_not(a_), dim=dim, keepdim=keepdim), 0)

    # Preserves uint8 -- probably a legacy mask thing
    if a.dtype is torch.uint8:
        return prims.convert_element_type(result, torch.uint8)

    return result


# Saves Python any
py_any = any


@register_decomposition(aten.any)
@out_wrapper()
def any(
    a: TensorLikeType,
    dim: Optional[DimsType] = None,
    keepdim: bool = False,
) -> TensorLikeType:
    a_ = _maybe_convert_to_dtype(a, torch.bool)
    result = ne(sum(a_, dim=dim, keepdim=keepdim), False)  # type: ignore[arg-type]

    # Preserves uint8 -- probably a legacy mask thing
    if a.dtype is torch.uint8:
        return prims.convert_element_type(result, torch.uint8)

    return result


@register_decomposition(aten.sum)
def sum(
    a: TensorLikeType,
    dim: Union[Optional[int], Optional[List[int]]] = None,
    keepdim: bool = False,
    *,
    dtype: Optional[torch.dtype] = None,
    out: Optional[Tensor] = None,
) -> TensorLikeType:
    if dtype is None:
        if out is not None:
            dtype = out.dtype
        elif utils.is_boolean_dtype(a.dtype) or utils.is_integer_dtype(a.dtype):
            dtype = torch.int64
        else:
            dtype = a.dtype
    # reduces over all dimensions if dim=() is passed
    if dim == () or dim == []:
        dim = None
    return _reduction(
        a,
        prims.sum,
        dims=dim,
        keepdims=keepdim,
        dtype=dtype,
        out=out,
        output_dtype_kind=REDUCTION_OUTPUT_TYPE_KIND.SAME,
    )


def sum_to_size(
    a: Tensor,
    *shape,
) -> Tensor:
    shape = utils.extract_shape_from_varargs(shape, validate=False)
    torch._check(
        utils.is_expandable_to(shape, a.shape),
        lambda: f'sum_to_size: size "{shape}" is not expandable to size "{a.shape}"',
    )
    # In ATen scalar tensors are sent through sum and the result is returned as
    # type promoted
    if utils.is_same_shape(shape, a.shape) and len(shape) > 0:
        return prims.view_of(a)
    leading_dims = a.ndim - len(shape)
    reduce_dims = tuple(range(leading_dims)) + tuple(
        i
        for i in range(leading_dims, len(shape))
        if shape[i - leading_dims] == 1 and a.shape[i] != 1
    )
    return torch.sum(a, dim=reduce_dims, keepdim=True, dtype=None)


@register_decomposition(aten.prod)
def prod(
    a: TensorLikeType,
    dim: Union[Optional[int], Optional[List[int]]] = None,
    keepdim: bool = False,
    *,
    dtype=None,
    out: Optional[Tensor] = None,
) -> TensorLikeType:
    if dtype is None:
        if out is not None:
            dtype = out.dtype
        elif utils.is_boolean_dtype(a.dtype) or utils.is_integer_dtype(a.dtype):
            dtype = torch.int64
        else:
            dtype = a.dtype
    # reduces over all dimensions if dim=() is passed
    if dim == () or dim == []:
        dim = None
    return _reduction(
        a,
        prims.prod,
        dims=dim,
        keepdims=keepdim,
        dtype=dtype,
        out=out,
        output_dtype_kind=REDUCTION_OUTPUT_TYPE_KIND.SAME,
    )


@register_decomposition(aten.amin)
def amin(
    a: TensorLikeType,
    dim: Optional[DimsType] = None,
    keepdim: bool = False,
    *,
    out: Optional[Tensor] = None,
) -> TensorLikeType:
    # reduces over all dimensions if dim=() is passed
    if dim == () or dim == []:
        dim = None

    return _reduction(
        a,
        prims.amin,
        dims=dim,
        keepdims=keepdim,
        dtype=None,
        out=out,
        has_identity=False,
        output_dtype_kind=REDUCTION_OUTPUT_TYPE_KIND.SAME,
    )


@register_decomposition(aten.amax)
def amax(
    a: TensorLikeType,
    dim: Optional[DimsType] = None,
    keepdim: bool = False,
    *,
    out: Optional[Tensor] = None,
) -> TensorLikeType:
    # reduces over all dimensions if dim=() is passed
    if dim == () or dim == []:
        dim = None

    return _reduction(
        a,
        prims.amax,
        dims=dim,
        keepdims=keepdim,
        dtype=None,
        out=out,
        has_identity=False,
        output_dtype_kind=REDUCTION_OUTPUT_TYPE_KIND.SAME,
    )


def _dim_var_dispatch(dim=None, unbiased=None):
    # There's the following overload of torch.var:
    # var(Tensor self, bool unbiased=True) -> (Tensor, Tensor)
    # We need to explicitly convert bool dims to unbiased arg
    if unbiased is None and isinstance(dim, bool):
        unbiased = dim
        dim = None
    return dim, unbiased


@register_decomposition(aten.var)
@out_wrapper()
def var(
    a: TensorLikeType,
    dim: Optional[DimsType] = None,
    unbiased: Optional[bool] = None,
    keepdim: bool = False,
    *,
    correction: Optional[NumberType] = None,
) -> TensorLikeType:
    dim, unbiased = _dim_var_dispatch(dim, unbiased)
    correction = utils.set_correction(unbiased, correction)
    # reduces over all dimensions if dim=() is passed
    if dim == () or dim == []:
        dim = None

    result = _reduction(
        a,
        partial(prims.var, correction=correction),
        dims=dim,
        keepdims=keepdim,
        dtype=None,
        out=None,
        has_identity=True,
        output_dtype_kind=REDUCTION_OUTPUT_TYPE_KIND.COMPLEX_TO_FLOAT,
    )
    return result


@register_decomposition(aten.std)
@out_wrapper()
def std(
    a: TensorLikeType,
    dim: Union[Optional[int], Optional[List[int]]] = None,
    unbiased: Optional[bool] = None,
    keepdim: bool = False,
    *,
    correction: Optional[NumberType] = None,
) -> TensorLikeType:
    dim, unbiased = _dim_var_dispatch(dim, unbiased)
    correction = utils.set_correction(unbiased, correction)

    opmath_dtype, dtype = utils.reduction_dtypes(
        a, REDUCTION_OUTPUT_TYPE_KIND.COMPLEX_TO_FLOAT
    )
    a = _maybe_convert_to_dtype(a, opmath_dtype)
    a_var = torch.var(a, dim, correction=correction, keepdim=keepdim)
    a_std = torch.sqrt(a_var)
    assert dtype is not None
    return _maybe_convert_to_dtype(a_std, dtype)


@register_decomposition(aten.mean)
def mean(
    a: TensorLikeType,
    dim: Optional[DimsType] = None,
    keepdim: bool = False,
    *,
    dtype=None,
    out=None,
) -> TensorLikeType:
    # reduces over all dimensions if dim=() is passed
    if dim == () or dim == []:
        dim = None
    orig_dtype = dtype
    if dtype is None:
        dtype = a.dtype
    # can't use out wrapper because of this argument
    torch._check(
        out is None or out.dtype == dtype,
        lambda: f"Expected out tensor to have dtype {dtype}, but got {out.dtype} instead",
    )
    result = _reduction(
        a,
        prims.sum,
        dims=dim,
        keepdims=keepdim,
        dtype=dtype,
        out=None,
        output_dtype_kind=REDUCTION_OUTPUT_TYPE_KIND.KEEP_PROMOTED_TYPE,
    )
    torch._check(
        utils.is_float_dtype(dtype) or utils.is_complex_dtype(dtype),
        lambda: (
            f"mean(): could not infer output dtype. "
            f"{'Input' if orig_dtype is None else 'Optional'} dtype must be either "
            f"a floating point or complex dtype. Got: {dtype}"
        ),
    )
    if isinstance(dim, Dim):
        dim = (dim,)  # type: ignore[assignment]
    dims = utils.reduction_dims(a.shape, dim)  # type: ignore[arg-type]
    nelem = 1 if a.ndim == 0 else reduce(operator.mul, (a.shape[i] for i in dims), 1)
    result = true_divide(result, nelem)
    result_dtype = a.dtype if dtype is None else dtype
    result = _maybe_convert_to_dtype(result, result_dtype)  # type: ignore[assignment]
    if out is not None:
        assert isinstance(out, TensorLike)
        out = _maybe_resize_out(out, result.shape)
        return _safe_copy_out(copy_from=result, copy_to=out)  # type: ignore[arg-type]
    return result


@register_decomposition(aten.std_mean.correction)
def std_mean(
    a: TensorLikeType,
    dim: Optional[DimsType] = None,
    *,
    unbiased: Optional[bool] = None,
    keepdim: bool = False,
    correction: Optional[NumberType] = None,
):
    dim, unbiased = _dim_var_dispatch(dim, unbiased)
    correction = utils.set_correction(unbiased, correction)
    opmath_dtype, dtype = utils.reduction_dtypes(
        a, REDUCTION_OUTPUT_TYPE_KIND.COMPLEX_TO_FLOAT
    )
    original_dtype = a.dtype
    a = _maybe_convert_to_dtype(a, opmath_dtype)
    a_var, a_mean = torch.var_mean(a, dim, correction=correction, keepdim=keepdim)
    a_std = torch.sqrt(a_var)
    assert dtype is not None
    return (
        _maybe_convert_to_dtype(a_std, dtype),
        _maybe_convert_to_dtype(a_mean, original_dtype),
    )


@register_decomposition(aten.var_mean)
def var_mean(
    a: TensorLikeType,
    dim: Optional[DimsType] = None,
    unbiased: Optional[bool] = None,
    keepdim: bool = False,
    *,
    correction: Optional[NumberType] = None,
):
    dim, unbiased = _dim_var_dispatch(dim, unbiased)
    v = var(a, dim, unbiased, keepdim, correction=correction)
    m = mean(a, dim, keepdim)
    return v, m


@register_decomposition(aten.addr)
@out_wrapper()
@elementwise_type_promotion_wrapper(
    type_promoting_args=("self", "vec1", "vec2"),
    type_promotion_kind=ELEMENTWISE_TYPE_PROMOTION_KIND.DEFAULT,
)
def addr(
    self: TensorLikeType,
    vec1: TensorLikeType,
    vec2: TensorLikeType,
    *,
    beta: NumberType = 1,
    alpha: NumberType = 1,
) -> TensorLikeType:
    torch._check(
        vec1.ndim == 1,
        lambda: f"addr: Expected 1-D argument vec1, but got {vec1.ndim}-D",
    )
    torch._check(
        vec2.ndim == 1,
        lambda: f"addr: Expected 1-D argument vec2, but got {vec2.ndim}-D",
    )
    self = self.expand(vec1.shape[0], vec2.shape[0])
    if utils.is_boolean_dtype(self.dtype):
        # Integers are accepted for booleans
        torch._check(
            is_weakly_lesser_type(type(beta), int),
            lambda: f"expected bool/int beta but got {type(beta)}",
        )
        torch._check(
            is_weakly_lesser_type(type(alpha), int),
            lambda: f"expected bool/int alpha but got {type(beta)}",
        )
        if not beta:
            return torch.outer(vec1, vec2) if alpha else torch.full_like(self, False)
        else:
            return torch.logical_or(
                self,
                torch.outer(vec1, vec2) if alpha else torch.full_like(self, False),
            )
    else:
        torch._check(
            is_weakly_lesser_type(type(beta), dtype_to_type(self.dtype)),
            lambda: f"cannot safely convert {type(beta)} to {self.dtype}",
        )
        torch._check(
            is_weakly_lesser_type(type(alpha), dtype_to_type(self.dtype)),
            lambda: f"cannot safely convert {type(alpha)} to {self.dtype}",
        )
        if beta == 0:
            # This means NaNs from self are dropped if beta is zero
            return alpha * torch.outer(vec1, vec2)
        else:
            return beta * self + alpha * torch.outer(vec1, vec2)


# CompositeImplicitAutograd - don't register decomp
def atleast_1d(
    arg: Union[TensorLikeType, Sequence[TensorLikeType]], *args: TensorLikeType
) -> Union[TensorLikeType, Tuple[TensorLikeType, ...]]:
    """Reference implementation of :func:`torch.atleast_1d`."""
    if not args and isinstance(arg, collections.abc.Sequence):
        args_ = arg
    else:
        assert not isinstance(arg, collections.abc.Sequence)
        args_ = (arg,) + args
    res = tuple(a if a.ndim >= 1 else unsqueeze(a, 0) for a in args_)
    return res if len(res) > 1 else res[0]


# Helper function with assert to avoid MyPy error
# of incompatible type passed to unsqueeze
def _unsqueeze_atleast(
    at_least_fn: Callable, dim: int, arg: TensorLikeType
) -> TensorLikeType:
    arg_ = at_least_fn(arg)
    assert isinstance(arg_, TensorLike)
    return unsqueeze(arg_, dim)


# CompositeImplicitAutograd - don't register decomp
def atleast_2d(
    arg: Union[TensorLikeType, Sequence[TensorLikeType]], *args: TensorLikeType
) -> Union[TensorLikeType, Tuple[TensorLikeType, ...]]:
    """Reference implementation of :func:`torch.atleast_2d`."""
    if not args and isinstance(arg, collections.abc.Sequence):
        args_ = arg
    else:
        assert not isinstance(arg, collections.abc.Sequence)
        args_ = (arg,) + args
    unsqueeze_atleast_1d = partial(_unsqueeze_atleast, atleast_1d, 0)
    res = tuple(a if a.ndim >= 2 else unsqueeze_atleast_1d(a) for a in args_)
    return res if len(res) > 1 else res[0]


# CompositeImplicitAutograd - don't register decomp
def atleast_3d(
    arg: Union[TensorLikeType, Sequence[TensorLikeType]], *args: TensorLikeType
) -> Union[TensorLikeType, Tuple[TensorLikeType, ...]]:
    """Reference implementation of :func:`torch.atleast_3d`."""
    if not args and isinstance(arg, collections.abc.Sequence):
        args_ = arg
    else:
        assert not isinstance(arg, collections.abc.Sequence)
        args_ = (arg,) + args
    unsqueeze_atleast_2d = partial(_unsqueeze_atleast, atleast_2d, -1)
    res = tuple(a if a.ndim >= 3 else unsqueeze_atleast_2d(a) for a in args_)
    return res if len(res) > 1 else res[0]


def as_strided(
    a: TensorLikeType,
    size: ShapeType,
    stride: StrideType,
    storage_offset: Optional[int] = None,
) -> TensorLikeType:
    storage_offset_int = (
        storage_offset if storage_offset is not None else a.storage_offset()
    )
    return prims.as_strided(a, size, stride, storage_offset_int)


@register_decomposition(aten.as_strided_scatter)
def as_strided_scatter(
    input: TensorLikeType,
    src: TensorLikeType,
    size: ShapeType,
    stride: StrideType,
    storage_offset: Optional[int] = None,
) -> TensorLikeType:
    storage_offset_int = 0 if storage_offset is None else storage_offset
    return prims.as_strided_scatter(input, src, size, stride, storage_offset_int)


def broadcast_shapes(*shapes) -> ShapeType:
    return torch.Size(_broadcast_shapes(*shapes))


@aten.broadcast_tensors.default.py_impl(DispatchKey.CompositeImplicitAutograd)
@aten.broadcast_tensors.default.py_impl(DispatchKey.Meta)
def broadcast_tensors(*tensors) -> List[TensorLikeType]:
    if len(tensors) == 1 and not isinstance(tensors[0], Tensor):
        tensors = tensors[0]
    return list(_maybe_broadcast(*tensors, preserve_cpu_scalar_tensors=False))


# CompositeImplicitAutograd - don't register decomp
def broadcast_to(a: TensorLikeType, size: ShapeType) -> TensorLikeType:
    start = len(size) - len(a.shape)
    dims = tuple(range(start, len(a.shape) + start))
    return prims.broadcast_in_dim(a, size, dims)


@register_decomposition(aten.cat)
@out_wrapper()
@elementwise_type_promotion_wrapper(
    type_promoting_args=("tensors",),
    type_promotion_kind=ELEMENTWISE_TYPE_PROMOTION_KIND.NO_OPMATH,
)
def cat(tensors: TensorSequenceType, dim: int = 0) -> TensorLikeType:
    def cat_compute_output_memory_format(inputs):
        format = None
        for t in inputs:
            f = utils.suggest_memory_format(t)
            if f == torch.contiguous_format:
                return f
            if format is not None and format != f:
                return torch.contiguous_format
            format = f
        assert format is not None
        return format

    if len(tensors) == 0:
        msg = "cat expects at least one tensor, but received zero!"
        raise ValueError(msg)

    for tensor in tensors:
        assert isinstance(tensor, TensorLike)

    utils.check_same_device(*tensors, allow_cpu_scalar_tensors=False)

    for t in tensors:
        # match logic in legacy_cat_wrap_dim
        if t.ndim == 1 and t.size(0) == 0:
            continue
        dim = utils.canonicalize_dim(t.ndim, dim)
        utils.validate_idx(t.ndim, dim)
        break

    memory_format = cat_compute_output_memory_format(tensors)

    # Filters tensors with one dimension of length zero
    filtered = tuple(x for x in tensors if not (x.ndim == 1 and x.numel() == 0))
    if len(filtered) == 0:
        t = tensors[0]

        # TODO: fix this to work with meta tensors
        try:
            requires_grad = any(x.requires_grad for x in tensors)
        except Exception:
            requires_grad = False

        return empty(
            (0,),
            dtype=t.dtype,
            device=t.device,
            requires_grad=requires_grad,
            memory_format=memory_format,
        )

    return prims.cat(filtered, dim).clone(memory_format=memory_format)


# CompositeImplicitAutograd - don't register decomp
@out_wrapper()
def column_stack(tensors: TensorSequenceType) -> TensorLikeType:
    aligned_tensors = tuple(
        x if x.ndim > 1 else x.reshape((x.numel(), 1)) for x in tensors
    )
    return cat(aligned_tensors, 1)


def conj(input: TensorLikeType) -> TensorLikeType:
    if not utils.is_complex_dtype(input.dtype):
        return input
    if input.is_sparse:
        return torch.conj_physical(input)
    return prims.conj(input)


# This replicates at::constant_pad_nd, defined in ATen/native/PadNd.cpp
@register_decomposition(aten.constant_pad_nd)
def constant_pad_nd(
    input: TensorLikeType, pad: List[int], value: NumberType = 0
) -> TensorLikeType:
    torch._check(
        len(pad) % 2 == 0,
        lambda: f"Length of pad must be even but instead it equals {len(pad)}",
    )

    input_sizes = input.shape
    l_inp = len(input_sizes)

    l_pad = len(pad) // 2
    l_diff = l_inp - l_pad

    torch._check(
        l_inp >= l_pad,
        lambda: "Length of pad should be no more than twice the number of "
        f"dimensions of the input. Pad length is {len(pad)} while the input has "
        f"{l_inp} dimensions.",
    )

    c_input = input
    for i in range(l_diff, l_inp):
        pad_idx = 2 * (l_inp - i - 1)
        if pad[pad_idx] < 0:
            c_input = c_input.narrow(i, -pad[pad_idx], c_input.shape[i] + pad[pad_idx])

        if pad[pad_idx + 1] < 0:
            c_input = c_input.narrow(i, 0, c_input.shape[i] + pad[pad_idx + 1])

    # if none of the pads are positive we can just return the result
    if builtins.all(p <= 0 for p in pad):
        return c_input.clone()

    new_shape = list(input_sizes[:l_diff])

    for i in range(l_pad):
        pad_idx = len(pad) - ((i + 1) * 2)
        new_dim = input_sizes[l_diff + i] + pad[pad_idx] + pad[pad_idx + 1]
        torch._check(
            new_dim > 0,
            lambda: f"The input size {input_sizes[l_diff + i]}, plus negative padding "
            f"{pad[pad_idx]} and {pad[pad_idx + 1]} resulted in a negative output size, "
            f"which is invalid. Check dimension {l_diff + i} of your input.",
        )
        new_shape.append(new_dim)

    memory_format = utils.suggest_memory_format(input)
    output = torch.empty(
        new_shape,
        dtype=input.dtype,
        device=input.device,
        requires_grad=input.requires_grad,
        memory_format=memory_format,
    )

    if value == 0 and input.dtype == torch.bool:
        value = False
    # torch.fill isn't typed to allow complex values
    output = torch.fill(output, value)  # type: ignore[arg-type]

    c_output = output
    for i in range(l_diff, l_inp):
        pad_idx = 2 * (l_inp - i - 1)
        if pad[pad_idx] > 0:
            c_output = c_output.narrow(
                i, pad[pad_idx], c_output.shape[i] - pad[pad_idx]
            )
        if pad[pad_idx + 1] > 0:
            c_output = c_output.narrow(i, 0, c_output.shape[i] - pad[pad_idx + 1])

    prims.copy_to(c_output, c_input)
    return output


def contiguous(
    a: Tensor, *, memory_format: torch.memory_format = torch.contiguous_format
) -> Tensor:
    torch._check(
        memory_format != torch.preserve_format,
        lambda: "preserve memory format is unsupported by the contiguous operator",
    )

    if utils.is_contiguous_for_memory_format(a, memory_format=memory_format):
        return a

    return torch.clone(a, memory_format=memory_format)


@out_wrapper()
def dstack(tensors: TensorSequenceType) -> TensorLikeType:
    torch._check(len(tensors) > 0, lambda: "dstack expects a non-empty TensorList")
    aligned_tensors = atleast_3d(*tensors)
    return cat(aligned_tensors, 2)


@register_decomposition(aten.expand)
def expand(a: Tensor, *shape) -> Tensor:
    # NOTE: cannot use utils.extract_shape_from_varargs here
    # because that also validates the shape, but the shape
    # given to expand may be "invalid"
    if len(shape) == 1 and isinstance(shape[0], Sequence):
        shape = tuple(shape[0])

    torch._check(
        len(shape) >= len(a.shape),
        lambda: "expand: the requested shape has too few dimensions!",
    )

    offset = len(shape) - len(a.shape)
    shape_ = list(shape)
    for idx, x in enumerate(a.shape):
        offset_idx = idx + offset
        requested_length = shape[offset_idx]
        torch._check(
            requested_length == x or x == 1 or requested_length == -1,
            lambda: f"expand: attempting to expand a dimension of length {x}!",
        )

        shape_[offset_idx] = requested_length if requested_length != -1 else x

    # At this point shape must be valid
    utils.validate_shape(shape_)

    return prims.broadcast_in_dim(
        a, shape_, tuple(range(offset, len(a.shape) + offset))
    )


# CompositeImplicitAutograd - don't register decomp
def expand_as(a: Tensor, b: Tensor) -> Tensor:
    return a.expand(b.shape)


def chunk(a: TensorLikeType, chunks: int, dim: int = 0) -> Tuple[TensorLikeType, ...]:
    if chunks <= 0:
        msg = "Expected at least one chunk, but got {0}!".format(chunks)
        raise ValueError(msg)

    dim = utils.canonicalize_dim(a.ndim, dim)
    length = a.shape[dim]
    chunk_size = math.ceil(length / chunks)
    full_chunks = math.floor(length / chunk_size)
    tail_chunk_size = length % chunk_size

    result = []
    for i in range(full_chunks):
        result.append(narrow(a, dim, i * chunk_size, chunk_size))

    if tail_chunk_size != 0:
        result.append(narrow(a, dim, full_chunks * chunk_size, tail_chunk_size))

    return tuple(result)


# Note: flatten, unlike other shape operators, returns the input tensor on a no-op (unless
# a 0D tensor is flattened, in which case it's returned in 1D)
# CompositeImplicitAutograd - don't register decomp
def flatten(a: TensorLikeType, start_dim: int = 0, end_dim: int = -1) -> TensorLikeType:
    start_dim = utils.canonicalize_dim(a.ndim, start_dim)
    end_dim = utils.canonicalize_dim(a.ndim, end_dim)

    # Short-circuits on no-op
    if start_dim == end_dim and a.ndim != 0:
        return a

    # Tries to take a view
    # TODO: we could look at directing collapse_view to skip its meta function here (unsafe_collapse_view)
    new_shape, new_strides = prims._collapse_view_helper(a, start_dim, end_dim)
    if new_shape is not None:
        return prims.collapse_view(a, start_dim, end_dim)

    # Makes a copy if it can't make a view
    return prims.collapse(a, start_dim, end_dim)


@register_decomposition(aten.flip)
def flip(a: TensorLikeType, dims: DimsSequenceType) -> TensorLikeType:
    if not isinstance(dims, tuple) and not isinstance(dims, list):
        raise ValueError("dims has to be a sequence of ints")
    dims = utils.canonicalize_dims(a.ndim, dims)  # type: ignore[assignment]
    utils.validate_no_repeating_dims(dims)
    return prims.rev(a, dims)


# CompositeImplicitAutograd - don't register decomp
def fliplr(a: TensorLikeType) -> TensorLikeType:
    if a.ndim < 2:
        raise RuntimeError("Input must be >= 2-d.")

    return flip(a, (1,))


# CompositeImplicitAutograd - don't register decomp
def flipud(a: TensorLikeType) -> TensorLikeType:
    if a.ndim < 1:
        raise RuntimeError("Input must be >= 1-d.")

    return flip(a, (0,))


# CompositeImplicitAutograd - don't register decomp
def narrow(
    a: TensorLikeType, dim: int, start: Union[int, TensorLikeType], length: int
) -> TensorLikeType:
    # Supports Tensor overload that was added for XLA:
    # https://github.com/pytorch/pytorch/issues/31558
    if isinstance(start, TensorLike):
        torch._check(
            start.dim() == 0 and utils.is_integer_dtype(start.dtype),
            lambda: "start must be an 0-dim integral Tensor.",
        )
        start = start.item()  # type: ignore[assignment]
    torch._check(a.dim() > 0, lambda: "narrow() cannot be applied to a 0-dim tensor.")
    torch._check(length >= 0, lambda: "narrow(): length must be non-negative.")
    dim = utils.canonicalize_dim(a.ndim, dim)
    dim_length = a.size(dim)
    # Start being the end is usually invalid since it's out of bounds. So it's
    # not allowed by canonicalize_dim. But for narrow it's valid as long as
    # the length is 0, which is handled by the check below.
    if start != dim_length:
        # Negative start means indexing from the end of dim.
        # Note: a dimension isn't being canonicalized here, this reuses
        # canonicalize_dim because the semantics are similar.
        start = utils.canonicalize_dim(dim_length, start)  # type: ignore[arg-type]
    torch._check(
        start <= dim_length - length,  # type: ignore[arg-type]
        lambda: f"start ({start}) + length ({length}) exceeds dimension size ({dim_length}).",
    )
    return prims.slice_in_dim(a, start, start + length, axis=dim)


# TODO: This must return a sparse tensor if the input is sparse, but refs have
# no sparse support. See narrow_copy_sparse in core.
narrow_copy = _make_copy_from_view(narrow)


def _normalize(
    a: Tensor, norm_dims: DimsType, eps: float
) -> Tuple[Tensor, Tensor, Tensor]:
    """Computes mean and 1/std of a tensor along norm_dims.

    Used as a helper function for normalization layers.

    Args:
        a (Tensor): input tensor
        norm_dims (DimsType): dimensions to normalize over
        eps (float): epsilon for numerical stability

    Returns:
        out (Tensor): normalized tensor.
        mean (Tensor): mean of the tensor along norm_dims.
        rstd (Tensor): 1/std of the tensor along norm_dims.
    """
    norm_dims = utils.canonicalize_dims(a.ndim, norm_dims)
    computation_dtype = utils.get_computation_dtype(a.dtype)
    a_acc = _maybe_convert_to_dtype(a, computation_dtype)
    assert isinstance(a_acc, TensorLike)  # to avoid mypy error for var_mean
    biased_var, mean = torch.var_mean(
        a_acc, dim=norm_dims, unbiased=False, keepdim=True
    )
    rstd = torch.rsqrt(biased_var + eps)
    out = (a - mean) * rstd
    return out, mean, rstd


# add all specified dimensions
def _unsqueeze_multiple(x: TensorLikeType, dimensions: List[int]) -> TensorLikeType:
    for dim in sorted(dimensions):
        x = torch.unsqueeze(x, dim)
    return x


@register_decomposition(aten.native_group_norm.default)
def native_group_norm(
    input: Tensor,
    weight: Optional[Tensor],
    bias: Optional[Tensor],
    batch_size: int,
    num_channels: int,
    flattened_inner_size: int,
    num_groups: int,
    eps: float,
) -> Tuple[Tensor, Tensor, Tensor]:
    torch._check(
        input.ndim >= 2,
        lambda: f"Expected at least 2 dimensions for input tensor but received {input.ndim}",
    )
    torch._check(
        num_channels % num_groups == 0,
        lambda: "Expected number of channels in input to be divisible by num_groups, "
        + f"but got input of shape {input.shape} and num_groups = {num_groups}",
    )

    # num_channels / num_groups and flattened inner dimension are the reduction axes
    reduction_dims = [2, 3]
    input_reshaped = torch.reshape(
        input,
        [batch_size, num_groups, num_channels // num_groups, flattened_inner_size],
    )
    out, mean, rstd = _normalize(input_reshaped, reduction_dims, eps)
    out = out.view(input.shape)

    broadcast_dims = [0] + list(range(2, input.ndim))
    unsqueeze_bias = None
    if bias is not None:
        unsqueeze_bias = _unsqueeze_multiple(bias, broadcast_dims)
    unsqueeze_weight = None
    if weight is not None:
        unsqueeze_weight = _unsqueeze_multiple(weight, broadcast_dims)

    if unsqueeze_weight is not None:
        out = out * unsqueeze_weight
    if unsqueeze_bias is not None:
        out = out + unsqueeze_bias

    out = _maybe_convert_to_dtype(out, input.dtype)  # type: ignore[assignment]
    mean = _maybe_convert_to_dtype(mean, input.dtype)  # type: ignore[assignment]
    rstd = _maybe_convert_to_dtype(rstd, input.dtype)  # type: ignore[assignment]

    # remove broadcast dimensions from mean and rstd
    mean = torch.squeeze(mean, reduction_dims)
    rstd = torch.squeeze(rstd, reduction_dims)
    return (out, mean, rstd)


@register_decomposition(aten.native_layer_norm)
def native_layer_norm(
    input: Tensor,
    normalized_shape: ShapeType,
    weight: Optional[Tensor],
    bias: Optional[Tensor],
    eps: float,
) -> Tuple[Tensor, Tensor, Tensor]:
    normalized_ndim = len(normalized_shape)
    torch._check(
        normalized_ndim >= 1,
        lambda: "Expected normalized_shape to be at least 1-dimensional, i.e., "
        + "containing at least one element, but got normalized_shape = "
        + str(normalized_shape),
    )
    # torch.Size([1, 2, 3]) == [1, 2, 3] evaluates to False
    # while torch.Size([1, 2, 3]) == (1, 2, 3) is True
    # therefore we use tuple(normalized_shape)
    torch._check(
        weight is None or weight.shape == tuple(normalized_shape),
        lambda: "Expected weight to be of same shape as normalized_shape, but got "
        + "weight of shape "
        + str(weight.shape)  # type: ignore[union-attr]
        + " and normalized_shape = "
        + str(normalized_shape),
    )
    torch._check(
        bias is None or bias.shape == tuple(normalized_shape),
        lambda: "Expected bias to be of same shape as normalized_shape, but got "
        + "bias of shape "
        + str(bias.shape)  # type: ignore[union-attr]
        + " and normalized_shape = "
        + str(normalized_shape),
    )
    torch._check(
        input.ndim >= normalized_ndim
        and input.shape[(input.ndim - normalized_ndim) :] == tuple(normalized_shape),
        lambda: "Given normalized_shape="
        + str(normalized_shape)
        + ", expected input with shape "
        + str(normalized_shape)
        + ", but got input of size "
        + str(input.shape),
    )

    input = input.contiguous()
    if weight is not None:
        weight = weight.contiguous()
    if bias is not None:
        bias = bias.contiguous()

    axis = input.ndim - normalized_ndim
    reduction_dims = list(range(axis, input.ndim))
    out, mean, rstd = _normalize(input, reduction_dims, eps)

    if weight is None and bias is not None:
        out = out + bias
    elif weight is not None and bias is None:
        out = out * weight
    elif weight is not None and bias is not None:
        out = out * weight + bias

    out = _maybe_convert_to_dtype(out, input.dtype)  # type: ignore[assignment]
    if input.device.type == "cpu":
        mean = _maybe_convert_to_dtype(mean, input.dtype)  # type: ignore[assignment]
        rstd = _maybe_convert_to_dtype(rstd, input.dtype)  # type: ignore[assignment]
    return (out, mean, rstd)


# TODO: Adding this as a meta function causes functorch tests to fail when compiled with debug mode.
# test/test_eager_transforms.py::TestFunctionalizeCPU::test_functionalize_fx_transpose_simple_cpu
@register_decomposition(aten.permute)
def permute(a: TensorLikeType, *dims) -> TensorLikeType:
    _permutation = utils.canonicalize_dims(
        a.ndim, utils.extract_dims_from_varargs(dims)
    )
    return prims.transpose(a, _permutation)


@register_decomposition(aten.renorm)
@out_wrapper()
def renorm(
    input: TensorLikeType, p: RealNumberType, dim: int, maxnorm: RealNumberType
) -> TensorLikeType:
    torch._check(not isinstance(p, complex), lambda: "renorm: p must be real-valued")
    torch._check(p > 0, lambda: "renorm: non-positive norm not supported")
    torch._check(
        not isinstance(maxnorm, complex), lambda: "renorm: maxnorm must be real-valued"
    )
    torch._check(
        maxnorm >= 0, lambda: f"renorm: expected maxnorm to be >= 0 but got {maxnorm}"
    )
    ndim = input.ndim
    torch._check(
        ndim > 1,
        lambda: f"renorm: input needs at least 2 dimensions, got {ndim} dimensions",
    )

    dim = utils.canonicalize_dim(ndim, dim)
    reduce_dims = list(range(ndim))
    del reduce_dims[dim]

    # For half and bfloat16, calculate norm in float precision then cast
    # normalization factor to half
    acc_type = utils.get_computation_dtype(input.dtype)
    if acc_type != input.dtype:
        norm = torch.linalg.vector_norm(
            input, p, reduce_dims, keepdim=True, dtype=acc_type
        )
    else:
        norm = torch.linalg.vector_norm(input, p, reduce_dims, keepdim=True)

    eps = 1e-7
    norm_factor = torch.where(norm > maxnorm, maxnorm / (norm + eps), 1.0)
    if acc_type != input.dtype:
        norm_factor = prims.convert_element_type(norm_factor, input.dtype)
    return (input * norm_factor).contiguous()


# Get the new shape and stride after applying unfold to an input tensor
def _get_unfold_shape_stride(
    a_shape: ShapeType, a_stride: StrideType, dimension: int, size: int, step: int
):
    a_ndim = len(a_shape)
    dim = utils.canonicalize_dim(a_ndim, dimension, wrap_scalar=True)
    max_size = 1 if a_ndim == 0 else a_shape[dim]
    last_stride = 1 if a_ndim == 0 else a_stride[dim]

    torch._check(
        size <= max_size,
        lambda: f"Maximum size for tensor at dimension {dim} is {max_size} but size is {size}",
    )

    torch._check(
        step > 0,
        lambda: f"Step is {step} but must be > 0",
    )

    shape = list(a_shape)
    strides = list(a_stride)
    shape.append(size)
    strides.append(last_stride)
    if dim < a_ndim:
        shape[dim] = (shape[dim] - size) // step + 1
        strides[dim] *= step
    return shape, strides


@register_decomposition(aten.repeat)
def repeat(a: Tensor, *repeat_shape) -> Tensor:
    repeat_shape = utils.extract_shape_from_varargs(repeat_shape, validate=False)
    torch._check(
        len(repeat_shape) >= len(a.shape),
        lambda: "repeat: Number of dimensions of repeat dims can not be smaller than number of dimensions of tensor",
    )

    if len(repeat_shape) == 0:
        return torch.clone(a)

    num_new_dimensions = len(repeat_shape) - a.ndim
    padded_shape = [1] * num_new_dimensions
    for dim_size in a.shape:
        padded_shape.append(dim_size)

    target_shape = tuple(
        padded_size * repeat_size
        for padded_size, repeat_size in zip(padded_shape, repeat_shape)
    )

    # return an empty tensor if one of the repeat_shape dimensions is zero
    if 0 in repeat_shape:
        return torch.empty(
            target_shape,
            dtype=a.dtype,
            device=a.device,
            requires_grad=a.requires_grad,
            memory_format=utils.suggest_memory_format(a),
        )

    urtensor_shape = target_shape
    urtensor_stride = utils.make_contiguous_strides_for(target_shape)
    for dim, dim_size in enumerate(padded_shape):
        # repeat each dimension by using unfold_copy operation
        urtensor_shape, urtensor_stride = _get_unfold_shape_stride(
            urtensor_shape, urtensor_stride, dim, dim_size, max(dim_size, 1)
        )

    # derive permute order by sorting urtensor strides
    enumerated_stride = list(enumerate(urtensor_stride))
    enumerated_stride.sort(key=lambda item: item[1], reverse=True)
    permute_order, sorted_stride = zip(*enumerated_stride)

    # add new and expand dimensions according to urtensor
    repeat_xtensor = a.expand(urtensor_shape)

    # clone tensor to concretize expanded dimensions
    cloned_result = torch.clone(repeat_xtensor)

    # transpose axis so strides are in sorted order
    permuted_result = cloned_result.permute(permute_order)

    # reshape to get contiguous tensor with correct target shape
    return permuted_result.reshape(target_shape)


def _reshape_view_helper(a: TensorLikeType, *shape, allow_copy: bool) -> TensorLikeType:
    # Creates a valid shape
    shape = utils.extract_shape_from_varargs(shape, validate=False)
    # Reshape may be given a shape with a -1 length
    # This indicates that the dimension's length should be inferred
    shape = utils.infer_size(shape, a.numel())

    # Short-circuits if shape is the same
    if tuple(a.shape) == tuple(shape):
        return prims.view_of(a)

    # Special-cases tensors with no elements
    if a.numel() == 0:
        return as_strided(a, shape, utils.make_contiguous_strides_for(shape))

    # Special-cases reshaping zero dim tensors
    if a.ndim == 0:
        _a = a
        for length in shape:
            assert length == 1
            _a = unsqueeze(_a, -1)
        return _a

    # Special-cases reshaping to zero dim tensors
    if len(shape) == 0:
        _a = a
        for length in a.shape:
            assert length == 1
            _a = squeeze(_a, -1)
        return _a

    # Handles general case: a 1+D tensor reshaped into a distinct 1+D shape

    # NOTE [Reshape Algorithm]
    # This algorithm works by attempting to greedily construct the desired dimensions in
    # the output shape, left to right. It does this by, conceptually, accumulating
    # dimensions of the original tensor, also left to right, until the dimension
    # can be constructed using prims.split_dim.
    # The algorithm also has special handling for tail squeezes/unsqueezes, like
    # if a reshape from (5, 5) to (5, 5, 1) or vice versa.
    #
    # This algorithm does not flatten the original tensor and then split dims as appropriate
    # because that would create copies more often than this algorithm. flatten is the only
    # operation below which can create a view or a copy, and while it prefers creating
    # views it may sometimes create a copy if the tensor's strides do not permit a view.
    # As a result, this algorithm tries to minimize flattening.
    #
    # Note that a better version of this algorithm may exist. Regions which could be
    # flattened without creating a copy can be identified in advance, and that might
    # allow fewer flatten calls or faster short-circuiting to make a copy.
    idx = 0
    a_ = a
    for length in shape:
        # Handles tail unsqueezes
        if idx >= a_.ndim:
            assert length == 1
            last_dim = a_.ndim - 1
            # NOTE: using split_dim instead of unsqueeze may seem silly here,
            # but it's necessary to get the strides correct
            a_ = prims.split_dim(a_, last_dim, a_.shape[last_dim])
            idx = idx + 1
            continue

        # Skips dimensions that are already the correct length
        if length == a_.shape[idx]:
            idx = idx + 1
            continue

        # Gathers enough original dimensions such that this new dimension can be created
        # Note that this accumulation will terminate because we've verified a and the shape
        # specify the same number of elements above
        accum = a_.shape[idx]
        end = idx
        while accum % length != 0:
            end = end + 1
            accum = accum * a_.shape[end]
        if end != idx:
            # NOTE: in this case multiple dimensions must be flatten to create the desired dimension
            # This flattening is why reshape sometimes creates a copy -- because flattening
            # may return a view of a copy

            # Checks if collapse can be a view and short-circuits to copying reshape if it can't
            new_shape, new_strides = prims._collapse_view_helper(a_, idx, end)
            if new_shape is None:
                if allow_copy:
                    return prims.reshape(a, shape)

                msg = "Cannot view a tensor with shape {0} and strides {1} as a tensor with shape {2}!".format(
                    a.shape, a.stride(), shape
                )
                raise ValueError(msg)

            a_ = flatten(a_, idx, end)

        # Splits the (possibly flattened) dimension to create the desired dim length
        if accum != length:
            a_ = prims.split_dim(a_, idx, length)

        idx = idx + 1

    # Squeezes tail
    while idx < a_.ndim:
        assert a_.shape[idx] == 1
        a_ = squeeze(a_, idx)

    return a_


# CompositeImplicitAutograd - don't register decomp
# NOTE: shape is a vararg because Tensor.reshape can be called with as
# Tensor.reshape(a, b, c) or Tensor.reshape((a, b, c)) Function call
# torch.reshape doesn't support unpacked shapes
def reshape(a: TensorLikeType, *shape: ShapeType) -> TensorLikeType:
    return _reshape_view_helper(a, *shape, allow_copy=True)


# CompositeImplicitAutograd - don't register decomp
def reshape_as(self: TensorLikeType, other: TensorLikeType) -> TensorLikeType:
    return self.reshape(other.size())


@register_decomposition(aten.roll)
def roll(
    a: TensorLikeType, shifts: DimsType, dims: DimsType = tuple()
) -> TensorLikeType:
    """Reference implementation of :func:`torch.roll`."""
    dims = utils.canonicalize_dims(a.ndim, dims)
    # ATen specifies int[1] type for shifts and dims which expands integers to tuples of length 1
    if not isinstance(shifts, Iterable):
        shifts = (shifts,)
    if not isinstance(dims, Iterable):
        dims = (dims,)

    # Avoid modulo by zero
    if a.numel() == 0:
        # Keeping this as ref for now as FakeTensor runs into some issues with complex tensors
        return clone(a)

    if a.dim() == 0 and len(dims) > 0:
        raise IndexError(
            f"Dimension specified as {dims[0]} but tensor has no dimensions"
        )

    len_shifts = len(shifts)
    len_dims = len(dims)
    if len_shifts != 1 or len_dims != 1:
        if len_shifts == 0:
            raise RuntimeError("`shifts` required")
        # Takes care of the case when dims is not specified (default)
        # By default, the tensor is flattened before shifting, after which the original shape is restored
        if len_dims == 0 and len_shifts == 1:
            return torch.roll(torch.flatten(a), shifts, 0).view(a.shape)
        if len_shifts != len_dims:
            raise RuntimeError(
                f"shifts and dimensions must align. shifts: {len_shifts}, dims: {len_dims}"
            )
        assert len_dims > 1
        tail_shifts = shifts[1:]
        tail_dims = dims[1:]
        first_dim_rolled = torch.roll(a, (shifts[0],), dims[0])
        return torch.roll(first_dim_rolled, tail_shifts, tail_dims)

    # This path is taken when only one dimension is rolled
    # For example to get `first_dim_rolled` above
    dim = dims[0]
    size = a.shape[dim]
    start = (size - shifts[0]) % size
    t0 = torch.narrow(a, dim, start, size - start)
    t1 = torch.narrow(a, dim, 0, start)
    return torch.cat((t0, t1), dim)


@register_decomposition(aten.rot90)
def rot90(
    a: TensorLikeType, k: int = 1, dims: DimsSequenceType = (0, 1)
) -> TensorLikeType:
    """Reference implementation of :func:`torch.rot90`."""
    if len(dims) != 2:
        raise RuntimeError(
            f"expected total rotation dims == 2, but got dims = {len(dims)}"
        )
    if a.ndim < 2:
        raise RuntimeError(f"expected total dims >= 2, but got total dims = {a.ndim}")

    # Do this after the initial checks to be compatible with the behavior in
    # core.
    dims = utils.canonicalize_dims(a.ndim, dims)

    if dims[0] == dims[1]:
        raise RuntimeError(
            f"expected rotation dims to be different, but got dim0 = {dims[0]} and dim1 = {dims[1]}"
        )
    k = k % 4  # Rotation direction is from the second towards the first axis for k < 0
    if k == 1:
        return torch.transpose(torch.flip(a, (dims[1],)), dims[0], dims[1])
    elif k == 2:
        return torch.flip(a, dims)
    elif k == 3:
        return torch.transpose(torch.flip(a, (dims[0],)), dims[0], dims[1])
    else:
        return clone(a, memory_format=torch.contiguous_format)


def _check_stack_inputs(tensors: TensorSequenceType) -> None:
    entry_shape = tensors[0].shape
    for i in range(1, len(tensors)):
        assert tensors[i].shape == entry_shape, (
            f"stack expects each tensor to be equal size, but got {entry_shape} at entry 0"
            f"and {tensors[i].shape} at entry {i}"
        )


@register_decomposition(aten.stack)
@out_wrapper()
def stack(tensors: TensorSequenceType, dim: int = 0) -> TensorLikeType:
    assert len(tensors) > 0, "stack expects a non-empty TensorList"
    wrapped_dim = utils.canonicalize_dim(tensors[0].ndim + 1, dim)
    # Refs need sparse support to check other condition
    if wrapped_dim < tensors[0].ndim:  # and not tensors[0].is_sparse:
        _check_stack_inputs(tensors)
        result_sizes = list(tensors[0].shape)
        result_sizes.insert(wrapped_dim, len(tensors))
        out = torch.cat(tensors, wrapped_dim)
        return out.view(result_sizes)

    # If dim == tensors[0].ndim, view cannot efficiently handle it
    return torch.cat([t.unsqueeze(wrapped_dim) for t in tensors], dim)


# CompositeImplicitAutograd - don't register decomp
@out_wrapper()
def softmax(
    a: TensorLikeType,
    dim: int,
    dtype: Optional[torch.dtype] = None,
) -> TensorLikeType:
    result_dtype = dtype or a.dtype
    computation_dtype = utils.get_computation_dtype(result_dtype)
    a_ = _maybe_convert_to_dtype(a, computation_dtype)
    if a.numel() == 0:
        a_exp = exp(a_)
    else:
        a_max = amax(a_, dim, keepdim=True)
        a_exp = exp(a_ - a_max)
    return _maybe_convert_to_dtype(
        true_divide(a_exp, sum(a_exp, dim, keepdim=True)), result_dtype
    )  # type: ignore[return-value]


# CompositeImplicitAutograd - don't register decomp
@out_wrapper()
def hstack(tensors: TensorSequenceType) -> TensorLikeType:
    torch._check(len(tensors) > 0, lambda: "hstack expects a non-empty TensorList")
    aligned_tensors = atleast_1d(*tensors)
    if aligned_tensors[0].ndim == 1:
        return cat(aligned_tensors, 0)
    return cat(aligned_tensors, 1)


# CompositeImplicitAutograd - don't register decomp
@out_wrapper()
def vstack(tensors: TensorSequenceType) -> TensorLikeType:
    torch._check(len(tensors) > 0, lambda: "vstack expects a non-empty TensorList")
    aligned_tensors = atleast_2d(*tensors)
    return cat(aligned_tensors, 0)


# CompositeImplicitAutograd - don't register decomp
def unflatten(a: TensorLikeType, dim: int, sizes: ShapeType) -> TensorLikeType:
    dim = utils.canonicalize_dim(a.ndim, dim)
    torch._check(len(sizes) != 0, lambda: "unflatten: sizes must be non-empty")
    return a.view(tuple(a.shape[:dim]) + tuple(sizes) + tuple(a.shape[dim + 1 :]))


@register_decomposition(aten.unbind)
def unbind(t: TensorLikeType, dim: int = 0) -> TensorSequenceType:
    dim = utils.canonicalize_dim(t.ndim, dim)
    torch._check_index(
        len(t.shape) > 0,
        lambda: "Dimension specified as 0 but tensor has no dimensions",
    )
    if t.shape[dim] == 0:
        return tuple()
    else:
        return tuple(
            torch.squeeze(s, dim) for s in torch.tensor_split(t, t.shape[dim], dim)
        )


@out_wrapper()
def index_copy(x: TensorLike, dim: int, index: TensorLike, tensor: TensorLike):
    return x.clone(memory_format=torch.contiguous_format).index_copy_(
        dim, index, tensor
    )


def index_copy_(x: TensorLike, dim: int, index: TensorLike, tensor: TensorLike):
    dim = utils.canonicalize_dims(x.ndim, dim)
    torch._check(
        index.ndim <= 1,
        lambda: f"Index should have dimension 1 or 0 (got {index.ndim})",
    )
    # Treat scalars as elements of \R^1
    y = x.unsqueeze(0) if x.ndim == 0 else x
    idx = (slice(None),) * dim + (index,)
    y[idx] = tensor
    return x


@register_decomposition(aten.index_fill)
def index_fill(
    x: TensorLike, dim: int, index: TensorLike, value: Union[NumberType, TensorLike]
):
    return _index_fill(x, dim, index, value, inplace=False)


@register_decomposition(aten.index_fill_)
def index_fill_(
    x: TensorLike, dim: int, index: TensorLike, value: Union[NumberType, TensorLike]
):
    return _index_fill(x, dim, index, value, inplace=True)


def _index_fill(
    x: TensorLike,
    dim: int,
    index: TensorLike,
    value: Union[NumberType, TensorLike],
    *,
    inplace: bool,
):
    torch._check(
        index.ndim <= 1,
        lambda: f"Index should have dimension 1 or 0 (got {index.ndim})",
    )
    if isinstance(value, TensorLike):
        torch._check(
            value.ndim == 0,
            lambda: "Only supports 0-dimensional value tensor. "  # type: ignore[union-attr]
            f"Got a tensor with {value.ndim} dimensions.",
        )  # type: ignore[arg-type]
    else:
        value = torch.scalar_tensor(
            value, dtype=x.dtype, layout=x.layout, device=x.device  # type: ignore[arg-type]
        )

    # index_copy has some unnecessary preconditions when x is a scalar. We do this to work through them
    zero_dim = x.ndim == 0
    y = x.unsqueeze(0) if zero_dim else x
    # index_copy does not broadcast on value so we have to do it manually
    shape = list(y.shape)
    shape[dim] = index.numel()
    value = value.expand(shape)
    index_copy = Tensor.index_copy_ if inplace else torch.index_copy
    out = index_copy(y, dim, index, value)  # type: ignore[operator]
    if inplace:
        return x
    else:
        if zero_dim:
            # The clone is necessary so that it returns a fresh tensor rather than a view
            out = out.squeeze(0).clone()
        # index_fill preserves the strides. index_copy always returns contiguous tensors
        if out.stride() != x.stride():
            new_out = torch.empty_like(x)
            new_out.copy_(out)
            out = new_out
        return out


@out_wrapper()
def index_add(
    x: TensorLike,
    dim: int,
    index: TensorLike,
    tensor: TensorLike,
    *,
    alpha: NumberType = 1,
):
    # index_add always returns a new contiguous tensor
    return x.clone(memory_format=torch.contiguous_format).index_add_(
        dim, index, tensor, alpha=alpha  # type: ignore[arg-type]
    )


@register_decomposition(aten.index_select)
@out_wrapper()
def index_select(x: TensorLike, dim: int, index: TensorLike):
    dim = utils.canonicalize_dims(x.ndim, dim)
    torch._check(
        index.ndim <= 1,
        lambda: f"Index should have dimension 1 or 0 (got {index.ndim})",
    )
    if index.ndim == 0:
        index = index.unsqueeze(0)
    if x.ndim == 0:
        # Treat scalars as elements of \R^1
        # We cannot use x[idx] here as it accesses item() (??), hence this awkward construction
        return torch.empty_like(x).index_copy(0, index, x.expand_as(index))

    idx = (slice(None),) * dim + (index,)
    return x[idx]


@register_decomposition(aten.squeeze)
def squeeze(a: TensorLikeType, dim: Optional[DimsType] = None) -> TensorLikeType:
    if dim is None:
        dims = tuple(idx for idx, size in enumerate(a.shape) if size == 1)
        return prims.squeeze(a, dims) if dims else prims.view_of(a)

    ndim = a.ndim
    dim = utils.canonicalize_dims(ndim, dim)
    dims = (dim,) if isinstance(dim, Dim) else dim
    # Short-circuits if the tensor has no dimensions
    if ndim == 0:
        assert len(dims) == 0 or dims == (0,)
        return prims.view_of(a)

    # Note: squeeze does not modify tensors when the given dim is not a dimension of length 1
    dims = tuple(d for d in dims if a.shape[d] == 1)
    if len(dims) == 0:
        return prims.view_of(a)
    if len(dims) == 1:
        return prims.squeeze(a, dims)
    dims_list = list(dims)
    dims_list = sorted(dims_list, reverse=True)
    for i in dims_list:
        a = squeeze(a, i)
    return a


# Note: does not work with TensorMetas because of data-dependent control-flow
# CompositeImplicitAutograd - don't register decomp
def tensor_split(
    a: TensorLikeType,
    indices_or_sections: Union[Tensor, DimsType],
    dim: int = 0,
) -> Tuple[TensorLikeType, ...]:
    _dim = utils.canonicalize_dim(a.ndim, dim)
    if a.ndim == 0:
        msg = "tensor_split: received a rank zero tensor, but expected a tensor of rank one or greater!"
        raise ValueError(msg)

    # If indices_or_sections is a tensor, it must be a CPU Long tensor
    if isinstance(indices_or_sections, TensorLike):
        if not indices_or_sections.device.type == "cpu":
            msg = "tensor_split: if indices_or_sections is a tensor it must be on the CPU, but received one on {0}".format(
                indices_or_sections.device
            )
            raise ValueError(msg)
        if indices_or_sections.dtype != torch.long:
            msg = "tensor_split: if indices_or_sections is a tensor it must have long dtype, "
            " but received one with dtype {0}".format(indices_or_sections.dtype)
            raise ValueError(msg)

    # Case 0 -- indices_or_sections is an integer or a scalar tensor n and a is split along dim into n parts of equal-ish length
    if isinstance(indices_or_sections, IntLike) or (
        isinstance(indices_or_sections, TensorLike) and indices_or_sections.ndim == 0
    ):
        sections: int = (
            indices_or_sections  # type: ignore[assignment]
            if isinstance(indices_or_sections, Number)
            else indices_or_sections.item()
        )

        if sections <= 0:
            msg = "tensor_split: number of sections must be greater than 0, but was {0}".format(
                sections
            )
            raise ValueError(msg)

        splits = []
        dim_size = a.shape[_dim]
        min_split_size = math.floor(dim_size / sections)
        num_splits_one_extra = dim_size % sections
        start_idx = 0
        for split_idx in range(sections):
            split_size = (
                min_split_size + 1
                if (split_idx < num_splits_one_extra)
                else min_split_size
            )
            s = prims.slice_in_dim(a, start_idx, start_idx + split_size, axis=_dim)
            splits.append(s)
            start_idx = start_idx + split_size

        return tuple(splits)
    # Case 1 -- indices_or_sections is a sequence of integers or a 1D tensor describing the splits
    else:
        indices = indices_or_sections
        if isinstance(indices_or_sections, TensorLike):
            if indices_or_sections.ndim != 1:
                msg = "tensor_split: non-scalar indices_or_sections tensors must have only one dimension, "
                "but received a tensor with {0} dimensions".format(
                    indices_or_sections.ndim
                )
                raise ValueError(msg)

            indices = indices_or_sections.tolist()

        splits = []
        start_idx = 0
        for x in indices:
            splits.append(prims.slice_in_dim(a, start_idx, x, axis=_dim))
            start_idx = x
        splits.append(prims.slice_in_dim(a, start_idx, a.shape[_dim], axis=_dim))
        return tuple(splits)


# CompositeImplicitAutograd - don't register decomp
def hsplit(
    a: TensorLikeType, indices_or_sections: DimsType
) -> Tuple[TensorLikeType, ...]:
    torch._check(
        a.ndim >= 1,
        lambda: (
            "torch.hsplit requires a tensor with at least 1 dimension, but got a tensor with "
            + str(a.ndim)
            + " dimensions!"
        ),
    )
    dim = 0 if a.ndim == 1 else 1
    if isinstance(indices_or_sections, IntLike):
        split_size = indices_or_sections
        torch._check(
            (split_size != 0 and a.shape[dim] % split_size == 0),
            lambda: (
                "torch.hsplit attempted to split along dimension "
                + str(dim)
                + ", but the size of the dimension "
                + str(a.shape[dim])
                + " is not divisible by the split_size "
                + str(split_size)
                + "!"
            ),
        )
        return tensor_split(a, split_size, dim)

    torch._check_type(
        isinstance(indices_or_sections, (list, tuple)),
        lambda: (
            "hsplit(): received an invalid combination of arguments. "
            "Expected indices_or_sections to be of type int, list of ints or tuple of ints "
            f"but got type {type(indices_or_sections)}"
        ),
    )

    split_sizes = indices_or_sections
    return tensor_split(a, split_sizes, dim)


# CompositeImplicitAutograd - don't register decomp
def vsplit(
    a: TensorLikeType, indices_or_sections: DimsType
) -> Tuple[TensorLikeType, ...]:
    torch._check(
        a.ndim >= 2,
        lambda: (
            "torch.vsplit requires a tensor with at least 2 dimension, but got a tensor with "
            + str(a.ndim)
            + " dimensions!"
        ),
    )
    if isinstance(indices_or_sections, IntLike):
        split_size = indices_or_sections
        torch._check(
            (split_size != 0 and a.shape[0] % split_size == 0),
            lambda: (
                f"torch.vsplit attempted to split along dimension 0"
                f", but the size of the dimension "
                f"{a.shape[0]}"
                f" is not divisible by the split_size "
                f"{split_size}"
                f"!"
            ),
        )
        return tensor_split(a, split_size, 0)

    torch._check_type(
        isinstance(indices_or_sections, (list, tuple)),
        lambda: (
            "vsplit(): received an invalid combination of arguments. "
            "Expected indices_or_sections to be of type int, list of ints or tuple of ints "
            f"but got type {type(indices_or_sections)}"
        ),
    )

    split_sizes = indices_or_sections
    return tensor_split(a, split_sizes, 0)


@register_decomposition(aten.diag.out)
@out_wrapper()
def diag(
    self: TensorLikeType,
    offset: int = 0,
) -> TensorLikeType:
    ndim = self.dim()
    torch._check(
        ndim in (1, 2), lambda: f"diag(): Supports 1D or 2D tensors. Got {ndim}D"
    )
    if ndim == 1:
        return torch.diag_embed(self, offset)
    else:
        return torch.diagonal_copy(self, offset)


@register_decomposition(aten.diagonal_scatter)
@out_wrapper()
def diagonal_scatter(
    input: TensorLikeType,
    src: TensorLikeType,
    offset: int = 0,
    dim1: int = 0,
    dim2: int = 1,
) -> TensorLikeType:
    out = utils.clone_preserve_strides(input)
    diag = out.diagonal(offset, dim1, dim2)
    torch._check(
        diag.shape == src.shape,
        lambda: "expected src to have a size equal to the diagonal of the input."
        f"Got {src.shape} for a diagonal of shape {diag.shape}",
    )
    copy_to(diag, src)
    return out


@register_decomposition(aten.diagonal)
def diagonal(
    self: TensorLikeType,
    offset: int = 0,
    dim1: int = 0,
    dim2: int = 1,
) -> TensorLikeType:
    """
    Reference implementation of torch.diagonal
    """
    num_dims = self.dim()
    dim1 = utils.canonicalize_dim(idx=dim1, rank=num_dims)
    dim2 = utils.canonicalize_dim(idx=dim2, rank=num_dims)

    torch._check(
        dim1 != dim2, lambda: f"diagonal dimensions cannot be identical {dim1}, {dim2}"
    )

    storage_offset = self.storage_offset()

    if offset >= 0:
        diag_size = max(min(self.size()[dim1], self.size()[dim2] - offset), 0)
    else:
        diag_size = max(min(self.size()[dim1] + offset, self.size()[dim2]), 0)

    if diag_size > 0:
        if offset >= 0:
            storage_offset += offset * self.stride()[dim2]
        else:
            storage_offset -= offset * self.stride()[dim1]

    sizes = [s for i, s in enumerate(self.size()) if i not in (dim1, dim2)]
    sizes.append(diag_size)

    strides = [s for i, s in enumerate(self.stride()) if i not in (dim1, dim2)]
    strides.append(self.stride()[dim1] + self.stride()[dim2])

    result = self.as_strided(size=sizes, stride=strides, storage_offset=storage_offset)

    return result


diagonal_copy = _make_copy_from_view(diagonal)


@register_decomposition(aten.diag_embed)
@out_wrapper()
def diag_embed(
    t: TensorLikeType,
    offset: int = 0,
    dim1: int = -2,
    dim2: int = -1,
) -> TensorLikeType:
    """
    Reference implementation of torch.diag_embed
    """
    # as per the docs, exchanging dims is equivalent to changing the sign of
    # offset
    if dim1 > dim2:
        dim1, dim2 = dim2, dim1
        offset = -offset

    # convert from negative dims
    rank = t.ndim + 1
    dim1 = utils.canonicalize_dim(rank=rank, idx=dim1)
    dim2 = utils.canonicalize_dim(rank=rank, idx=dim2)

    torch._check(
        dim1 != dim2, lambda: f"diagonal dimensions cannot be identical {dim1}, {dim2}"
    )

    # as per the docs, the size of last dim is placed at dim1 and dim2
    last_dim = t.size(-1)

    if offset != 0:
        # add padding to match the new size
        t_shape = list(t.shape)
        t_shape[-1] = builtins.abs(offset)
        z = torch.zeros(t_shape, dtype=t.dtype, device=t.device, requires_grad=False)
        pair = (z, t) if offset > 0 else (t, z)
        t = torch.cat(pair, dim=-1)
        # make sure the diagonal always has the same size
        last_dim += builtins.abs(offset)

    # preserve original data, but place 1 at dim1 and move last dim to dim2
    t = t.unsqueeze(dim1).movedim(-1, dim2)

    # generate ranges shifting indices based on offset
    a_range = torch.arange(last_dim, device=t.device, dtype=torch.int64)
    b_range = torch.arange(
        offset, last_dim + offset, device=t.device, dtype=torch.int64
    )

    # broadcast
    cond = a_range == b_range.unsqueeze(-1)
    cond_shape = [last_dim if i in (dim1, dim2) else 1 for i in range(len(t.shape))]
    cond = cond.reshape(cond_shape)

    # aten.diag_embed always returns a new contiguous tensor
    # contiguous() is needed to correctly model the output stride
    return utils.mask_tensor(cond, t).contiguous()


# CompositeImplicitAutograd - don't register decomp
def dsplit(a: TensorLikeType, sections: DimsType) -> TensorSequenceType:
    if a.ndim < 3:
        raise RuntimeError(
            f"torch.dsplit requires a tensor with at least 3 dimension, but got a tensor with {a.ndim} dimensions!"
        )
    if isinstance(sections, IntLike) and (sections == 0 or a.shape[2] % sections != 0):
        raise RuntimeError(
            "torch.dsplit attempted to split along dimension 2, "
            + f"but the size of the dimension {a.shape[2]} is not divisible by the split_size {sections}!"
        )
    return tensor_split(a, sections, 2)


@register_decomposition(aten.t.default)
def t(a: TensorLikeType):
    # TODO: Add sparse support
    # if a.is_sparse:
    #     sparse_dim = a.sparse_dim()
    #     dense_dim = a.dense_dim()
    #     if not (sparse_dim <= 2 and dense_dim == 0):
    #         raise RuntimeError(
    #             f"t() expects a tensor with <= 2 sparse and 0 dense dimensions, but got {sparse_dim} sparse and"
    #             f"{dense_dim} dense dimensions"
    #         )
    if a.ndim > 2:
        raise RuntimeError(
            f"t() expects a tensor with <= 2 dimensions, but self is {a.ndim}D"
        )
    return torch.transpose(a, 0, 0 if a.ndim < 2 else 1)


# CompositeImplicitAutograd - don't register decomp
def T(a: TensorLikeType) -> TensorLikeType:
    # n != 2 && n != 0 is deprecated in regular PyTorch.
    torch._check(
        a.ndim in (0, 2),
        lambda: (
            "The use of `x.T` on tensors of dimension other than 0 or 2 "
            "to reverse their shape is not supported."
        ),
    )
    return a.t()


@register_decomposition(aten.alias)
def alias(a: TensorLikeType) -> TensorLikeType:
    return prims.view_of(a)


@register_decomposition(aten.transpose)
def transpose(a: TensorLikeType, dim0: int, dim1: int) -> TensorLikeType:
    _dim0, _dim1 = utils.canonicalize_dims(a.ndim, (dim0, dim1))  # type: ignore[misc]

    if a.ndim <= 1 or dim0 == dim1:
        return aten.alias.default(a)

    _permutation = list(range(0, a.ndim))
    _permutation[_dim0] = _dim1
    _permutation[_dim1] = _dim0
    return torch.permute(a, _permutation)


# Aliases for transpose
swap_axes = transpose


@register_decomposition(aten.unfold)
def unfold(
    self: TensorLikeType, dimension: int, size: int, step: int
) -> TensorLikeType:
    shape, strides = _get_unfold_shape_stride(
        self.shape, self.stride(), dimension, size, step
    )
    return self.as_strided(shape, strides)


@register_decomposition(aten.unfold_copy)
@out_wrapper()
def unfold_copy(self: TensorLikeType, dimension: int, size: int, step: int):
    return self.unfold(dimension, size, step).clone(
        memory_format=torch.contiguous_format
    )


def _cumsumprod_common(
    func,
    init,
    a: TensorLikeType,
    dim: int,
    *,
    dtype: Optional[torch.dtype] = None,
    out: Optional[Tensor] = None,
) -> TensorLikeType:
    # We implement all the kwargs of a reduction. ATen just handles dtype
    # nb. This decomposition may not be as efficient as a backend-specific implementation
    ndim = a.ndim
    dim = utils.canonicalize_dim(ndim, dim)
    if ndim == 0:
        return func(a.unsqueeze(0), dim=0, dtype=dtype, out=out)
    a = a.unsqueeze(dim + 1)
    rg = torch.arange(a.shape[dim], device=a.device)
    mask = rg.unsqueeze(1) <= rg
    for _ in range(ndim - dim - 1):
        mask = mask.unsqueeze(-1)
    masked_a = torch.where(mask, a, init)
    return func(masked_a, dim=dim, dtype=dtype, out=out)


@register_decomposition(aten.cumsum)
def cumsum(
    a: TensorLikeType,
    dim: int,
    *,
    dtype: Optional[torch.dtype] = None,
    out: Optional[Tensor] = None,
) -> TensorLikeType:
    return _cumsumprod_common(func=sum, init=0, a=a, dim=dim, dtype=dtype, out=out)


@register_decomposition(aten.cumprod)
def cumprod(
    a: TensorLikeType,
    dim: int,
    *,
    dtype: Optional[torch.dtype] = None,
    out: Optional[Tensor] = None,
) -> TensorLikeType:
    return _cumsumprod_common(func=prod, init=1, a=a, dim=dim, dtype=dtype, out=out)


# Note: although squeeze is documented as having the out= kwarg it doesn't
@register_decomposition(aten.unsqueeze)
def unsqueeze(a: TensorLikeType, dim: int) -> TensorLikeType:
    # Note that unsqueeze canonicalizes with rank + 1 because it allows
    # a new innermost dimension to be specified
    ndim = a.ndim + 1
    dim = utils.canonicalize_dim(ndim, dim)
    return prims.expand_dims(a, (dim,), ndim=ndim)


# NOTE: shape is a vararg because Tensor.reshape can be called with as
# Tensor.view(a, b, c) or Tensor.view((a, b, c)) Function call torch.view
# doesn't support unpacked shapes
# TODO: Turn this into a decomposition (currently fails on reshape meta tests)
@register_decomposition(aten.view.default)
def view(a: TensorLikeType, *shape: ShapeType) -> TensorLikeType:
    return _reshape_view_helper(a, *shape, allow_copy=False)


# CompositeImplicitAutograd - don't register decomp
def view_as(self: TensorLikeType, other: TensorLikeType) -> TensorLikeType:
    return self.view(other.size())


# CompositeImplicitAutograd - don't register decomp
def ravel(a: TensorLikeType) -> TensorLikeType:
    return reshape(a, (-1,))


@out_wrapper()
def empty(
    *shape,
    dtype: Optional[torch.dtype] = None,
    layout: torch.layout = torch.strided,
    device: Optional[torch.device] = None,
    requires_grad: bool = False,
    pin_memory: bool = False,
    memory_format: torch.memory_format = torch.contiguous_format,
) -> TensorLikeType:
    torch._check(
        memory_format != torch.preserve_format,
        lambda: "torch.empty: the Preserve memory format is not supported",
    )

    shape = utils.extract_shape_from_varargs(shape)

    if memory_format == torch.contiguous_format:
        strides = utils.make_contiguous_strides_for(shape)
    elif memory_format == torch.channels_last_3d:
        strides = utils.make_channels_last_3d_strides_for(shape)
    else:  # memory_format == torch.channels_last
        torch._check(
            memory_format == torch.channels_last,
            lambda: f"torch.empty: received an unknown memory format {memory_format}!",
        )
        strides = utils.make_channels_last_2d_strides_for(shape)

    return torch.empty_strided(
        shape,
        strides,
        dtype=dtype,
        layout=layout,
        device=device,
        pin_memory=pin_memory,
        requires_grad=requires_grad,
    )


@out_wrapper()
def empty_permuted(
    shape,
    physical_layout,
    dtype: Optional[torch.dtype] = None,
    layout: torch.layout = torch.strided,
    device: Optional[torch.device] = None,
    requires_grad: bool = False,
    pin_memory: bool = False,
) -> TensorLikeType:
    return prims.empty_permuted(
        shape,
        physical_layout,
        dtype=dtype,
        device=device,
        requires_grad=requires_grad,
    )


@register_decomposition(aten.new_empty)
def new_empty(
    a: TensorLikeType,
    size: ShapeType,
    *,
    dtype: Optional[torch.dtype] = None,
    layout: Optional[torch.layout] = None,
    device: Optional[torch.device] = None,
    pin_memory: bool = False,
) -> TensorLikeType:
    dtype = a.dtype if dtype is None else dtype
    layout = a.layout if layout is None else layout
    device = a.device if device is None else device

    return torch.empty(
        size,
        dtype=dtype,
        device=device,
        pin_memory=pin_memory,
        layout=layout,
    )


@register_decomposition(aten.new_empty_strided)
def new_empty_strided(
    a: TensorLikeType,
    size: ShapeType,
    stride: StrideType,
    *,
    dtype: Optional[torch.dtype] = None,
    layout: Optional[torch.layout] = None,
    device: Optional[torch.device] = None,
    pin_memory: bool = False,
) -> TensorLikeType:
    """
    Reference implementation of torch.Tensor.new_empty_strided
    """

    dtype = a.dtype if dtype is None else dtype
    layout = a.layout if layout is None else layout
    device = a.device if device is None else device

    return torch.empty_strided(
        size,
        stride,
        dtype=dtype,
        device=device,
        pin_memory=pin_memory,
        layout=layout,
    )


@register_decomposition(aten.zeros.default)
@out_wrapper()
def zeros(
    *size,
    dtype: Optional[torch.dtype] = None,
    layout: torch.layout = torch.strided,
    device: Optional[torch.device] = None,
    pin_memory: bool = False,
    requires_grad: bool = False,
) -> TensorLikeType:
    size = utils.extract_shape_from_varargs(size)

    if dtype is None:
        dtype = torch.get_default_dtype()

    return torch.full(
        size,
        False if dtype == torch.bool else 0,
        dtype=dtype,
        layout=layout,
        device=device,
        pin_memory=pin_memory,
        requires_grad=requires_grad,
    )


@register_decomposition(aten.new_zeros)
def new_zeros(
    a: TensorLikeType,
    size: ShapeType,
    *,
    dtype: Optional[torch.dtype] = None,
    layout: Optional[torch.layout] = None,
    device: Optional[torch.device] = None,
    pin_memory: bool = False,
    requires_grad: bool = False,
) -> TensorLikeType:
    dtype = a.dtype if dtype is None else dtype
    layout = a.layout if layout is None else layout
    device = a.device if device is None else device

    return torch.full(
        size,
        False if (dtype or a.dtype) == torch.bool else 0,
        dtype=dtype,
        layout=layout,
        device=device,
        pin_memory=pin_memory,
        requires_grad=requires_grad,
    )


@register_decomposition(aten.ones.default)
@out_wrapper()
def ones(
    *size,
    dtype: Optional[torch.dtype] = None,
    layout: torch.layout = torch.strided,
    device: Optional[torch.device] = None,
    pin_memory: bool = False,
    requires_grad: bool = False,
) -> TensorLikeType:
    size = utils.extract_shape_from_varargs(size)

    if dtype is None:
        dtype = torch.get_default_dtype()

    return torch.full(
        size,
        True if dtype == torch.bool else 1,
        dtype=dtype,
        layout=layout,
        device=device,
        pin_memory=pin_memory,
        requires_grad=requires_grad,
    )


@register_decomposition(aten.new_ones)
def new_ones(
    a: TensorLikeType,
    size: ShapeType,
    *,
    dtype: Optional[torch.dtype] = None,
    layout: Optional[torch.layout] = None,
    device: Optional[torch.device] = None,
    pin_memory: bool = False,
    requires_grad: bool = False,
) -> TensorLikeType:
    dtype = a.dtype if dtype is None else dtype
    layout = a.layout if layout is None else layout
    device = a.device if device is None else device

    return torch.full(
        size,
        True if (dtype or a.dtype) == torch.bool else 1,
        dtype=dtype,
        layout=layout,
        device=device,
        pin_memory=pin_memory,
        requires_grad=requires_grad,
    )


@register_decomposition(aten.new_full)
def new_full(
    a: TensorLikeType,
    size: ShapeType,
    fill_value: NumberType,
    *,
    dtype: Optional[torch.dtype] = None,
    layout: Optional[torch.layout] = None,
    device: Optional[torch.device] = None,
    pin_memory: bool = False,
) -> TensorLikeType:
    dtype = a.dtype if dtype is None else dtype
    layout = a.layout if layout is None else layout
    device = a.device if device is None else device

    return torch.full(
        size,
        fill_value,
        dtype=dtype,
        layout=layout,
        device=device,
        pin_memory=pin_memory,
    )


@register_decomposition(aten.empty_like)
def empty_like(
    a: TensorLikeType,
    *,
    dtype: Optional[torch.dtype] = None,
    device: Optional[torch.device] = None,
    layout: Optional[torch.layout] = None,
    pin_memory: bool = False,
    requires_grad: bool = False,
    memory_format: torch.memory_format = torch.preserve_format,
) -> TensorLikeType:
    dtype = a.dtype if dtype is None else dtype
    layout = a.layout if layout is None else layout
    device = a.device if device is None else device

    if memory_format != torch.preserve_format:
        return torch.empty(
            a.shape,
            dtype=dtype,
            layout=layout,
            device=device,
            requires_grad=requires_grad,
            pin_memory=pin_memory,
            memory_format=memory_format,
        )

    # memory_format == torch.preserve_format
    logical_to_physical_perm = (
        utils.compute_elementwise_output_logical_to_physical_perm(a)
    )
    # identity perm is [2, 1, 0]
    return torch.empty_permuted(
        a.shape,
        logical_to_physical_perm,
        dtype=dtype,
        layout=layout,
        device=device,
        pin_memory=pin_memory,
        requires_grad=requires_grad,
    )


@register_decomposition([aten.arange.start_step, aten.arange.start_out])
@out_wrapper()
def arange(
    start: NumberType = 0,
    end: Optional[NumberType] = None,
    step: NumberType = 1,
    *,
    dtype: Optional[torch.dtype] = None,
    layout: torch.layout = torch.strided,
    device: Optional[torch.device] = None,
    pin_memory: bool = False,
    requires_grad: bool = False,
) -> TensorLikeType:
    utils.check_layout(layout)
    utils.check_pin_memory(pin_memory)
    device = torch.device(utils.device_or_default(device))

    assert not isinstance(start, complex)
    assert not isinstance(end, complex)
    assert not isinstance(step, complex)

    # Case: torch.arange(5)
    if end is None:
        end = start
        start = 0
    torch._check(step != 0, lambda: "step must be nonzero")
    torch._check(
        (step > 0 and end >= start) or (step < 0 and end <= start),
        lambda: "upper bound and lower bound inconsistent with step sign",
    )

    def is_finite(x):
        return not isinstance(x, FloatWithoutSymFloat) or math.isfinite(x)

    torch._check(
        is_finite(start) and is_finite(end),
        lambda: f"unsupported range: {start} -> {end}",
    )
    torch._check(
        is_finite(step),
        lambda: f"step must be finite but got {step}",
    )

    if dtype is None:
        args = (start, end, step)
        integer_args = builtins.all(isinstance(arg, IntLike) for arg in args)
        dtype = torch.int64 if integer_args else torch.get_default_dtype()

    is_integer = utils.is_integer_dtype(dtype)
    if is_integer:
        xstart = sym_int(start)
        xend = sym_int(end)
        xstep = sym_int(step)

    # For int64 we truncate arguments to int before calculating length, but
    # other integral dtypes we don't. Weird... but needed to match ATen shapes.
    if dtype == torch.int64:
        # Uses floordiv to avoid ceil in inductor.
        sgn = bool(xstep > 0) - bool(xstep < 0)
        length = (xend - xstart + xstep - sgn) // xstep
    else:
        length = math.ceil((end - start) / step)

    if is_integer:
        return prims.iota(
            length,
            start=xstart,
            step=xstep,
            dtype=dtype,
            device=device,
            requires_grad=requires_grad,
        )

    computation_dtype = utils.get_acc_type(dtype, device)
    index = prims.iota(
        length,
        start=0,
        step=1,
        dtype=torch.int64,
        device=device,
        requires_grad=False,
    )
    index = _maybe_convert_to_dtype(index, computation_dtype)
    result = start + step * index
    result = _maybe_convert_to_dtype(result, dtype)

    if requires_grad:
        result.requires_grad_(True)
    return result


@register_decomposition(aten.lerp)
@out_wrapper()
@elementwise_type_promotion_wrapper(
    type_promoting_args=("start", "end", "weight"),
    type_promotion_kind=ELEMENTWISE_TYPE_PROMOTION_KIND.DEFAULT,
)
def lerp(start: Tensor, end: Tensor, weight: Union[Tensor, NumberType]):
    inputs = [start, end]
    if isinstance(weight, Number):
        weight = start.new_full((), weight)  # type: ignore[arg-type]
    else:
        inputs.append(weight)
    assert isinstance(weight, Tensor)  # mypy
    # We implement it this way for numerical stability. We assume (in the stability optimisation)
    # that 0 <= weight <= 1. We take the abs to deal with complex numbers
    # We want to perform operations near zero, which is where floating points are most precise
    # thus, we perform the following optimisation:
    # If weight.abs() >= 0.5:
    #    return (1 - weight) * (start - end) + end
    mask = weight.abs() >= 0.5
    coeff = torch.where(mask, weight - 1, weight)
    base = torch.where(mask, end, start)
    output = coeff * (end - start) + base
    # make sure the decomposition output's stride is same as non-decomposition path.
    stride = utils.compute_elementwise_output_strides(*_maybe_broadcast(*inputs))
    if output.stride() != stride:
        return prims.copy_strided(output, stride)
    return output


@register_decomposition(aten.linspace)
@out_wrapper()
def linspace(
    start: NumberType,
    end: NumberType,
    steps: NumberType,
    *,
    dtype: Optional[torch.dtype] = None,
    device: Optional[torch.device] = None,
    layout: torch.layout = torch.strided,
    pin_memory: bool = False,
    requires_grad: bool = False,
) -> TensorLikeType:
    if py_any(isinstance(arg, complex) for arg in (start, end, steps)):
        default_complex_dtype = utils.corresponding_complex_dtype(
            torch.get_default_dtype()
        )
        if dtype is None:
            dtype = default_complex_dtype
        else:
            torch._check(
                utils.is_complex_dtype(dtype),
                lambda: f"linspace(): inferred dtype {default_complex_dtype} can't be safely cast to passed dtype {dtype}",
            )
    else:
        dtype = dtype or torch.get_default_dtype()
    assert isinstance(dtype, torch.dtype)

    # steps does not participate in the computation of the dtype
    torch._check_type(
        isinstance(steps, IntLike),
        lambda: "steps must be int, not float",
    )
    assert isinstance(steps, IntLike)  # for mypy
    torch._check(steps >= 0, lambda: "number of steps must be non-negative")

    factory_kwargs = {
        "layout": layout,
        "device": device,
        "pin_memory": pin_memory,
        "requires_grad": requires_grad,
    }
    if steps == 0:
        return torch.full((0,), 0, dtype=dtype, **factory_kwargs)  # type: ignore[arg-type]
    if steps == 1:
        return torch.full((1,), start, dtype=dtype, **factory_kwargs)  # type: ignore[arg-type]
    if start == end:
        return torch.full((steps,), start, dtype=dtype, **factory_kwargs)  # type: ignore[arg-type]

    # Perform in arange in int because some backends like ATen or Triton do not support all the dtypes
    rg = torch.arange(0, steps, **factory_kwargs)  # type: ignore[arg-type]

    # Small types need to be computed in higher precision as this is, at heart, an associative scan
    dtype_red = (
        torch.int64
        if (utils.is_boolean_dtype(dtype) or utils.is_integer_dtype(dtype))
        else dtype
    )
    computation_dtype, _ = utils.reduction_dtypes(
        rg, REDUCTION_OUTPUT_TYPE_KIND.SAME, dtype_red
    )
    cast_rg = partial(_maybe_convert_to_dtype, dtype=computation_dtype)

    # We implement torch.lerp without performing rg / (steps - 1) explicitly
    # With this we get out[0] == start, out[-1] == end
    step = (end - start) / (steps - 1)
    out = torch.where(
        rg < steps / 2,
        start + step * cast_rg(rg),  # type: ignore[arg-type,operator]
        end - step * cast_rg((steps - 1) - rg),  # type: ignore[arg-type,operator]
    )
    return _maybe_convert_to_dtype(out, dtype)  # type: ignore[return-value]


@register_decomposition(aten.logspace)
@out_wrapper()
def logspace(
    start: NumberType,
    end: NumberType,
    steps: NumberType,
    base: NumberType = 10,
    *,
    dtype: Optional[torch.dtype] = None,
    device: Optional[torch.device] = None,
    layout: torch.layout = torch.strided,
    pin_memory: bool = False,
    requires_grad: bool = False,
) -> TensorLikeType:
    if dtype is None:
        dtype = torch.get_default_dtype()

    # NB: NumPy doesn't have this cast
    if prims.utils.is_integer_dtype(dtype):
        if isinstance(start, FloatLike):
            start = sym_int(start)
        if isinstance(end, FloatLike):
            end = sym_int(end)

    assert not isinstance(base, complex)  # for mypy
    if base < 0:
        raise NotImplementedError
    ret = torch.linspace(
        start,
        end,
        steps,
        dtype=torch.float64,
        layout=layout,
        device=device,
        pin_memory=pin_memory,
        requires_grad=requires_grad,
    )
    return _maybe_convert_to_dtype(torch.pow(base, ret), dtype)


@overload
def meshgrid(tensors: Sequence[TensorLikeType], indexing: str):
    pass


@overload
def meshgrid(*tensors: TensorLikeType, indexing: str):
    pass


@register_decomposition(aten.meshgrid)
def meshgrid(
    *tensors: Union[TensorLikeType, List[TensorLikeType], Tuple[TensorLikeType]],
    indexing: str,
) -> List[TensorLikeType]:
    # This ref simultaneously handles two overloads (see stubs above)
    # The `indexing` argument is currently optional for torch.meshgrid, but we
    # plan to make the argument required: https://github.com/pytorch/pytorch/issues/50276
    if isinstance(tensors[0], (list, tuple)):
        assert len(tensors) == 1
        tensors = tuple(tensors[0])

    torch._check(
        py_all(isinstance(a, TensorLike) for a in tensors),
        lambda: "meshgrid expects its inputs to be tensors",
    )

    torch._check(len(tensors) > 0, lambda: "meshgrid expects a non-empty TensorList")

    for i in range(len(tensors) - 1):
        torch._check(
            tensors[i].dtype == tensors[i + 1].dtype,  # type: ignore[union-attr]
            lambda: "meshgrid expects all tensors to have the same dtype",
        )
        torch._check(
            tensors[i].device == tensors[i + 1].device,  # type: ignore[union-attr]
            lambda: "meshgrid expects all tensors to have the same device",
        )

    swap_first_and_second_tensors = False
    if indexing == "xy":
        swap_first_and_second_tensors = len(tensors) >= 2
        if swap_first_and_second_tensors:
            tensors = (tensors[1], tensors[0], *tensors[2:])
    else:
        torch._check(
            indexing == "ij",
            lambda: (
                'torch.meshgrid: indexing must be one of "xy" or "ij", '
                f"but received: {indexing}"
            ),
        )

    result_shape: List[int] = []
    for t in tensors:
        assert isinstance(t, TensorLike)  # mypy
        torch._check(
            t.ndim == 0 or t.ndim == 1,
            lambda: f"torch.meshgrid: Expected 0D or 1D tensor in the tensor list but got: {t}",
        )
        result_shape.append(t.numel())

    grids: List[TensorLikeType] = []
    for i, t in enumerate(tensors):
        assert isinstance(t, TensorLike)  # mypy
        if t.ndim == 0:
            t = t.view((1,))
        grids.append(prims.broadcast_in_dim(t, result_shape, (i,)))

    if swap_first_and_second_tensors:
        # Swap outputs if we originally swapped at the beginning
        grids[0], grids[1] = grids[1], grids[0]

    return grids


# CompositeImplicitAutograd - don't register decomp
def movedim(
    input: TensorLikeType,
    source: Union[int, DimsSequenceType],
    destination: Union[int, DimsSequenceType],
) -> TensorLikeType:
    """
    Reference implementation of torch.movedim
    """
    if type(source) is int:
        source = (source,)
    if type(destination) is int:
        destination = (destination,)

    # Converts to list to produce a compatible error message with core PyTorch,
    # which prints sequences in square brackets.
    torch._check(
        len(source) == len(destination),  # type: ignore[arg-type]
        lambda: (
            "movedim: Invalid source or destination dims: source "  # type: ignore[arg-type]
            f"({list(source)} dims) should contain the same number "  # type: ignore[arg-type]
            f"of dims as destination ({list(destination)} dims)"  # type: ignore[arg-type]
        ),
    )

    rank = input.ndim
    ss = tuple(utils.canonicalize_dims(rank=rank, indices=source))  # type: ignore[arg-type]
    ds = tuple(utils.canonicalize_dims(rank=rank, indices=destination))  # type: ignore[arg-type]

    sss = set(ss)
    dss = set(ds)

    # See above on why this converts to list in error messages.
    torch._check(
        len(ss) == len(sss),
        lambda: f"movedim: repeated dim in `source` ({list(source)})",  # type: ignore[arg-type]
    )
    torch._check(
        len(ds) == len(dss),
        lambda: f"movedim: repeated dim in `destination` ({list(destination)})",  # type: ignore[arg-type]
    )

    m = dict(zip(ds, ss))
    dims = []
    si = 0  # source index
    for di in range(rank):
        # check if the destination index is in the mapping
        s = m.get(di)
        if s is not None:
            # insert source index if found
            dims.append(s)
        else:
            # insert source index sequentially, skipping indices from the mapping
            while si in sss:
                si += 1
            dims.append(si)
            si += 1

    result = torch.permute(input, tuple(dims))

    return result


# NOTE: for convenience, shape can be a tuple of ints or a tuple containing a tuple of ints
@register_decomposition(aten.empty_strided)
def empty_strided(
    shape: Union[ShapeType, Tuple[ShapeType]],
    strides: StrideType,
    *,
    dtype: Optional[torch.dtype] = None,
    device: Optional[torch.device] = None,
    layout: torch.layout = torch.strided,
    requires_grad: bool = False,
    pin_memory: bool = False,
) -> TensorLikeType:
    # Layout == strided, pin_memory is False
    utils.check_layout(layout)
    utils.check_pin_memory(pin_memory)

    shape = utils.extract_shape_from_varargs(shape)
    dtype = torch.get_default_dtype() if dtype is None else dtype
    device = torch.device("cpu") if device is None else device

    return prims.empty_strided(
        shape,
        strides,
        dtype=dtype,
        device=device,
        requires_grad=requires_grad,
    )


@register_decomposition(aten.eye)
@out_wrapper()
def eye(
    n: int,
    m: Optional[int] = None,
    *,
    dtype: Optional[torch.dtype] = None,
    layout: torch.layout = torch.strided,
    device: Optional[torch.device] = None,
    pin_memory: bool = False,
    requires_grad: bool = False,  # TODO: unused
) -> TensorLikeType:
    """
    Reference implementation of torch.eye
    """
    if m is None:
        m = n

    torch._check(n >= 0, lambda: f"n must be greater or equal to 0, got {n}")
    torch._check(m >= 0, lambda: f"m must be greater or equal to 0, got {m}")

    range_n = torch.arange(n, dtype=torch.int64, device=device, requires_grad=False)
    range_m = torch.arange(m, dtype=torch.int64, device=device, requires_grad=False)

    cond = range_n.unsqueeze(-1) == range_m
    if dtype is torch.bool:
        return cond
    else:
        one = torch.ones(
            (1,),
            dtype=dtype,
            layout=layout,
            device=device,
            pin_memory=pin_memory,
            requires_grad=False,
        )
        return torch.where(cond, one, 0)
    # TODO: Use requires_grad.  All refs taking the requires_grad kwarg must
    # return a leaf tensor.
    # result.requires_grad_(requires_grad)


@register_decomposition(aten.full)
@out_wrapper()
def full(
    shape: ShapeType,
    fill_value: NumberType,
    *,
    dtype: Optional[torch.dtype] = None,
    layout: torch.layout = torch.strided,
    device: Optional[torch.device] = None,
    pin_memory: bool = False,
    requires_grad: bool = False,
) -> TensorLikeType:
    utils.check_layout(layout)
    utils.check_pin_memory(pin_memory)

    dtype = dtype if dtype is not None else utils.type_to_dtype(type(fill_value))
    device = device if device is not None else torch.device("cpu")

    e = empty(
        shape,
        dtype=dtype,
        layout=layout,
        device=device,
        pin_memory=pin_memory,
        requires_grad=requires_grad,
    )
    return torch.fill(e, fill_value)  # type: ignore[arg-type]


def full_like(
    a: TensorLikeType,
    fill_value: NumberType,
    *,
    dtype: Optional[torch.dtype] = None,
    layout: Optional[torch.layout] = None,
    device: Optional[torch.device] = None,
    pin_memory: bool = False,
    requires_grad: bool = False,
    memory_format: torch.memory_format = torch.preserve_format,
) -> TensorLikeType:
    e = torch.empty_like(
        a,
        dtype=dtype,
        layout=layout,
        device=device,
        pin_memory=pin_memory,
        requires_grad=requires_grad,
        memory_format=memory_format,
    )
    return fill(e, fill_value)


@register_decomposition(aten.zeros_like)
def zeros_like(
    a: TensorLikeType,
    *,
    dtype: Optional[torch.dtype] = None,
    layout: Optional[torch.layout] = None,
    device: Optional[torch.device] = None,
    pin_memory: bool = False,
    requires_grad: bool = False,
    memory_format: torch.memory_format = torch.preserve_format,
) -> TensorLikeType:
    return torch.full_like(
        a,
        False if (dtype or a.dtype) == torch.bool else 0,
        dtype=dtype,
        layout=layout,
        device=device,
        pin_memory=pin_memory,
        requires_grad=requires_grad,
        memory_format=memory_format,
    )


@register_decomposition(aten.ones_like)
def ones_like(
    a: TensorLikeType,
    *,
    dtype: Optional[torch.dtype] = None,
    layout: Optional[torch.layout] = None,
    device: Optional[torch.device] = None,
    pin_memory: bool = False,
    requires_grad: bool = False,
    memory_format: torch.memory_format = torch.preserve_format,
) -> TensorLikeType:
    return torch.full_like(
        a,
        True if (dtype or a.dtype) == torch.bool else 1,
        dtype=dtype,
        layout=layout,
        device=device,
        pin_memory=pin_memory,
        requires_grad=requires_grad,
        memory_format=memory_format,
    )


@register_decomposition(aten.randn.default)
@out_wrapper()
def randn(
    *shape,
    dtype: Optional[torch.dtype] = None,
    device: Optional[torch.device] = None,
    layout: Optional[torch.layout] = None,
    requires_grad: bool = False,
    pin_memory: bool = False,
) -> TensorLikeType:
    utils.check_pin_memory(pin_memory)

    shape_ = utils.extract_shape_from_varargs(shape)

    dtype = utils.dtype_or_default(dtype)
    device = utils.device_or_default(device)

    return prims.normal(
        shape_,
        mean=0.0,
        std=1.0,
        dtype=dtype,
        device=device,
        requires_grad=requires_grad,
    )


def scalar_tensor(
    a: NumberType,
    *,
    dtype: Optional[torch.dtype] = None,
    layout: torch.layout = torch.strided,
    device: Optional[torch.device] = None,
    pin_memory: bool = False,
) -> TensorLikeType:
    utils.check_layout(layout)
    utils.check_pin_memory(pin_memory)
    dtype = dtype if dtype is not None else utils.type_to_dtype(type(a))
    device = device if device is not None else torch.device("cpu")
    return prims.scalar_tensor(a, dtype=dtype, device=device)


#
# Randomness References
#


def _uniform_helper(
    shape: ShapeType,
    low: Union[bool, int, float] = 0.0,
    high: Union[bool, int, float] = 1.0,
    *,
    dtype: torch.dtype,
    device: DeviceLikeType,
) -> TensorLikeType:
    utils.validate_shape(shape)

    assert isinstance(low, Number)
    assert isinstance(high, Number)
    low = sym_float(low)
    high = sym_float(high)

    assert isinstance(dtype, torch.dtype)
    device = utils.canonicalize_device(device)

    return prims._uniform_helper(shape, low=low, high=high, dtype=dtype, device=device)


@register_decomposition(aten.masked_fill)
def masked_fill(a: TensorLikeType, mask: TensorLikeType, value: TensorOrNumberLikeType):
    python_type = utils.dtype_to_type(a.dtype)
    if isinstance(value, Number):
        value_type = type(value)
    else:
        # NOTE: Could not use value = item(value) as it resulted in
        # RuntimeError: Cannot cast FakeTensor(cpu) to number
        value_ndim = value.ndim
        torch._check(
            value_ndim == 0,
            lambda: f"only supports a 0-dimensional value tensor, but got tensor with {value_ndim} dimension",
        )
<<<<<<< HEAD
        # `masked_fill` allows cpu scalar to be moved to cuda but not otherwise.
        is_cpu_scalar = a.device.type == "cuda" and value.device.type == "cpu"
        check(
=======
        # `masked_fill` allows cpu scalar to be moved to cuda and xpu but not otherwise.
        is_cpu_scalar = a.device.type in ["cuda", "xpu"] and value.device.type == "cpu"
        torch._check(
>>>>>>> 58feefa4
            is_cpu_scalar or value.device == a.device,
            lambda: "Expected `value` to be on same device as `a`",
        )
        value_type = utils.dtype_to_type(value.dtype)

    if value_type is complex:
        # only downcasting from complex to lower type is not allowed.
        # We allow casting `value` to lower type for other case
        # Eg. float -> int.
        # Ref: https://github.com/pytorch/pytorch/issues/79195
        torch._check(
            utils.is_weakly_lesser_type(value_type, python_type),
            lambda: f"could not convert to type {python_type} without overflow",
        )

    # Since `where` allows type-promotion,
    # cast value to correct type before passing to `where`
    value = _maybe_convert_to_dtype(value, a.dtype)
    r = torch.where(mask, value, a)  # type: ignore[arg-type]

    # aten.mask_fill always return a new contiguous tensor
    # contiguous() is needed to correctly model the output stride
    return r.contiguous()


@register_decomposition(aten.masked_fill_)
def masked_fill_(
    a: TensorLikeType, mask: TensorLikeType, value: TensorOrNumberLikeType
) -> TensorLikeType:
    b = torch.masked_fill(a, mask, value)  # type: ignore[arg-type]
    a.copy_(b)
    return a


# CompositeImplicitAutograd - don't register decomp
def allclose(
    a: TensorLikeType,
    b: TensorLikeType,
    rtol: float = 1e-05,
    atol: float = 1e-08,
    equal_nan: bool = False,
) -> bool:
    """
    Reference implementation of torch.allclose
    """
    _check_close_args(name="torch.allclose", a=a, b=b, rtol=rtol, atol=atol)

    return bool(
        torch.all(torch.isclose(a, b, rtol=rtol, atol=atol, equal_nan=equal_nan)).item()
    )


def equal(a: TensorLikeType, b: TensorLikeType) -> bool:
    utils.check_same_device(a, b, allow_cpu_scalar_tensors=False)
    utils.check_same_dtype(a, b)

    # Shape check
    if a.ndim != b.ndim:
        return False

    for x, y in zip(a.shape, b.shape):
        if x != y:
            return False

    # Short-circuits if there are no elements to validate
    if a.numel() == 0:
        return True

    return item(all(eq(a, b)))  # type: ignore[return-value]


@register_decomposition(aten.norm)
@out_wrapper(exact_dtype=True)
def norm(
    input: TensorLikeType,
    p: Optional[Union[float, str]] = "fro",
    dim: Optional[DimsType] = None,
    keepdim: bool = False,
    *,
    dtype: Optional[torch.dtype] = None,
) -> TensorLikeType:
    # In these cases we compute the "Frobenius norm"
    if (
        p == "fro" and (dim is None or isinstance(dim, Dim) or len(dim) <= 2)
    ) or p is None:
        p = 2
    if isinstance(dim, Dim):
        dim = [dim]
    if isinstance(p, str):
        # Here we either call the nuclear norm, or we call matrix_norm with some arguments
        # that will throw an error
        if dim is None:
            dim = tuple(range(input.ndim))
        return torch.linalg.matrix_norm(input, p, dim, keepdim, dtype=dtype)
    else:
        return torch.linalg.vector_norm(input, p, dim, keepdim, dtype=dtype)


@register_decomposition(aten.trace)
def trace(self: TensorLikeType) -> TensorLikeType:
    torch._check(
        self.ndim == 2, lambda: "expected a matrix, but got tensor with dim {self.ndim}"
    )
    return torch.sum(torch.diag(self, 0))


def _make_r_binary_op(base_op):
    def rop(
        a: Union[TensorLikeType, NumberType],
        b: Union[TensorLikeType, NumberType],
    ) -> TensorLikeType:
        return base_op(b, a)

    return rop


rtruediv = _make_r_binary_op(true_divide)
rfloordiv = _make_r_binary_op(floor_divide)
rpow = _make_r_binary_op(pow)


@register_decomposition(aten.triu)
@out_wrapper()
def triu(a: TensorLikeType, diagonal: int = 0) -> TensorLikeType:
    torch._check(
        a.ndim >= 2, lambda: "triu: input tensor must have at least 2 dimensions"
    )
    h, w = a.shape[-2:]
    mask = (
        torch.arange(w, device=a.device).unsqueeze(-2)
        - torch.arange(h, device=a.device).unsqueeze(-1)
    ) >= diagonal

    # aten.triu always returns a new contiguous tensor
    # contiguous() is needed to correctly model the output stride
    return utils.mask_tensor(mask, a).contiguous()


@register_decomposition(aten.tril)
@out_wrapper()
def tril(a: TensorLikeType, diagonal: int = 0) -> TensorLikeType:
    torch._check(
        a.ndim >= 2, lambda: "tril: input tensor must have at least 2 dimensions"
    )
    h, w = a.shape[-2:]
    mask = (
        torch.arange(w, device=a.device).unsqueeze(-2)
        - torch.arange(h, device=a.device).unsqueeze(-1)
    ) <= diagonal

    # aten.tril always returns a new contiguous tensor
    # contiguous() is needed to correctly model the output stride
    return utils.mask_tensor(mask, a).contiguous()


# This is based on get_tril_size in aten/src/ATen/native/TensorFactories.h
# The components of the matrix that belong to the lower triangle with offset
# form a pentagon that can be broken down into a top trapezoid and a bottom
# rectangle. For the implementation of tril_indices, we need the sizes of
# both of these, as well as the length of the top side of the trapezoid.
def _get_tril_sizes(row: int, col: int, offset: int) -> Tuple[int, int, int]:
    if row == 0 or col == 0:
        return 0, 0, 0

    m_first_row = min(col, 1 + offset) if offset > 0 else int(row + offset > 0)
    m_last_row = max(0, min(col, row + offset))
    n_row_all = max(0, min(row, row + offset))
    n_row_trapezoid = m_last_row - m_first_row + 1

    # Number of elements in top trapezoid
    trapezoid_size = (m_first_row + m_last_row) * n_row_trapezoid // 2
    # Number of elements in bottom rectangle
    diff_row = n_row_all - n_row_trapezoid
    rectangle_size = max(0, diff_row * col)

    return trapezoid_size, rectangle_size, m_first_row


def _trilu_checks(
    name: str,
    row: int,
    col: int,
    dtype: torch.dtype,
    layout: torch.layout,
    pin_memory: bool,
):
    torch._check(row >= 0, lambda: f"row must be non-negative, got {row}")
    torch._check(col >= 0, lambda: f"col must be non-negative, got {col}")
    torch._check(
        dtype in (torch.int32, torch.int64),
        lambda: f"\"{name}\" not implemented for '{dtype}'",
    )


# This is based on tril_indices_cuda in aten/src/ATen/native/cuda/TensorFactories.cu
@register_decomposition(aten.tril_indices)
def tril_indices(
    row: int,
    col: int,
    offset: int = 0,
    *,
    dtype: torch.dtype = torch.long,
    layout: torch.layout = torch.strided,
    device: DeviceLikeType = "cpu",
    pin_memory: bool = False,
) -> TensorLikeType:
    _trilu_checks("tril_indices", row, col, dtype, layout, pin_memory)

    trapezoid_size, rectangle_size, m_first_row = _get_tril_sizes(row, col, offset)
    row_offset = max(0, -offset)

    arange_kw = partial(
        torch.arange, layout=layout, device=device, pin_memory=pin_memory
    )

    # first we do the indices for top trapezoid
    xs1 = arange_kw(0, trapezoid_size, dtype=torch.float64)
    b = m_first_row - 0.5
    row_inds1 = torch.floor(-b + torch.sqrt(b * b + 2 * xs1))
    col_inds1 = torch.floor(xs1 - (2 * m_first_row - 1 + row_inds1) * row_inds1 * 0.5)
    row_inds1 = _maybe_convert_to_dtype(row_inds1 + row_offset, dtype)
    col_inds1 = _maybe_convert_to_dtype(col_inds1, dtype)

    # then bottom rectangle
    xs2 = arange_kw(0, rectangle_size, dtype=dtype)
    row_inds2 = xs2 // col + (col - m_first_row + 1 + row_offset)
    col_inds2 = xs2 % col

    return torch.stack(
        (torch.cat((row_inds1, row_inds2)), torch.cat((col_inds1, col_inds2)))
    )


# Similar to _get_tril_sizes above, but here there is a top trapezoid and
# a bottom rectangle instead. Note that you can't reduce this to
# _get_tril_sizes(col, row, -offset) because that would correspond to
# decomposing into a left trapezoid and right rectangle.
def _get_triu_sizes(row: int, col: int, offset: int) -> Tuple[int, int, int]:
    if row == 0 or col == 0:
        return 0, 0, 0

    m_first_row = max(0, col - offset) if offset > 0 else col

    # Number of elements in top rectangle
    rectangle_size = max(0, min(row, -offset) * col)

    # Number of elements in bottom trapezoid
    trapezoid_size_tril, rectangle_size_tril, _ = _get_tril_sizes(row, col, offset - 1)
    triu_size = row * col - (trapezoid_size_tril + rectangle_size_tril)
    trapezoid_size = triu_size - rectangle_size

    return trapezoid_size, rectangle_size, m_first_row


@register_decomposition(aten.triu_indices)
def triu_indices(
    row: int,
    col: int,
    offset: int = 0,
    *,
    dtype: torch.dtype = torch.long,
    layout: torch.layout = torch.strided,
    device: DeviceLikeType = "cpu",
    pin_memory: bool = False,
) -> TensorLikeType:
    _trilu_checks("triu_indices", row, col, dtype, layout, pin_memory)

    trapezoid_size, rectangle_size, m_first_row = _get_triu_sizes(row, col, offset)
    col_offset = max(0, offset)

    arange_kw = partial(
        torch.arange, layout=layout, device=device, pin_memory=pin_memory
    )

    # indices for top rectangle
    xs2 = arange_kw(0, rectangle_size, dtype=dtype)
    row_inds2 = xs2 // col
    col_inds2 = xs2 % col

    # bottom trapezoid
    xs1 = arange_kw(0, trapezoid_size, dtype=torch.float64)
    b = -0.5 - m_first_row
    row_inds1 = torch.floor(-b - torch.sqrt(b * b - 2 * xs1))
    col_inds1 = torch.floor(xs1 - ((2 * m_first_row - 1 - row_inds1) * row_inds1) * 0.5)
    row_inds1 = _maybe_convert_to_dtype(row_inds1, dtype)
    col_inds1 = _maybe_convert_to_dtype(col_inds1, dtype)

    if col:
        row_inds1 = row_inds1 + (rectangle_size // col)
    col_inds1 = col_inds1 + col_offset

    return torch.stack(
        (torch.cat((row_inds2, row_inds1)), torch.cat((col_inds2, col_inds1)))
    )


@register_decomposition(aten.bucketize)
@out_wrapper(exact_dtype=True)
def bucketize(
    a: TensorLikeType,
    boundaries: TensorLikeType,
    *,
    out_int32: bool = False,
    right: bool = False,
):
    torch._check(
        boundaries.dim() == 1,
        lambda: f"boundaries tensor must be 1 dimension but got dim({boundaries.dim()})",
    )

    out_dtype = torch.int32 if out_int32 else torch.int64
    n_boundaries = boundaries.shape[-1]
    if n_boundaries == 0:
        return torch.zeros_like(a)
    # We are trying to find the bucket (defined by pairs of consecutive elements of `boundaries`)
    # each element of `a` belongs to. We use binary search to achieve logarithimic complexity,
    # but each step of the search is done "in parallel" over all elements of `a`
    # can't use int32 as indexes, so we have to do all computations with int64 and convert at the end
    start = torch.zeros(a.shape, device=a.device, dtype=torch.int64)
    end = start + n_boundaries
    # Max depth of the binary search
    # Since we can't break out of the loop at different points for different elements of a,
    # we just do the max amount of iterations that binary search requires and add condition
    # tensor (cond_update below) to stop updating once the search terminates

    # For first iteration through loop we can skip some checks, we have separate implementation
    mid = start + (end - start) // 2
    mid_val = boundaries[mid]
    if right:
        cond_mid = mid_val > a
    else:
        cond_mid = mid_val >= a
    start = torch.where(cond_mid, start, mid + 1)

    if n_boundaries > 1:
        cond_update = torch.ones_like(a, dtype=torch.bool)
        niters = int(math.log2(n_boundaries))
        for _ in range(niters):
            end = torch.where(cond_mid & cond_update, mid, end)
            cond_update = start < end
            # start might end up pointing to 1 past the end, we guard against that
            mid = torch.where(cond_update, start + (end - start) // 2, 0)
            mid_val = boundaries[mid]
            # If right is true, the buckets are closed on the *left*
            # (i.e., we are doing the equivalent of std::upper_bound in C++)
            # Otherwise they are closed on the right (std::lower_bound)
            if right:
                cond_mid = mid_val > a
            else:
                cond_mid = mid_val >= a
            start = torch.where((~cond_mid) & cond_update, mid + 1, start)

    return start.to(dtype=out_dtype)


@register_decomposition(aten.cauchy)
@out_wrapper()
@elementwise_type_promotion_wrapper(
    type_promoting_args=("self",),
    type_promotion_kind=ELEMENTWISE_TYPE_PROMOTION_KIND.DEFAULT,
)
def cauchy(self, median=0, sigma=1, generator=None):
    assert generator is None
    torch._check(
        not utils.is_complex_dtype(self.dtype)
        and not utils.is_integer_dtype(self.dtype)
        and not utils.is_boolean_dtype(self.dtype),
        lambda: f"Cauchy distribution is a continuous probability distribution. \
        dtype must be a floating point but you specified {self.dtype}",
    )
    torch._check(
        sigma > 0.0,
        lambda: f"cauchy_ expects sigma > 0.0, but found sigma={sigma}",
    )
    return median + sigma * torch.tan(math.pi * (torch.rand_like(self) - 0.5))


@register_decomposition(aten.exponential)
@out_wrapper()
@elementwise_type_promotion_wrapper(
    type_promoting_args=("self",),
    type_promotion_kind=ELEMENTWISE_TYPE_PROMOTION_KIND.DEFAULT,
)
def exponential(self, rate=1, generator=None):
    assert generator is None
    torch._check(
        not utils.is_complex_dtype(self.dtype)
        and not utils.is_integer_dtype(self.dtype)
        and not utils.is_boolean_dtype(self.dtype),
        lambda: f"Exponential distribution is a continuous probability distribution. \
        dtype must be a floating point but you specified {self.dtype}",
    )
    torch._check(
        rate > 0.0,
        lambda: f"exponential_ expects lambda > 0.0, but found lambda={rate}",
    )
    return -1 / rate * torch.log1p(-torch.rand_like(self))


@register_decomposition(aten.geometric)
@out_wrapper()
@elementwise_type_promotion_wrapper(
    type_promoting_args=("self",),
    type_promotion_kind=ELEMENTWISE_TYPE_PROMOTION_KIND.DEFAULT,
)
def geometric(self, p, generator=None):
    assert generator is None
    # TODO: fix inductor rand_like for integer, bool dtypes
    torch._check(
        not utils.is_complex_dtype(self.dtype)
        and not utils.is_boolean_dtype(self.dtype),
        lambda: f"geometric not implemented for {self.dtype}",
    )
    torch._check(
        0 < p and p < 1,
        lambda: f"geometric_ expects p to be in (0, 1), but got p={p}",
    )
    return torch.floor(torch.log1p(-torch.rand_like(self)) / math.log1p(-p)) + 1


@register_decomposition(aten.log_normal)
@out_wrapper()
@elementwise_type_promotion_wrapper(
    type_promoting_args=("self",),
    type_promotion_kind=ELEMENTWISE_TYPE_PROMOTION_KIND.DEFAULT,
)
def log_normal(self, mean=1, std=2, generator=None):
    assert generator is None
    torch._check(
        not utils.is_complex_dtype(self.dtype)
        and not utils.is_integer_dtype(self.dtype)
        and not utils.is_boolean_dtype(self.dtype),
        lambda: f"log_normal not implemented for {self.dtype}",
    )
    torch._check(
        0 < std,
        lambda: f"log_normal_ expects std > 0.0, but found std={std}",
    )
    return torch.exp(std * torch.randn_like(self) + mean)


# TODO: add support for functionalization aten.normal_functional
@register_decomposition(aten.normal)
@out_wrapper()
@elementwise_type_promotion_wrapper(
    type_promoting_args=("self",),
    type_promotion_kind=ELEMENTWISE_TYPE_PROMOTION_KIND.DEFAULT,
)
def normal(self, mean=0, std=1, generator=None):
    assert generator is None
    torch._check(std >= 0, lambda: f"normal expects std >= 0.0, but found std {std}")
    normal_samples = prims.normal(
        self.shape,
        mean=0.0,
        std=1.0,
        dtype=self.dtype,
        device=self.device,
        requires_grad=False,
    )
    return std * normal_samples + mean


@_make_elementwise_unary_reference(ELEMENTWISE_TYPE_PROMOTION_KIND.INT_TO_FLOAT)
def rad2deg(self: TensorLikeType):
    torch._check(
        not utils.is_complex_dtype(self.dtype),
        lambda: "rad2deg is not supported for complex tensors.",
    )
    M_180_PI = 57.295779513082320876798154814105170332405472466564
    return self * M_180_PI


@_make_elementwise_unary_reference(ELEMENTWISE_TYPE_PROMOTION_KIND.INT_TO_FLOAT)
def deg2rad(self: TensorLikeType):
    torch._check(
        not utils.is_complex_dtype(self.dtype),
        lambda: "deg2rad is not supported for complex tensors.",
    )
    M_PI_180 = 0.017453292519943295769236907684886127134428718885417
    return self * M_PI_180


@register_decomposition(aten.count_nonzero)
def count_nonzero(self, dim: Optional[DimsType] = None):
    return (self != 0).sum(dim)


# inplace
abs_ = _make_inplace(abs)
acos_ = _make_inplace(acos)
acosh_ = _make_inplace(acosh)
add_ = _make_inplace(add)
addcmul_ = _make_inplace(addcmul)
addcdiv_ = _make_inplace(addcdiv)
asin_ = _make_inplace(asin)
asinh_ = _make_inplace(asinh)
atan_ = _make_inplace(atan)
atanh_ = _make_inplace(atanh)
atan2_ = _make_inplace(atan2)
bitwise_and_ = _make_inplace(bitwise_and)
bitwise_left_shift_ = _make_inplace(bitwise_left_shift)
bitwise_not_ = _make_inplace(bitwise_not)
bitwise_or_ = _make_inplace(bitwise_or)
bitwise_right_shift_ = _make_inplace(bitwise_right_shift)
bitwise_xor_ = _make_inplace(bitwise_xor)
ceil_ = _make_inplace(ceil)
clamp_ = _make_inplace(clamp)
clamp_min_ = _make_inplace(clamp_min)
clamp_max_ = _make_inplace(clamp_max)
conj_physical_ = _make_inplace(conj_physical)
copysign_ = _make_inplace(copysign)
cos_ = _make_inplace(cos)
cosh_ = _make_inplace(cosh)
cumsum_ = _make_inplace(cumsum)
cumprod_ = _make_inplace(cumprod)
deg2rad_ = _make_inplace(deg2rad)
digamma_ = _make_inplace(digamma)
div_ = _make_inplace(div)
eq_ = _make_inplace(eq)
erf_ = _make_inplace(erf)
erfc_ = _make_inplace(erfc)
erfinv_ = _make_inplace(erfinv)
exp_ = _make_inplace(exp)
exp2_ = _make_inplace(exp2)
expm1_ = _make_inplace(expm1)
float_power_ = _make_inplace(float_power)
floor_ = _make_inplace(floor)
floor_divide_ = _make_inplace(floor_divide)
fmod_ = _make_inplace(fmod)
frac_ = _make_inplace(frac)
gcd_ = _make_inplace(gcd)
ge_ = _make_inplace(ge)
gt_ = _make_inplace(gt)
heaviside_ = _make_inplace(heaviside)
hypot_ = _make_inplace(hypot)
igamma_ = _make_inplace(igamma)
igammac_ = _make_inplace(igammac)
i0_ = _make_inplace(i0)
lcm_ = _make_inplace(lcm)
le_ = _make_inplace(le)
lerp_ = _make_inplace(lerp)
lgamma_ = _make_inplace(lgamma)
log10_ = _make_inplace(log10)
log1p_ = _make_inplace(log1p)
log2_ = _make_inplace(log2)
log_ = _make_inplace(log)
logical_and_ = _make_inplace(logical_and)
logical_not_ = _make_inplace(logical_not)
logical_or_ = _make_inplace(logical_or)
logical_xor_ = _make_inplace(logical_xor)
lt_ = _make_inplace(lt)
mul_ = _make_inplace(mul)
mvlgamma_ = _make_inplace(mvlgamma)
nan_to_num_ = _make_inplace(nan_to_num)
ne_ = _make_inplace(ne)
neg_ = _make_inplace(neg)
nextafter_ = _make_inplace(nextafter)
pow_ = _make_inplace(pow)
rad2deg_ = _make_inplace(rad2deg)
reciprocal_ = _make_inplace(reciprocal)
remainder_ = _make_inplace(remainder)
rsqrt_ = _make_inplace(rsqrt)
sgn_ = _make_inplace(sgn)
sigmoid_ = _make_inplace(sigmoid)
sign_ = _make_inplace(sign)
sin_ = _make_inplace(sin)
sinc_ = _make_inplace(sinc)
sinh_ = _make_inplace(sinh)
sqrt_ = _make_inplace(sqrt)
square_ = _make_inplace(square)
sub_ = _make_inplace(sub)
tan_ = _make_inplace(tan)
tanh_ = _make_inplace(tanh)
tril_ = _make_inplace(tril)
triu_ = _make_inplace(triu)
true_divide_ = _make_inplace(true_divide)
trunc_ = _make_inplace(trunc)
xlogy_ = _make_inplace(xlogy)
cauchy_ = _make_inplace(cauchy)
exponential_ = _make_inplace(exponential)
geometric_ = _make_inplace(geometric)
normal_ = _make_inplace(normal)
log_normal_ = _make_inplace(log_normal)
zero_ = _make_inplace(zero)

# Views
# We can't model these as above, as the pattern of doing `op(a, out=a)` does not work for a view function
# given that it does not reshape the input (it just copies the result into it)

# squeeze_ = _make_inplace(squeeze)
# t_ = _make_inplace(t)
# transpose_ = _make_inplace(transpose)
# unsqueeze_ = _make_inplace(unsqueeze)


import torch._refs._conversions
import torch._refs.fft
import torch._refs.linalg
import torch._refs.nn.functional
import torch._refs.special<|MERGE_RESOLUTION|>--- conflicted
+++ resolved
@@ -5053,15 +5053,9 @@
             value_ndim == 0,
             lambda: f"only supports a 0-dimensional value tensor, but got tensor with {value_ndim} dimension",
         )
-<<<<<<< HEAD
-        # `masked_fill` allows cpu scalar to be moved to cuda but not otherwise.
-        is_cpu_scalar = a.device.type == "cuda" and value.device.type == "cpu"
-        check(
-=======
         # `masked_fill` allows cpu scalar to be moved to cuda and xpu but not otherwise.
         is_cpu_scalar = a.device.type in ["cuda", "xpu"] and value.device.type == "cpu"
         torch._check(
->>>>>>> 58feefa4
             is_cpu_scalar or value.device == a.device,
             lambda: "Expected `value` to be on same device as `a`",
         )
