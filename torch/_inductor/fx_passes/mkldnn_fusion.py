--- conflicted
+++ resolved
@@ -17,16 +17,6 @@
 if torch._C._has_mkldnn:
     aten = torch.ops.aten
     mkldnn = torch.ops.mkldnn
-<<<<<<< HEAD
-    _conv_args = [Arg() for i in range(10)]
-    _linear_args = [Arg() for i in range(6)]
-    _conv_transpose_args = [Arg() for i in range(11)]
-
-    _computation_user_1 = [
-        CallFunction(mkldnn._convolution_pointwise.default, *_conv_args, _users=1),
-        CallFunction(mkldnn._linear_pointwise.default, *_linear_args, _users=1),
-        CallFunction(
-=======
     prims = torch.ops.prims
 
     _conv_args = [Arg() for _ in range(10)]
@@ -45,7 +35,6 @@
 
     def _conv_transpose_call(users=1):
         return CallFunction(
->>>>>>> da767562
             mkldnn._convolution_transpose_pointwise.default,
             *_conv_transpose_args,
             _users=users,
@@ -65,10 +54,6 @@
             input_call,
             KeywordArg("to_bf16"),
             _users=1,
-<<<<<<< HEAD
-        ),
-    ]
-=======
         )
 
     def _unary_fusion_pattern(unary_fusion, call_fn, users, is_bf16):
@@ -78,10 +63,105 @@
         )
         out = unary_fusion(computation_call)
         return _to_bf16(out) if is_bf16 else out
->>>>>>> da767562
-
-    def _combined_fusion(computation_call, elementwise_op, *args, **kwargs):
-        return CallFunction(elementwise_op, computation_call, *args, **kwargs)
+
+    def _gelu_fusion_1(computation_call):
+        return CallFunction(
+            aten.mul,
+            CallFunction(aten.mul, computation_call, 0.5),
+            CallFunction(
+                aten.add,
+                CallFunction(
+                    aten.erf,
+                    CallFunction(aten.mul, computation_call, 0.7071067811865476),
+                ),
+                1,
+            ),
+        )
+
+    def _gelu_fusion_2(computation_call):
+        return CallFunction(
+            aten.mul,
+            CallFunction(aten.mul, computation_call, 0.5),
+            CallFunction(
+                aten.add,
+                CallFunction(
+                    aten.tanh,
+                    CallFunction(
+                        aten.mul,
+                        CallFunction(
+                            aten.add,
+                            computation_call,
+                            CallFunction(
+                                aten.mul,
+                                CallFunction(
+                                    aten.mul,
+                                    CallFunction(
+                                        aten.mul, computation_call, computation_call
+                                    ),
+                                    computation_call,
+                                ),
+                                0.044715,
+                            ),
+                        ),
+                        0.7978845608028654,
+                    ),
+                ),
+                1,
+            ),
+        )
+
+    def _hardswish_fusion(computation_call):
+        return CallFunction(
+            aten.div,
+            CallFunction(
+                aten.mul,
+                computation_call,
+                CallFunction(
+                    aten.clamp_max,
+                    CallFunction(
+                        aten.clamp_min, CallFunction(aten.add, computation_call, 3), 0
+                    ),
+                    6,
+                ),
+            ),
+            6,
+        )
+
+    def _silu_fusion(computation_call):
+        return CallFunction(
+            aten.mul, computation_call, CallFunction(aten.sigmoid, computation_call)
+        )
+
+    def _hardsigmoid_fusion(computation_call):
+        return CallFunction(
+            aten.div,
+            CallFunction(
+                aten.clamp_max,
+                CallFunction(
+                    aten.clamp_min, CallFunction(aten.add, computation_call, 3), 0
+                ),
+                6,
+            ),
+            6,
+        )
+
+    def _leaky_relu_fusion(computation_call):
+        return CallFunction(
+            aten.where,
+            CallFunction(aten.gt, computation_call, 0),
+            computation_call,
+            CallFunction(aten.mul, computation_call, KeywordArg("negative_slope")),
+        )
+
+    def _hardtanh_fusion(computation_call):
+        return CallFunction(
+            aten.clamp_max,
+            CallFunction(aten.clamp_min, computation_call, KeywordArg("min_value")),
+            KeywordArg("max_value"),
+        )
+
+    def _combined_fusion(computation_call, elementwise_op):
+        return CallFunction(elementwise_op, computation_call)
 
     # binary_op(other, computation_op)
     def _binary_fusion_v1(computation_call, binary_fn):
@@ -102,59 +182,6 @@
 
         return fn
 
-<<<<<<< HEAD
-    def _register_unary_fusion_pattern(pattern, unary_op_name, computation_op):
-        @register_freezing_graph_pattern(
-            pattern,
-            extra_check=_is_single_computation_op(computation_op),
-            pass_number=2,
-        )
-        def fn(match, *args):
-            graph = match.graph
-            computation_node = filter_nodes(match.nodes, computation_op)[0]
-            unary_node = match.output_node()
-            conv_args = list(computation_node.args)
-            conv_args[-3] = unary_op_name
-            if unary_op_name == "gelu":
-                assert len(unary_node.args) == 1 and len(unary_node.kwargs) == 0
-                conv_args[-1] = "none"
-            computation_node.args = tuple(conv_args)
-            unary_node.replace_all_uses_with(computation_node)
-            graph.erase_node(unary_node)
-
-        return fn
-
-    def _register_unary_fusion_with_parameters_pattern(
-        pattern, unary_op_name, computation_op
-    ):
-        @register_freezing_graph_pattern(
-            pattern,
-            extra_check=_is_single_computation_op(computation_op),
-            pass_number=2,
-        )
-        def fn(match, *args, **kwargs):
-            assert unary_op_name in ["leaky_relu", "gelu", "hardtanh"]
-            graph = match.graph
-            computation_node = filter_nodes(match.nodes, computation_op)[0]
-            unary_node = match.output_node()
-            if unary_op_name == "leaky_relu":
-                scalar_attr = [args[-1]]
-            elif unary_op_name == "hardtanh":
-                scalar_attr = [args[-2], args[-1]]
-            else:
-                scalar_attr = []
-            algorithm_attr = ""
-            if unary_op_name == "gelu":
-                algorithm_attr = unary_node.kwargs.get("approximate")
-                assert algorithm_attr is not None
-            conv_args = list(computation_node.args)
-            conv_args[-3] = unary_op_name
-            conv_args[-2] = scalar_attr
-            conv_args[-1] = algorithm_attr
-            computation_node.args = tuple(conv_args)
-            unary_node.replace_all_uses_with(computation_node)
-            graph.erase_node(unary_node)
-=======
     def _is_valid_computation_unary_fusion(computation_op, is_bf16=False):
         def fn(match):
             matched = _is_single_computation_op(computation_op)(match)
@@ -271,7 +298,6 @@
                         out, dtype=torch.bfloat16
                     )
                 return out
->>>>>>> da767562
 
         return fn
 
@@ -429,67 +455,6 @@
             self.algorithm_attr = algorithm_attr if algorithm_attr else ""
 
     def _register_unary_fusion():
-<<<<<<< HEAD
-        unary_fusion_patterns = {
-            "hardswish": [
-                _combined_fusion(u, aten.hardswish.default) for u in _computation_user_1
-            ],
-            "hardsigmoid": [
-                _combined_fusion(u, aten.hardsigmoid.default)
-                for u in _computation_user_1
-            ],
-            "swish": [
-                _combined_fusion(u, aten.silu.default) for u in _computation_user_1
-            ],
-            "relu": [
-                _combined_fusion(u, aten.relu.default) for u in _computation_user_1
-            ],
-            "sigmoid": [
-                _combined_fusion(u, aten.sigmoid.default) for u in _computation_user_1
-            ],
-            "tanh": [
-                _combined_fusion(u, aten.tanh.default) for u in _computation_user_1
-            ],
-            "gelu": [
-                _combined_fusion(u, aten.gelu.default) for u in _computation_user_1
-            ],
-        }
-        for unary_op_name, patterns in unary_fusion_patterns.items():
-            _register_unary_fusion_pattern(
-                patterns[0], unary_op_name, computation_ops[0]
-            )
-            _register_unary_fusion_pattern(
-                patterns[1], unary_op_name, computation_ops[1]
-            )
-            _register_unary_fusion_pattern(
-                patterns[2], unary_op_name, computation_ops[2]
-            )
-
-        unary_fusion_with_parameters_patterns = {
-            "leaky_relu": [
-                _combined_fusion(u, aten.leaky_relu.default, Arg())
-                for u in _computation_user_1
-            ],
-            "hardtanh": [
-                _combined_fusion(u, aten.hardtanh.default, Arg(), Arg())
-                for u in _computation_user_1
-            ],
-            "gelu": [
-                _combined_fusion(u, aten.gelu.default, approximate="tanh")
-                for u in _computation_user_1
-            ],
-        }
-        for unary_op_name, patterns in unary_fusion_with_parameters_patterns.items():
-            _register_unary_fusion_with_parameters_pattern(
-                patterns[0], unary_op_name, computation_ops[0]
-            )
-            _register_unary_fusion_with_parameters_pattern(
-                patterns[1], unary_op_name, computation_ops[1]
-            )
-            _register_unary_fusion_with_parameters_pattern(
-                patterns[2], unary_op_name, computation_ops[2]
-            )
-=======
         computation_call_fns = [_conv_call, _linear_call, _conv_transpose_call]
 
         def _unary_fusion_patterns(is_bf16):
@@ -557,7 +522,6 @@
             ]
             for pattern, computation_op in zip(hardtanh_patterns, computation_ops):
                 _register_hardtanh_fusion_lowering(pattern, computation_op, is_bf16)
->>>>>>> da767562
 
     def _register_inplace_fusion():
         binary_ops = [aten.add, ops.add]
@@ -952,6 +916,7 @@
     @functools.lru_cache(None)
     def _mkldnn_fusion_init():
         if torch.backends.mkldnn.enabled and torch.backends.mkldnn.is_available():
+            _register_unary_fusion()
             _register_inplace_fusion()
             _register_binary_unary_fusion()
             _register_binary_fusion()
@@ -960,9 +925,4 @@
     def _mkldnn_weight_pack_init():
         if torch.backends.mkldnn.enabled and torch.backends.mkldnn.is_available():
             _register_weight_pack_pass()
-<<<<<<< HEAD
-            _recover_linear()
-            _register_unary_fusion()
-=======
-            _recover_linear()
->>>>>>> da767562
+            _recover_linear()