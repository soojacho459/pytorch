--- conflicted
+++ resolved
@@ -116,10 +116,6 @@
         self.randomness_seeds = []
         self.name_to_buffer = {}
         self.creation_time = time.time()
-<<<<<<< HEAD
-        self.name = "GraphLowering"
-=======
->>>>>>> d94f5c78
         self._can_use_cpp_wrapper = config.cpp_wrapper
 
     def get_dtype(self, buffer_name):
@@ -176,15 +172,8 @@
 
     def check_buffer_for_cpp_wrapper(self, buffer: ir.ComputedBuffer):
         if isinstance(buffer, ir.ExternKernel):
-<<<<<<< HEAD
             if not supported_extern_kernel_of_cpp_wrapper(buffer):
                 self.disable_cpp_wrapper("ExternKernel")
-=======
-            self.disable_cpp_wrapper("ExternKernel")
-        if isinstance(buffer, ir.ComputedBuffer):
-            if buffer.data.get_reduction_type():
-                self.disable_cpp_wrapper("Reduction")
->>>>>>> d94f5c78
 
     def register_buffer(self, buffer: ir.ComputedBuffer):
         if config.cpp_wrapper:
@@ -430,18 +419,8 @@
 
     def check_input_for_cpp_buffer(self):
         for _, value in self.graph_inputs.items():
-<<<<<<< HEAD
             if not supported_dtype_of_cpp_wrapper(value.get_dtype()):
                 self.disable_cpp_wrapper("unsupported inputs dtype")
-=======
-            if value.get_dtype() != torch.float32:
-                self.disable_cpp_wrapper("inputs not FP32")
-
-    def check_output_for_cpp_buffer(self):
-        for item in self.graph_outputs:
-            if isinstance(item, ir.NoneAsConstantBuffer):
-                self.disable_cpp_wrapper("NoneAsConstantBuffer")
->>>>>>> d94f5c78
 
     def check_constant_for_cpp_buffer(self):
         if self.constants:
@@ -452,10 +431,6 @@
         self.check_profiler_mark_wrapper_call()
         self.check_device_for_cpp_buffer()
         self.check_input_for_cpp_buffer()
-<<<<<<< HEAD
-=======
-        self.check_output_for_cpp_buffer()
->>>>>>> d94f5c78
         self.check_constant_for_cpp_buffer()
 
     def init_wrapper_code(self):
