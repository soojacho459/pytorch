# Owner(s): ["module: inductor"]
import contextlib
import itertools

import torch

from torch._dynamo.test_case import run_tests, TestCase
from torch._dynamo.utils import counters
from torch._inductor import config
from torch._inductor.utils import run_and_get_code
from torch.nn import functional as F
from torch.testing._internal.common_utils import IS_LINUX
from torch.testing._internal.inductor_utils import HAS_CPU

<<<<<<< HEAD
# The dict value is match_nodes
=======
# The dict value is match_nodes(computation_op+unary_op)

>>>>>>> da767562
unary_list = {
    torch.nn.ReLU(): 2,
    torch.nn.Sigmoid(): 2,
    torch.nn.Tanh(): 2,
    torch.nn.Hardswish(): 6,
    torch.nn.LeakyReLU(0.1, inplace=False): 4,
    torch.nn.Hardtanh(min_val=-0.5, max_val=4, inplace=False): 3,
    torch.nn.Hardtanh(min_val=-0.5, max_val=float("inf"), inplace=False): 3,
    torch.nn.GELU(approximate="none"): 6,
    torch.nn.GELU(approximate="tanh"): 10,
    torch.nn.ReLU6(): 3,
    torch.nn.SiLU(): 3,
    torch.nn.Hardsigmoid(): 5,
}

<<<<<<< HEAD
# The dict value is match_nodes
unary_list_bf16 = {
    torch.nn.ReLU(): 2,
    torch.nn.Sigmoid(): 2,
    torch.nn.Tanh(): 2,
    lambda x: F.relu(x): 2,
    lambda x: F.sigmoid(x): 2,
    lambda x: F.tanh(x): 2,
    lambda x: torch.relu(x): 2,
    lambda x: torch.sigmoid(x): 2,
    lambda x: torch.tanh(x): 2,
    lambda x: x.relu(): 2,
    lambda x: x.sigmoid(): 2,
    lambda x: x.tanh(): 2,
}


=======
non_decomposed_unary_list = [
    torch.nn.ReLU,
    torch.nn.Sigmoid,
    torch.nn.Tanh,
]

>>>>>>> da767562
# The dict value is (match_count, match_nodes, inplace)
binary_list = {
    lambda x, y: torch.add(x, y): (1, 2, False),  # call_function
    lambda x, y: torch.add(y, x): (1, 2, False),  # call_function
    lambda x, y: x.add(y): (1, 2, False),  # call_method
    lambda x, y: x.add_(y): (1, 2, True),  # call_method
    lambda x, y: torch.sub(x, y): (1, 2, False),  # call_function
    lambda x, y: x.sub(y): (1, 2, False),  # call_method
    lambda x, y: x.sub_(y): (1, 2, True),  # call_method
}


@config.patch({"freezing": True})
class TestPaternMatcher(TestCase):
    def _check_unary_is_decomposed(self, unary_fn):
        return not any(
            isinstance(unary_fn, fn)
            for fn in [torch.nn.ReLU, torch.nn.Sigmoid, torch.nn.Tanh]
        )

    def _clone_inputs(self, inputs):
        def clone(x):
            if not isinstance(x, torch.Tensor):
                return x
            return x.clone()

        return tuple(clone(x) for x in inputs)

    def _test_common(
        self,
        mod,
        inputs,
        matcher_count,
        matcher_nodes,
        atol=1e-5,
        rtol=1.3e-6,
        check_autocast=False,
    ):
        counters.clear()
        maybe_autocast = contextlib.nullcontext()
        if check_autocast and torch.ops.mkldnn._is_mkldnn_bf16_supported():
            maybe_autocast = torch.cpu.amp.autocast()
            atol, rtol = 1e-2, 1e-2
        with torch.no_grad(), maybe_autocast:
            clone_inputs = self._clone_inputs(inputs)
            expected = mod(*inputs)
            actual = torch.compile(mod)(*clone_inputs)
            torch.testing.assert_close(actual, expected, atol=atol, rtol=rtol)
            self.assertEqual(
                counters["inductor"]["pattern_matcher_count"], matcher_count
            )
            self.assertEqual(
                counters["inductor"]["pattern_matcher_nodes"],
                matcher_nodes,
            )

    def _test_code_common(
        self, mod, inputs, include_ops, exclude_ops, atol=1e-5, rtol=1.3e-6
    ):
        with torch.no_grad():
            clone_inputs = self._clone_inputs(inputs)
            expected = mod(*inputs)
            actual, (source_code,) = run_and_get_code(
                torch.compile(mod, fullgraph=True), *clone_inputs
            )
            torch.testing.assert_close(actual, expected, atol=atol, rtol=rtol)
            for op in include_ops:
                self.assertIn(op, source_code)
            for op in exclude_ops:
                self.assertNotIn(op, source_code)

    def test_conv2d_unary_cpu(self):
        class M(torch.nn.Module):
            def __init__(
                self,
                unary_fn,
                **kwargs,
            ):
                super().__init__()
                self.conv = torch.nn.Conv2d(3, 16, kernel_size=3, stride=1)
                self.unary_fn = unary_fn

            def forward(self, x):
                x = self.conv(x)
                return self.unary_fn(x)

        options = itertools.product(
            unary_list.keys(),
            [torch.contiguous_format, torch.channels_last],
            [True, False] if torch.ops.mkldnn._is_mkldnn_bf16_supported() else [False],
        )

        for (
            unary_fn,
            memory_format,
            check_autocast,
        ) in options:
            x_shape = (1, 3, 56, 56)
            mod = M(unary_fn).to(memory_format=memory_format).eval()

            v = (
                torch.randn(x_shape, dtype=torch.float32)
                .add(1)
                .to(memory_format=memory_format)
            )
<<<<<<< HEAD
            self._test_common(mod, (v,), 2, unary_list[unary_fn] + 1)
=======
            # Add 1 for weight packing pass.
            match_nodes = unary_list[unary_fn] + 1
            if check_autocast and self._check_unary_is_decomposed(unary_fn):
                # Has extra dtype conversion nodes for autocast.
                match_nodes += 2
            self._test_common(mod, (v,), 2, match_nodes, check_autocast=check_autocast)
>>>>>>> da767562

    def test_linear_unary(self):
        class M(torch.nn.Module):
            def __init__(
                self,
                unary_fn,
                in_features,
                out_features,
                bias,
                **kwargs,
            ):
                super().__init__()
                self.linear = torch.nn.Linear(
                    in_features,
                    out_features,
                    bias,
                    **kwargs,
                )
                self.unary_fn = unary_fn

            def forward(self, x):
                x = self.linear(x)
                return self.unary_fn(x)

        options = itertools.product(unary_list, [True, False])
        dtype = torch.bfloat16
        if torch.ops.mkldnn._is_mkldnn_bf16_supported():
            for unary_fn, bias in options:
                mod = M(unary_fn, 10, 30, bias=bias).eval()
                # only fuse for linear when the dtype is bf16
                mod = mod.to(dtype)
                v = torch.randn(2, 10).to(dtype)
<<<<<<< HEAD
                matcher_count = 2
                matcher_nodes = unary_list_bf16[unary_fn] + 1
                self._test_common(
                    mod, (v,), matcher_count, matcher_nodes, atol=1e-5, rtol=1.6e-2
=======
                # packing pass + unary fusion.
                matcher_count = 2
                # Add 1 for weight packing pass.
                matcher_nodes = unary_list[unary_fn] + 1
                if self._check_unary_is_decomposed(unary_fn):
                    # Has extra dtype conversion nodes for autocast.
                    matcher_nodes += 2
                self._test_common(
                    mod, (v,), matcher_count, matcher_nodes, check_autocast=True
>>>>>>> da767562
                )

    def test_conv_transpose2d_unary(self):
        class M(torch.nn.Module):
            def __init__(
                self,
                unary_fn,
                **kwargs,
            ):
                super().__init__()
                self.conv_transpose2d = torch.nn.ConvTranspose2d(
                    3, 16, 3, stride=2, padding=1
                )
                self.unary_fn = unary_fn

            def forward(self, x):
                x = self.conv_transpose2d(x)
                return self.unary_fn(x)

        options = itertools.product(
            unary_list,
            [torch.contiguous_format, torch.channels_last],
            [True, False] if torch.ops.mkldnn._is_mkldnn_bf16_supported() else [False],
        )

        for unary_fn, memory_format, check_autocast in options:
            x_shape = (1, 3, 28, 28)
            mod = M(unary_fn).eval()

            v = torch.randn(x_shape, dtype=torch.float32).to(
                memory_format=memory_format
            )
<<<<<<< HEAD
            self._test_common(mod, (v,), 2, unary_list[unary_fn] + 1)
=======
            # Add 1 for weight packing pass.
            match_nodes = unary_list[unary_fn] + 1
            if check_autocast and self._check_unary_is_decomposed(unary_fn):
                # Has extra dtype conversion nodes for autocast.
                match_nodes += 2
            self._test_common(mod, (v,), 2, match_nodes, check_autocast=check_autocast)
>>>>>>> da767562

    def test_conv2d_binary(self):
        class M(torch.nn.Module):
            def __init__(
                self,
                binary_fn,
                has_relu,
                **kwargs,
            ):
                super().__init__()
                self.conv1 = torch.nn.Conv2d(3, 16, kernel_size=3, stride=1)
                self.conv2 = torch.nn.Conv2d(3, 16, kernel_size=3, stride=1)
                self.binary_fn = binary_fn
                self.has_relu = has_relu

            def forward(self, x):
                x1 = self.conv1(x)
                x2 = self.conv2(x)
                if has_relu:
                    return self.binary_fn(x1, x2).relu()
                else:
                    return self.binary_fn(x1, x2)

        test_memory_format = [torch.contiguous_format, torch.channels_last]
        options = itertools.product(
            binary_list,
            [True, False],
            test_memory_format,
        )

        for (
            binary_fn,
            has_relu,
            memory_format,
        ) in options:
            x_shape = (1, 3, 56, 56)
            mod = M(binary_fn, has_relu).eval()
            v = (
                torch.randn(x_shape, dtype=torch.float32, requires_grad=True)
                .add(1)
                .to(memory_format=memory_format)
            )
            match_count = binary_list[binary_fn][0] + 2
            match_nodes = binary_list[binary_fn][1]
            if has_relu:
                match_nodes += 1
            self._test_common(mod, (v,), match_count, match_nodes + 2)

    def test_linear_binary(self):
        class M(torch.nn.Module):
            def __init__(self, binary_fn, in_channels, out_channels, bias, **kwargs):
                super().__init__()
                self.linear = torch.nn.Linear(
                    in_channels, out_channels, bias=bias, **kwargs
                )
                self.binary_fn = binary_fn

            def forward(self, x, y):
                x = self.linear(x)
                x = self.binary_fn(x, y.clone())
                return x

        options = itertools.product(binary_list, [[2, 3, 10], [2, 10]], [True, False])
        dtype = torch.bfloat16
        out_feature = 30
        if torch.ops.mkldnn._is_mkldnn_bf16_supported():
            for binary_fn, input_shape, bias in options:
                torch._dynamo.reset()
                # addmm(mm) + (linear+add)
                match_count = 2
                match_nodes = 3
                if len(input_shape) == 3:
                    is_inplace = binary_list[binary_fn][2]
                    # view + linear + view(joint_graph+freeze pass)
                    match_count = match_count + 5 if is_inplace else match_count + 3
                    match_nodes = match_nodes + 7 if is_inplace else match_nodes + 5
                mod = M(binary_fn, input_shape[-1], out_feature, bias).to(dtype).eval()
                v = torch.randn(input_shape).to(dtype)
                other = torch.randn(input_shape[:-1] + [out_feature]).to(dtype)
                self._test_common(
                    mod, (v, other), match_count, match_nodes, rtol=1e-2, atol=1e-2
                )

    # https://github.com/pytorch/pytorch/issues/99841.
    def test_hardtanh_pattern_fallback(self):
        class Model(torch.nn.Module):
            def __init__(self):
                super().__init__()
                self.conv_transpose = torch.nn.ConvTranspose2d(
                    in_channels=3, out_channels=32, kernel_size=3, stride=1, padding=1
                )

            def forward(self, x, min_value, max_value):
                conv_transpose_output = self.conv_transpose(x)
                clamp_min_output = torch.clamp_min(conv_transpose_output, min_value)
                clamp_max_output = torch.clamp_max(clamp_min_output, max_value)
                return clamp_max_output

        # check works for min_value > max_value.
        min_values = [3, torch.randn(1, 32, 28, 28)]
        max_values = [0, torch.randn(1, 32, 28, 28)]
        v = torch.randn(1, 3, 28, 28)
        for min_value, max_value in zip(min_values, max_values):
            mod = Model().eval()
            self._test_common(mod, (v, min_value, max_value), 2, 4)

    def test_leaky_relu_pattern_fallback(self):
        class Model(torch.nn.Module):
            def __init__(self):
                super().__init__()
                self.conv = torch.nn.Conv2d(
                    in_channels=3, out_channels=32, kernel_size=3, stride=1, padding=1
                )

            def forward(self, x, negative_slope):
                conv_out = self.conv(x)
                return torch.where(conv_out > 0, conv_out, conv_out * negative_slope)

        negative_slopes = [0.1, torch.randn(1, 32, 28, 28)]
        with torch.no_grad():
            v = torch.randn(1, 3, 28, 28)
            for negative_slope in negative_slopes:
                mod = Model().eval()
                self._test_common(mod, (v, negative_slope), 2, 5)

    # https://github.com/pytorch/pytorch/issues/99838.
    def test_conv2d_add_scalar(self):
        class Model(torch.nn.Module):
            def __init__(self):
                super(Model, self).__init__()
                self.conv = torch.nn.Conv2d(
                    in_channels=3, out_channels=32, kernel_size=3, stride=1, padding=1
                )

            def forward(self, x):
                out_conv = self.conv(x)
                out = torch.add(out_conv, 1.0)
                return out

        with torch.no_grad():
            mod = Model().eval()
            v = torch.randn(1, 3, 28, 28)
            self._test_common(mod, (v,), 1, 1)

    def test_conv2d_binary_inplace_fusion_pass_cpu(
        self, include_ops=None, exclude_ops=None
    ):
        class Model(torch.nn.Module):
            def __init__(self):
                super().__init__()
                self.conv = torch.nn.Conv2d(
                    in_channels=3, out_channels=32, kernel_size=3, stride=1, padding=1
                )

            def forward(self, x, other):
                conv_out = self.conv(x)
                return torch.add(conv_out, other.relu())

        inputs = [
            torch.randn(1, 3, 28, 28).to(memory_format=torch.channels_last),
            torch.randn(1, 32, 28, 28).to(memory_format=torch.channels_last),
        ]
        mod = Model().to(memory_format=torch.channels_last).eval()

        if include_ops is None:
            include_ops = ["mkldnn._convolution_pointwise_.binary"]
        if exclude_ops is None:
            exclude_ops = ["mkldnn._convolution_pointwise.binary"]

        self._test_code_common(mod, inputs, include_ops, exclude_ops)

    def test_conv2d_binary_inplace_fusion_failed_cpu(
        self, include_ops=None, exclude_ops=None
    ):
        # Written buffer is graph input, we can't fuse inplace.
        class Model_v1(torch.nn.Module):
            def __init__(self):
                super().__init__()
                self.conv = torch.nn.Conv2d(
                    in_channels=3, out_channels=32, kernel_size=3, stride=1, padding=1
                )

            def forward(self, x, other):
                conv_out = self.conv(x)
                return torch.add(conv_out, other)

        # Written buffer is an alias tensor, we can't fuse inplace.
        class Model_v2(torch.nn.Module):
            def __init__(self):
                super().__init__()
                self.conv = torch.nn.Conv2d(
                    in_channels=3, out_channels=32, kernel_size=3, stride=1, padding=1
                )

            def forward(self, x, other):
                conv_out = self.conv(x)
                return torch.add(conv_out, other[1:2, :, :, :]), other

        input = torch.randn(1, 3, 28, 28).to(memory_format=torch.channels_last)
        others = [
            torch.randn(1, 32, 28, 28).to(memory_format=torch.channels_last),
            torch.randn(2, 32, 28, 28).to(memory_format=torch.channels_last),
        ]
        mod_v1 = Model_v1().to(memory_format=torch.channels_last).eval()
        mod_v2 = Model_v2().to(memory_format=torch.channels_last).eval()

        if include_ops is None:
            include_ops = ["mkldnn._convolution_pointwise.binary"]
        if exclude_ops is None:
            exclude_ops = ["mkldnn._convolution_pointwise_.binary"]

        for other, mod in zip(others, [mod_v1, mod_v2]):
            self._test_code_common(mod, (input, other), include_ops, exclude_ops)

    def test_conv2d_binary_fusion_failed(self):
        # we don't support alpha !=1 case or other has different size with conv's output.
        class Model(torch.nn.Module):
            def __init__(self):
                super().__init__()
                self.conv = torch.nn.Conv2d(
                    in_channels=3, out_channels=32, kernel_size=3, stride=1, padding=1
                )

            def forward(self, x, other, alpha):
                conv_out = self.conv(x)
                return torch.add(conv_out, other, alpha=alpha)

        # https://github.com/pytorch/pytorch/issues/100802.
        # we can't do the fusion when add's inputs are same tensor.
        class Model2(torch.nn.Module):
            def __init__(self):
                super(Model2, self).__init__()
                self.conv = torch.nn.Conv2d(
                    in_channels=3, out_channels=16, kernel_size=3, stride=1, padding=1
                )

            def forward(self, x):
                out = self.conv(x)
                out = torch.add(out, out)
                return out

        # https://github.com/pytorch/pytorch/issues/101374.
        # we can't do the fusion when add's inputs are mixed dtype.
        class Model3(torch.nn.Module):
            def __init__(self):
                super(Model3, self).__init__()
                self.conv = torch.nn.Conv2d(
                    in_channels=3, out_channels=16, kernel_size=3, stride=1, padding=1
                )

            def forward(self, x):
                temp = self.conv(x)
                other = torch.ones(temp.shape, dtype=torch.double)
                out = torch.add(temp, other)
                return out

        input = torch.randn(1, 3, 28, 28).to(memory_format=torch.channels_last)
        others = [
            torch.randn(1, 32, 28, 28).to(memory_format=torch.channels_last),
            torch.randn(32, 28, 28),
        ]
        include_ops = ["mkldnn._convolution_pointwise"]
        exclude_ops = [
            "mkldnn._convolution_pointwise.binary",
            "mkldnn._convolution_pointwise_.binary",
        ]

        # case1
        for other, alpha in zip(others, [0.1, 1.0]):
            mod = Model().to(memory_format=torch.channels_last).eval()
            self._test_code_common(mod, (input, other, alpha), include_ops, exclude_ops)
        # case2:
        mod = Model2().to(memory_format=torch.channels_last).eval()
        self._test_code_common(mod, (input,), include_ops, exclude_ops)
        # case3:
        mod = Model3().to(memory_format=torch.channels_last).eval()
        self._test_code_common(mod, (input,), include_ops, exclude_ops)

    def test_reproduce_99842_issue(self):
        class Model(torch.nn.Module):
            def __init__(self):
                super(Model, self).__init__()
                self.conv = torch.nn.Conv2d(3, 64, kernel_size=3, stride=1, padding=1)

            def forward(self, input_tensor):
                x = self.conv(input_tensor)
                x = F.relu(x + torch.ones(x.size()))
                return x

        input = torch.randn(1, 3, 14, 14)
        mod = Model().eval()
        include_ops = ["mkldnn._convolution_pointwise_.binary"]
        self._test_code_common(mod, (input,), include_ops, [])


if __name__ == "__main__":
    if IS_LINUX and HAS_CPU and torch.backends.mkldnn.is_available():
        run_tests()<|MERGE_RESOLUTION|>--- conflicted
+++ resolved
@@ -1,5 +1,4 @@
 # Owner(s): ["module: inductor"]
-import contextlib
 import itertools
 
 import torch
@@ -12,12 +11,7 @@
 from torch.testing._internal.common_utils import IS_LINUX
 from torch.testing._internal.inductor_utils import HAS_CPU
 
-<<<<<<< HEAD
 # The dict value is match_nodes
-=======
-# The dict value is match_nodes(computation_op+unary_op)
-
->>>>>>> da767562
 unary_list = {
     torch.nn.ReLU(): 2,
     torch.nn.Sigmoid(): 2,
@@ -31,9 +25,25 @@
     torch.nn.ReLU6(): 3,
     torch.nn.SiLU(): 3,
     torch.nn.Hardsigmoid(): 5,
+    lambda x: F.relu(x): 2,
+    lambda x: F.sigmoid(x): 2,
+    lambda x: F.tanh(x): 2,
+    lambda x: F.hardswish(x): 6,
+    lambda x: F.leaky_relu(x, 0.1): 4,
+    lambda x: F.hardtanh(x, min_val=-0.5, max_val=4): 3,
+    lambda x: F.gelu(x, approximate="none"): 6,
+    lambda x: F.gelu(x, approximate="tanh"): 10,
+    lambda x: F.relu6(x): 3,
+    lambda x: F.silu(x): 3,
+    lambda x: F.hardsigmoid(x): 5,
+    lambda x: torch.relu(x): 2,
+    lambda x: torch.sigmoid(x): 2,
+    lambda x: torch.tanh(x): 2,
+    lambda x: x.relu(): 2,
+    lambda x: x.sigmoid(): 2,
+    lambda x: x.tanh(): 2,
 }
 
-<<<<<<< HEAD
 # The dict value is match_nodes
 unary_list_bf16 = {
     torch.nn.ReLU(): 2,
@@ -51,14 +61,6 @@
 }
 
 
-=======
-non_decomposed_unary_list = [
-    torch.nn.ReLU,
-    torch.nn.Sigmoid,
-    torch.nn.Tanh,
-]
-
->>>>>>> da767562
 # The dict value is (match_count, match_nodes, inplace)
 binary_list = {
     lambda x, y: torch.add(x, y): (1, 2, False),  # call_function
@@ -73,12 +75,6 @@
 
 @config.patch({"freezing": True})
 class TestPaternMatcher(TestCase):
-    def _check_unary_is_decomposed(self, unary_fn):
-        return not any(
-            isinstance(unary_fn, fn)
-            for fn in [torch.nn.ReLU, torch.nn.Sigmoid, torch.nn.Tanh]
-        )
-
     def _clone_inputs(self, inputs):
         def clone(x):
             if not isinstance(x, torch.Tensor):
@@ -88,21 +84,10 @@
         return tuple(clone(x) for x in inputs)
 
     def _test_common(
-        self,
-        mod,
-        inputs,
-        matcher_count,
-        matcher_nodes,
-        atol=1e-5,
-        rtol=1.3e-6,
-        check_autocast=False,
+        self, mod, inputs, matcher_count, matcher_nodes, atol=1e-5, rtol=1.3e-6
     ):
         counters.clear()
-        maybe_autocast = contextlib.nullcontext()
-        if check_autocast and torch.ops.mkldnn._is_mkldnn_bf16_supported():
-            maybe_autocast = torch.cpu.amp.autocast()
-            atol, rtol = 1e-2, 1e-2
-        with torch.no_grad(), maybe_autocast:
+        with torch.no_grad():
             clone_inputs = self._clone_inputs(inputs)
             expected = mod(*inputs)
             actual = torch.compile(mod)(*clone_inputs)
@@ -145,35 +130,27 @@
                 x = self.conv(x)
                 return self.unary_fn(x)
 
+        test_memory_format = [torch.contiguous_format, torch.channels_last]
         options = itertools.product(
             unary_list.keys(),
-            [torch.contiguous_format, torch.channels_last],
-            [True, False] if torch.ops.mkldnn._is_mkldnn_bf16_supported() else [False],
+            test_memory_format,
         )
 
         for (
             unary_fn,
             memory_format,
-            check_autocast,
         ) in options:
             x_shape = (1, 3, 56, 56)
-            mod = M(unary_fn).to(memory_format=memory_format).eval()
-
+            mod = M(unary_fn).eval()
+
+            # TODO: add bf16 test for cpu path?
+            # TODO: this test fails when requires_grad=False
             v = (
-                torch.randn(x_shape, dtype=torch.float32)
+                torch.randn(x_shape, dtype=torch.float32, requires_grad=True)
                 .add(1)
                 .to(memory_format=memory_format)
             )
-<<<<<<< HEAD
             self._test_common(mod, (v,), 2, unary_list[unary_fn] + 1)
-=======
-            # Add 1 for weight packing pass.
-            match_nodes = unary_list[unary_fn] + 1
-            if check_autocast and self._check_unary_is_decomposed(unary_fn):
-                # Has extra dtype conversion nodes for autocast.
-                match_nodes += 2
-            self._test_common(mod, (v,), 2, match_nodes, check_autocast=check_autocast)
->>>>>>> da767562
 
     def test_linear_unary(self):
         class M(torch.nn.Module):
@@ -198,7 +175,7 @@
                 x = self.linear(x)
                 return self.unary_fn(x)
 
-        options = itertools.product(unary_list, [True, False])
+        options = itertools.product(unary_list_bf16, [True, False])
         dtype = torch.bfloat16
         if torch.ops.mkldnn._is_mkldnn_bf16_supported():
             for unary_fn, bias in options:
@@ -206,22 +183,10 @@
                 # only fuse for linear when the dtype is bf16
                 mod = mod.to(dtype)
                 v = torch.randn(2, 10).to(dtype)
-<<<<<<< HEAD
                 matcher_count = 2
                 matcher_nodes = unary_list_bf16[unary_fn] + 1
                 self._test_common(
                     mod, (v,), matcher_count, matcher_nodes, atol=1e-5, rtol=1.6e-2
-=======
-                # packing pass + unary fusion.
-                matcher_count = 2
-                # Add 1 for weight packing pass.
-                matcher_nodes = unary_list[unary_fn] + 1
-                if self._check_unary_is_decomposed(unary_fn):
-                    # Has extra dtype conversion nodes for autocast.
-                    matcher_nodes += 2
-                self._test_common(
-                    mod, (v,), matcher_count, matcher_nodes, check_autocast=True
->>>>>>> da767562
                 )
 
     def test_conv_transpose2d_unary(self):
@@ -241,29 +206,20 @@
                 x = self.conv_transpose2d(x)
                 return self.unary_fn(x)
 
+        test_memory_format = [torch.contiguous_format, torch.channels_last]
         options = itertools.product(
             unary_list,
-            [torch.contiguous_format, torch.channels_last],
-            [True, False] if torch.ops.mkldnn._is_mkldnn_bf16_supported() else [False],
+            test_memory_format,
         )
 
-        for unary_fn, memory_format, check_autocast in options:
+        for unary_fn, memory_format in options:
             x_shape = (1, 3, 28, 28)
             mod = M(unary_fn).eval()
 
             v = torch.randn(x_shape, dtype=torch.float32).to(
                 memory_format=memory_format
             )
-<<<<<<< HEAD
             self._test_common(mod, (v,), 2, unary_list[unary_fn] + 1)
-=======
-            # Add 1 for weight packing pass.
-            match_nodes = unary_list[unary_fn] + 1
-            if check_autocast and self._check_unary_is_decomposed(unary_fn):
-                # Has extra dtype conversion nodes for autocast.
-                match_nodes += 2
-            self._test_common(mod, (v,), 2, match_nodes, check_autocast=check_autocast)
->>>>>>> da767562
 
     def test_conv2d_binary(self):
         class M(torch.nn.Module):
