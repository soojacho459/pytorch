# Owner(s): ["module: inductor"]
import contextlib
import dataclasses
import functools
import importlib
import itertools
import os
import random
import sys
import typing
import unittest
import weakref
from typing import Any, Callable
from unittest.mock import patch

import numpy as np

import torch

import torch._dynamo
from torch._dynamo.debug_utils import same_two_models
from torch._dynamo.testing import rand_strided, same
from torch.fx.experimental.proxy_tensor import make_fx
from torch.fx.passes.shape_prop import ShapeProp
from torch.nn import functional as F
from torch.testing import make_tensor
from torch.testing._internal.common_utils import (
    TEST_WITH_ASAN,
    TEST_WITH_ROCM,
    TestCase as TorchTestCase,
)
from torch.utils._python_dispatch import TorchDispatchMode
from torch.utils._pytree import tree_flatten, tree_unflatten

try:
    import sympy

    importlib.import_module("functorch")
    importlib.import_module("filelock")

    import torch._inductor.config
    from functorch.compile import config as functorch_config
    from torch._decomp import get_decompositions
    from torch._inductor import codecache, config, metrics
    from torch._inductor.compile_fx import compile_fx, complex_memory_overlap
    from torch._inductor.ir import IndexingDiv, ModularIndexing
    from torch._inductor.overrides import (
        linear_permute_fusion,
        linear_transpose,
        permute_linear_fusion,
        permute_matmul_fusion,
        transpose_linear,
        transpose_matmul,
    )
    from torch._inductor.sizevars import SizeVarAllocator
    from torch._inductor.utils import has_torchvision_roi_align, timed

    # This will only pass on pytorch builds newer than roughly 5/15/2022
    assert get_decompositions([torch.ops.aten.trace])
    # Requires functorch
    from torch._inductor.compile_fx import compile_fx_inner
except (ImportError, AssertionError) as e:
    sys.stderr.write(f"{type(e)}: {e}\n")
    if __name__ == "__main__":
        sys.exit(0)
    raise unittest.SkipTest("requires sympy/functorch/filelock")

from torch.testing._internal.inductor_utils import HAS_CPU, HAS_CUDA

aten = torch.ops.aten

requires_cuda = functools.partial(unittest.skipIf, not HAS_CUDA, "requires cuda")

torch._inductor.config.triton.autotune = False  # too slow


# For OneDNN bf16 path, OneDNN requires the cpu has intel avx512 with avx512bw,
# avx512vl, and avx512dq at least. So we will skip the test case if one processor
# is not meet the requirement.
@functools.lru_cache(maxsize=None)
def has_bf16_support():
    import sys

    if sys.platform != "linux":
        return False
    with open("/proc/cpuinfo", encoding="ascii") as f:
        lines = f.read()
    return all(word in lines for word in ["avx512bw", "avx512vl", "avx512dq"])


unary_list = [
    torch.nn.ReLU(),
    torch.nn.Sigmoid(),
    torch.nn.Tanh(),
    torch.nn.Hardswish(),
    torch.nn.LeakyReLU(0.1, inplace=False),
    torch.nn.Hardtanh(min_val=-0.5, max_val=4, inplace=False),
    torch.nn.GELU(approximate="none"),
    torch.nn.GELU(approximate="tanh"),
    torch.nn.ReLU6(),
    torch.nn.SiLU(),
]


binary_list = [
    lambda x, y: torch.add(x, y),  # call_function
    lambda x, y: torch.add(y, x),  # call_function
    lambda x, y: x.add(y),  # call_method
    lambda x, y: x.add_(y),  # call_method
    lambda x, y: torch.sub(x, y),  # call_function
    lambda x, y: x.sub(y),  # call_method
    lambda x, y: x.sub_(y),  # call_method
]


def requires_decomp(fn):
    """Decorator to disable test if a decomp is missing"""

    def wrap_test(test):
        @functools.wraps(test)
        def maybe_test(*args, **kwargs):
            if len(get_decompositions([fn])) == 0:
                raise unittest.SkipTest(f"requires decomp for {fn.__name__}")
            return test(*args, **kwargs)

        return maybe_test

    return wrap_test


PassFunc = Callable[[torch.fx.GraphModule, Any], torch.fx.GraphModule]


def chain_passes(*passes: PassFunc) -> PassFunc:
    def parent_pass(module: torch.fx.GraphModule, input: Any) -> torch.fx.GraphModule:
        for pass_ in passes:
            if isinstance(module, torch.fx.GraphModule):
                ShapeProp(module).propagate(*input)
            module = pass_(module)
        return module

    return parent_pass


def count_call_function(module: torch.fx.GraphModule, target_op: Any) -> int:
    return sum(
        [
            1 if (n.op == "call_function" and n.target == target_op) else 0
            for n in module.graph.nodes
        ]
    )


class TestCase(TorchTestCase):
    @classmethod
    def setUpClass(cls):
        super().setUpClass()
        cls._stack = contextlib.ExitStack()
        cls._stack.enter_context(patch.object(config, "debug", True))
        cls._stack.enter_context(patch.object(config.cpp, "min_chunk_size", 1))

    @classmethod
    def tearDownClass(cls):
        cls._stack.close()
        super().tearDownClass()


class ToTuple(torch.nn.Module):
    def forward(self, x):
        return (x,)


@dataclasses.dataclass
class InputGen:
    n: int
    device: str

    def dense(self):
        return torch.randn((self.n, self.n), device=self.device)

    def transposed(self):
        return self.dense().transpose(0, 1)

    def strided(self):
        return torch.randn((self.n * 2, self.n * 3), device=self.device)[
            self.n :, self.n :: 2
        ]

    def broadcast1(self):
        return torch.randn((self.n,), device=self.device)

    def broadcast2(self):
        return torch.randn((1, self.n, 1), device=self.device)

    def broadcast3(self):
        return torch.randn((1,), device=self.device)

    def double(self):
        return torch.randn((self.n, self.n), device=self.device, dtype=torch.double)

    def int(self):
        return torch.arange(self.n, device=self.device, dtype=torch.int32)


def compute_grads(args, kwrags, results, grads):
    def gather_leaf_tensors(args, kwargs):
        args, _ = tree_flatten(args)
        kwargs, _ = tree_flatten(kwargs)
        args = args + kwargs
        leaf_tensors = [
            arg for arg in args if isinstance(arg, torch.Tensor) and arg.requires_grad
        ]
        return leaf_tensors

    flat_results, _ = tree_flatten(results)
    flat_diff_results = [r for r in flat_results if r.requires_grad]
    assert len(flat_diff_results) > 0

    leaf_tensors = gather_leaf_tensors(args, kwrags)
    assert len(leaf_tensors) > 0
    return torch.autograd.grad(
        flat_diff_results,
        leaf_tensors,
        grads,
        allow_unused=True,
        retain_graph=True,
    )


@patch.object(torch._inductor.config.triton, "cudagraphs", False)
def check_model(
    self: TestCase,
    model,
    example_inputs,
    kwargs=None,
    *,
    atol=None,
    rtol=None,
    check_lowp=True,
    exact_dtype=True,
    nopython=True,
    copy_to_cuda=True,
    reference_in_float=True,
    assert_equal=True,
    check_gradient=False,
):
    kwargs = kwargs or {}
    torch._dynamo.reset()

    ref_inputs = example_inputs
    ref_kwargs = kwargs
    has_lowp_args = False
    original_lowp_dtype = torch.half

    if reference_in_float:
        # check_lowp is ignored here, it's kept just to be able to call `common` with extra arg
        def upcast_fn(x):
            nonlocal has_lowp_args
            if isinstance(x, torch.Tensor) and (
                x.dtype == torch.float16 or x.dtype == torch.bfloat16
            ):
                has_lowp_args = True
                return x.float()
            else:
                return x

        def get_original_lowp_dtype(example_inputs):
            dtypes = [x.dtype for x in example_inputs if isinstance(x, torch.Tensor)]
            dtype_set = set(dtypes)
            return dtype_set.pop() if len(dtype_set) == 1 else torch.half

        ref_inputs = list(map(upcast_fn, example_inputs))
        ref_kwargs = {k: upcast_fn(v) for k, v in kwargs.items()}
        if has_lowp_args:
            original_lowp_dtype = get_original_lowp_dtype(example_inputs)
            if hasattr(model, "to"):
                model = model.to(torch.float)

    torch.manual_seed(0)

    correct = model(*ref_inputs, **ref_kwargs)
    # downcast the model back if needed
    if reference_in_float and has_lowp_args:
        if hasattr(model, "to"):
            model = model.to(original_lowp_dtype)

    torch._inductor.metrics.reset()

    called = False

    def compile_fx_wrapper(model_, example_inputs_):
        nonlocal called
        called = True
        return compile_fx(model_, example_inputs_)

    def run(*ex, **kwargs):
        return model(*ex, **kwargs)

    run = torch._dynamo.optimize(compile_fx_wrapper, nopython=nopython)(run)

    torch.manual_seed(0)
    actual = run(*example_inputs, **kwargs)
    # if not called:
    #     exp = torch._dynamo.explain(run, *example_inputs)
    #     print("Explain:", exp[0])
    #     for graph in exp[2]:
    #         print("Graph", graph)
    assert called, "Ran graph without calling compile_fx"
    assert type(actual) == type(correct)

    correct_flat, correct_spec = tree_flatten(correct)
    actual_flat, _ = tree_flatten(actual)
    if reference_in_float:
        correct_flat = tuple(
            y.to(x.dtype)
            if isinstance(y, torch.Tensor) and y.dtype.is_floating_point
            else y
            for x, y in zip(actual_flat, correct_flat)
        )
        correct = tree_unflatten(correct_flat, correct_spec)

    if assert_equal:
        self.assertEqual(
            actual,
            correct,
            atol=atol,
            rtol=rtol,
            equal_nan=True,
            exact_dtype=exact_dtype,
        )
    else:
        for correct_val, actual_val in zip(correct_flat, actual_flat):
            if isinstance(correct_val, torch.Tensor):
                assert correct_val.device == actual_val.device
                assert correct_val.size() == actual_val.size()
                assert correct_val.stride() == actual_val.stride()
                assert correct_val.layout == actual_val.layout
                if exact_dtype:
                    assert correct_val.dtype == actual_val.dtype

    if check_gradient:

        # generate random unit norm gradients
        grads = [
            torch.rand(r.shape, device=r.device, dtype=r.dtype)
            for r in correct_flat
            if r.requires_grad
        ]
        for g in grads:
            g /= g.norm()

        correct_grad = compute_grads(ref_inputs, ref_kwargs, correct, grads)
        actual_grad = compute_grads(example_inputs, kwargs, actual, grads)

        self.assertEqual(
            actual_grad,
            correct_grad,
            atol=atol,
            rtol=rtol,
            equal_nan=True,
            exact_dtype=exact_dtype,
        )

    torch._dynamo.reset()


@patch.object(torch._inductor.config.triton, "cudagraphs", False)
def check_model_cuda(
    self: TestCase,
    model,
    example_inputs,
    kwargs=None,
    *,
    atol=None,
    rtol=None,
    check_lowp=True,
    exact_dtype=True,
    nopython=True,
    copy_to_cuda=True,
    reference_in_float=True,
    assert_equal=True,
    check_gradient=False,
):
    kwargs = kwargs or {}
    if hasattr(model, "to"):
        model = model.to("cuda")

    def copy_fn(x):
        # preserve strides of the input on the device
        if not isinstance(x, torch.Tensor):
            return x
        return torch.empty_strided(
            x.size(), x.stride(), device="cuda", dtype=x.dtype
        ).copy_(x)

    if copy_to_cuda:
        example_inputs = tuple(copy_fn(x) for x in example_inputs)

    check_model(
        self,
        model,
        example_inputs,
        kwargs,
        atol=atol,
        rtol=rtol,
        exact_dtype=exact_dtype,
        nopython=nopython,
        reference_in_float=reference_in_float,
        assert_equal=assert_equal,
        check_gradient=check_gradient,
    )

    if check_lowp:

        def downcast_fn(x):
            if not isinstance(x, torch.Tensor) or not x.dtype == torch.float:
                return x
            return torch.empty_strided(
                x.size(), x.stride(), device="cuda", dtype=torch.half
            ).copy_(x)

        example_inputs = list(map(downcast_fn, example_inputs))
        if hasattr(model, "to"):
            model = model.to(torch.half)
        check_model(
            self,
            model,
            example_inputs,
            kwargs,
            atol=atol,
            rtol=rtol,
            exact_dtype=exact_dtype,
            nopython=nopython,
            reference_in_float=reference_in_float,
            assert_equal=assert_equal,
            check_gradient=check_gradient,
        )


class SweepInputs2:
    input_gen_types1 = [
        "dense",
        "transposed",
        "strided",
        "broadcast1",
        "broadcast2",
        "broadcast3",
        "double",
        "int",
    ]
    input_gen_types2 = input_gen_types1
    gen = None

    @staticmethod
    def kernel(a, b):
        return (a + b,)

    @classmethod
    def gen_template(cls, name1, name2):
        def test(self):
            check_model(
                self,
                cls.kernel,
                (
                    getattr(cls.gen, name1)(),
                    getattr(cls.gen, name2)(),
                ),
            )

        test.__name__ = f"test_{cls.gen.device}_{name1}_{name2}"
        setattr(cls, test.__name__, test)

    @classmethod
    def populate(cls):
        for name1 in cls.input_gen_types1:
            for name2 in cls.input_gen_types2:
                cls.gen_template(name1, name2)


class TestIndexingSimplification(TorchTestCase):
    def test_indexing_simplification(self):
        sizevars = SizeVarAllocator()
        i0 = sympy.Symbol("i0")
        i1 = sympy.Symbol("i1")
        i2 = sympy.Symbol("i2")
        r3 = sympy.Symbol("r3")

        var_ranges = {i0: 3136, i1: 64, i2: 32, r3: 3}
        expr = (
            128 * i2
            + ModularIndexing(i1, 1, 64)
            + 64 * ModularIndexing(i1 + 64 * r3, 64, 2)
        )
        # check that `i1//64` is removed when i1 is always less than 64,
        # and the next simplificaton doesn't happen
        self.assertEqual(
            sizevars.simplify_with_ranges(expr, var_ranges),
            i1 + 128 * i2 + 64 * ModularIndexing(r3, 1, 2),
        )
        # all the modular indexing should be removed when the body cant be larger than the modulus
        var_ranges[r3] = 2
        self.assertEqual(
            sizevars.simplify_with_ranges(expr, var_ranges), i1 + 128 * i2 + 64 * r3
        )

        # small terms should be kept if the rest is not guaranteed to be divisible
        self.assertEqual(
            sizevars.simplify_with_ranges(IndexingDiv(r3 + i2 + i1, 32), var_ranges),
            IndexingDiv(r3 + i2 + i1, 32),
        )

        expr = ModularIndexing(2 * i2 + r3, 1, 64)
        # modular indexing is removed if base is smaller than modulo
        self.assertEqual(sizevars.simplify_with_ranges(expr, var_ranges), 2 * i2 + r3)

        # check the same thing but with symbolic divisor
        self.assertEqual(IndexingDiv(r3 * i0, r3), i0)
        self.assertEqual(ModularIndexing(r3 * i0, r3, 10), ModularIndexing(i0, 1, 10))

        # (10*i) % 10 is always zero and should get optimized away
        self.assertEqual(
            ModularIndexing(i0 + i1 * 10, 1, 10), ModularIndexing(i0, 1, 10)
        )

        # ((20*i)//2) % 10 is always zero and should get optimized away
        self.assertEqual(
            ModularIndexing(i0 + i1 * 20, 2, 10), ModularIndexing(i0, 2, 10)
        )

        # the same things happens with symbolic divisor
        self.assertEqual(
            ModularIndexing(i0 + i1 * i2 * r3, i2, r3), ModularIndexing(i0, i2, r3)
        )

        # Constant fold from divisor into base
        self.assertEqual(ModularIndexing(i0 * 4, 2, 10), ModularIndexing(i0 * 2, 1, 10))
        self.assertEqual(IndexingDiv(i0 * 4, 2), i0 * 2)

        # Nested modular indexing is correctly simplified
        var_ranges = {"i1": 13, "i2": 121}
        expr = ModularIndexing(ModularIndexing(121 * i1 + i2, 1, 784), 1, 28)
        self.assertEqual(sizevars.simplify_with_ranges(expr, var_ranges), expr)
        expr = ModularIndexing(ModularIndexing(121 * i1 + i2, 1, 784) + 1, 1, 28)
        self.assertEqual(sizevars.simplify_with_ranges(expr, var_ranges), expr)
        var_ranges = {"i2": 784}
        expr = ModularIndexing(ModularIndexing(i2, 1, 28), 7, 4)
        expected = IndexingDiv(ModularIndexing(i2, 1, 28), 7)
        self.assertEqual(sizevars.simplify_with_ranges(expr, var_ranges), expected)
        expr = ModularIndexing(ModularIndexing(i2, 1, 28) + 1, 7, 4)
        self.assertEqual(sizevars.simplify_with_ranges(expr, var_ranges), expr)

    def test_indexing_join(self):
        sizevars = SizeVarAllocator()
        i0 = sympy.Symbol("i0")
        i1 = sympy.Symbol("i1")
        i2 = sympy.Symbol("i2")

        # join two ModularIndexing calls into one larger one when possible
        expr1 = ModularIndexing(i0, 1, 32) + 32 * ModularIndexing(i0, 32, 4)
        self.assertEqual(
            sizevars.simplify_with_ranges(expr1, {}), ModularIndexing(i0, 1, 128)
        )

        # it should also work with a scale
        self.assertEqual(
            sizevars.simplify_with_ranges(2 * expr1, {}),
            2 * ModularIndexing(i0, 1, 128),
        )

        # it should work when divisor is not 1
        expr2 = ModularIndexing(i0, 3, 32) + 32 * ModularIndexing(i0, 32 * 3, 4)
        simplified = sizevars.simplify_with_ranges(expr2, {})
        self.assertEqual(simplified, ModularIndexing(i0, 3, 128))
        self.assertEqual(expr2.subs({i0: 39485}), simplified.subs({i0: 39485}))

        # it should not happen in this case as the modulus is wrong
        expr3 = ModularIndexing(i0, 1, 30) + 32 * ModularIndexing(i0, 32, 4)
        self.assertEqual(sizevars.simplify_with_ranges(expr3, {}), expr3)

        # check that it also works with a modulus>1
        expr4 = ModularIndexing(i0, 10, i1) + i1 * ModularIndexing(i0, i1 * 10, i2)
        res0 = expr4.subs({i0: 24056, i1: 13, i2: 19})
        simplified = sizevars.simplify_with_ranges(expr4, {})
        res1 = simplified.subs({i0: 24056, i1: 13, i2: 19})
        self.assertEqual(res0, res1)
        self.assertEqual(simplified, ModularIndexing(i0, 10, i1 * i2))

        # and also works with an offset
        self.assertEqual(
            sizevars.simplify_with_ranges(expr4 + 10, {}),
            ModularIndexing(i0, 10, i1 * i2) + 10,
        )

        # works for ModularIndexing + IndexingDiv
        expr5 = 197 * IndexingDiv(i0, 197) + ModularIndexing(i0, 1, 197)
        simplified = sizevars.simplify_with_ranges(expr5, {})
        self.assertEqual(simplified, i0)
        self.assertEqual(expr5.subs({i0: 39485}), simplified.subs({i0: 39485}))

        # works with a scale
        self.assertEqual(
            sizevars.simplify_with_ranges(2 * expr5, {}),
            2 * i0,
        )

        # divisor != 1
        expr6 = 197 * IndexingDiv(i0, 197 * 3) + ModularIndexing(i0, 3, 197)
        simplified = sizevars.simplify_with_ranges(expr6, {})
        self.assertEqual(simplified, IndexingDiv(i0, 3))
        self.assertEqual(expr6.subs({i0: 39485}), simplified.subs({i0: 39485}))


class CommonTemplate:
    @classmethod
    def install(my_cls, other_cls, suffix):  # noqa: B902
        for name, value in my_cls.__dict__.items():
            if name.startswith("test_"):
                setattr(other_cls, f"{name}_{suffix}", value)

    def test_bool(self):
        def fn(a, b):
            return (
                a + b,
                a * b,
                a & b,
                a | b,
                a ^ b,
                torch.logical_and(a, b),
                torch.logical_or(a, b),
                torch.logical_not(a),
                torch.sign(b),
            )

        self.common(
            fn,
            (
                torch.tensor([True, False, True, False]),
                torch.tensor([False, False, True, True]),
            ),
        )

    def test_add_const_int(self):
        def fn(a):
            return (a + 1,)

        self.common(fn, (torch.randn(32),))

    def test_add_const_float(self):
        def fn(a):
            return (a + 1.5,)

        self.common(fn, (torch.randn(32),))

    def test_add_inplace_permuted(self):
        def fn(x, y):
            return x.add_(y)

        x = torch.ones([2, 12, 13, 17]).transpose(1, 2)
        y = torch.randn([2, 13, 1, 17])

        self.common(fn, (x, y))

    def test_abs(self):
        def fn(a):
            return (a / (torch.abs(a) + 1),)

        self.common(fn, (torch.randn(17),))

    def test_sgn(self):
        def fn(a):
            return torch.sgn(a), torch.sgn(a + 1) - 1

        self.common(fn, [torch.linspace(-10, 10, 41)])

    def test_sgn_extremal(self):
        def fn(a):
            return (torch.sgn(a),)

        self.common(fn, [torch.tensor([np.nan, np.inf, -np.inf, 0])])

    def test_max_min(self):
        def fn(a, b):
            return (torch.maximum(a, b), torch.minimum(a, b))

        self.common(fn, (torch.randn(8), torch.randn(8)))

    def test_horizonal_fusion1(self):
        def fn(a, b, c):
            return (a + b, a - c, b * c)

        self.common(
            fn, (torch.randn(8, 16, 16), torch.randn(8, 16, 16), torch.randn(1, 16, 1))
        )

    def test_horizonal_fusion2(self):
        def fn(a, b, c):
            return a + 1, b + 2, c + 3

        self.common(fn, (torch.randn(8, 16, 8), torch.randn(8, 16), torch.randn(16, 8)))

    def test_vertical_fusion1(self):
        def fn(sa, ct, p):
            # From torchbench.pyhpc_equation_of_state
            v17 = -3.087032500374211e-7
            v18 = -1.988366587925593e-8
            v19 = -1.061519070296458e-11
            v20 = 1.550932729220080e-10
            t15 = v19 * ct
            t19 = v17 + ct * (v18 + t15) + v20 * sa
            t20 = 1.0 / t19
            t128 = t19 * p
            return t20 + t128

        self.common(
            fn,
            (
                torch.randn(204, 204, 26),
                torch.randn(204, 204, 26),
                torch.randn(26),
            ),
        )
        self.assertEqual(torch._inductor.metrics.generated_kernel_count, 1)

    def test_sum1(self):
        def fn(a, b):
            return ((a + b).sum(-1),)

        self.common(fn, (torch.randn(8, 8), torch.randn(8, 8)))

    def test_sum2(self):
        def fn(a, b):
            return ((a + b).sum([1, 2]), (a + b).sum(-1))

        self.common(fn, (torch.randn(8, 9, 3, 21), torch.randn(8, 9, 3, 21)))

    def test_sum3(self):
        def fn(a, b):
            r1 = a + b
            r2 = r1.sum(-1)
            r3 = torch.squeeze(b) + 10
            return (r1, r2, r3)

        # Mismatched elements: 2 / 10 (20.0%)
        # Greatest absolute difference: 0.0029296875 at index (8,) (up to 1e-05 allowed)
        # Greatest relative difference: 0.0017482517482517483 at index (6,) (up to 0.001 allowed)
        self.common(fn, (torch.randn(10, 10), torch.randn(1, 10)), atol=1e-5, rtol=2e-3)

    def test_sum4(self):
        def fn(a):
            b = a + 1
            c = b.sum(-1)
            d = c + 3
            e = d.sum(-1)
            f = e + 5
            return (f, e, d, c, b)

        self.common(fn, (torch.randn(1, 16, 8, 8),))

    def test_sum5(self):
        def fn(a):
            b = a + 1
            c = b.sum(-1)
            d = c + 3
            e = d.sum(-1)
            f = e + 5
            return (f,)

        self.common(fn, (torch.randn(1, 17, 8, 9),))

    def test_reduction1(self):
        def fn(a):
            return (a.sum(), a.max(), a.min(), a.argmax(), a.argmin())

        self.common(fn, (torch.tensor([float("-inf"), 0.0, float("inf")]),))

    def test_reduction2(self):
        def fn(a):
            # FIXME: a.argmax
            return (a.sum(), a.max(), a.min(), a.argmin())

        self.common(fn, (torch.full((4,), float("inf")),))

    def test_reduction3(self):
        def fn(a):
            # FIXME: a.argmin
            return (a.sum(), a.max(), a.min(), a.argmax())

        self.common(fn, (torch.full((4,), float("-inf")),))

    def test_reduction4(self):
        if self.device == "cpu":
            raise unittest.SkipTest("Non-deterministic CPU results")

        def fn(a):
            return (a.argmax(-1), a.argmin(-1))

        inputs = (torch.ones(128), torch.ones(4, 4, 1))
        for i in inputs:
            self.common(fn, (i,))

    @patch.object(config, "dynamic_shapes", False)
    def test_unroll_small_reduction(self):
        def fn(x):
            val1, index1 = x.min(-1)
            val2, index2 = x.max(-1)
            return (
                val1,
                index1,
                val2,
                index2,
                x.sum(-1),
                (x > 1).any(-1),
                (x > 0).all(-1),
                x.argmin(-1),
                x.argmax(-1),
                x.amin(-1),
                x.amax(-1),
            )

        with patch.object(config, "unroll_reductions_threshold", 8):
            # small sized reductions will get unrolled
            self.common(fn, (torch.randn(8, 3),))
        torch._dynamo.reset()
        with patch.object(config, "unroll_reductions_threshold", 1):
            # make sure things also work if they aren't unrolled
            self.common(fn, (torch.randn(8, 3),))

    def test_multilayer_low_prec(self):
        # fp16 nyi for cpu
        if self.device == "cpu":
            raise unittest.SkipTest("requires CUDA")

        def fn(a):
            return torch.mean(a)

        self.common(fn, ((torch.rand((10, 3, 352, 352), dtype=torch.float16),)))

    def test_expanded_reduction(self):
        if self.device == "cpu":
            raise unittest.SkipTest(
                "https://github.com/pytorch/torchdynamo/issues/1697"
            )

        def fn(x, y):
            z = x * y
            return z.sum((0, 1))

        self.common(fn, (torch.randn(2, 197, 256), torch.randn(2, 1, 256)))

    def test_min_max_reduction(self):
        def fn(a, b):
            return ((a + b).max(), (a + b).min(), torch.amax(a + 1, keepdim=True))

        self.common(fn, (torch.randn(8, 8), torch.randn(8, 8)))

    def test_sum_int(self):
        def fn(x):
            return 2 * x.sum(-1) + x.sum()

        dtypes = torch.bool, torch.uint8, torch.int
        inps = [torch.randint(2, (64,), dtype=dtype) for dtype in dtypes]
        for i in inps:
            self.common(fn, (i,), check_lowp=False)

    def test_sum_dtype(self):
        def fn(x):
            return x * x.sum(-1, dtype=torch.double) + x.sum(dtype=torch.double)

        self.common(fn, (torch.ones(32, 32) * 70,))

    def test_clamp(self):
        def fn(a, b):
            return (a.clamp(-0.1, 0.1), b.clamp(0), torch.clamp(a + b, max=0))

        self.common(fn, (torch.randn(8, 8), torch.randn(8, 8)))

    def test_arange1(self):
        def fn(x):
            rng1 = torch.arange(8 * 8, dtype=torch.float32, device=x.device).view(8, 8)
            rng2 = torch.arange(10, 18, device=x.device)
            tmp = x * rng1
            return tmp, tmp + rng2

        self.common(fn, (torch.randn(8, 8),))

    def test_arange2(self):
        def fn(x):
            rng1 = torch.arange(8, device=x.device)
            return (x + rng1,)

        self.common(fn, (torch.randint(4, (8, 8)),), check_lowp=False)

    def test_arange3(self):
        def fn(x):
            return x + torch.ops.aten.arange.start_step(
                0, 53, 4, dtype=torch.int64, device=x.device
            )

        self.common(fn, (torch.randn(14),))

    def test_arange4(self):
        def fn(x):
            return x - torch.arange(512, -512, -1.0, device=x.device)

        self.common(fn, (torch.randn(1024),))

    def test_linspace(self):
        def fn(x):
            return torch.linspace(0.125, 0.875, 7, device=x.device) + x

        self.common(fn, (torch.randn(1, 7),))

    def test_tensor1(self):
        def fn(x):
            return torch.tensor([1], device=x.device) + x, torch.tensor(
                5, device=x.device
            )

        self.common(fn, (torch.randn(10),))

    def test_tensor2(self):
        def fn(x):
            return torch.tensor(list(range(2, 40, 2)), device=x.device) + x

        self.common(fn, (torch.randn(1),))

    def test_tensor3(self):
        def fn(x):
            return (
                torch.tensor([], device=x.device),
                torch.tensor([1, 2], device=x.device) + 1,
                torch.tensor([1, 2, 3], device=x.device) + 2,
                torch.tensor([1, 2, 3, 4], device=x.device) + x,
            )

        self.common(fn, [torch.randn(4)])

    def test_views1(self):
        def fn1(x, y):
            return (x.view(size2) + y,)

        def fn2(x, y):
            return ((x + 1).view(size2) + y,)

        views = [
            ([5 * 7], [5, 7]),
            ([2 * 3 * 4 * 5 * 6 * 7], [2, 3, 4, 5, 6, 7]),
            ([2 * 3, 4, 5, 6 * 7], [2, 3, 4, 5, 6, 7]),
            ([10 * 5, 20], [10, 5, 20]),
            ([1, 10, 1], [10]),
            ([10, 1, 10, 1, 10], [10, 100]),
            ([2, 2, 2, 2], [4, 4]),
        ]
        for size1, size2 in views:
            self.common(fn1, (torch.randn(size1), torch.randn(size2)))
            self.common(fn2, (torch.randn(size1), torch.randn(size2)))

        for size2, size1 in views:
            self.common(fn1, (torch.randn(size1), torch.randn(size2)))
            self.common(fn2, (torch.randn(size1), torch.randn(size2)))

    def test_views2(self):
        def fn1(x):
            return (x.view(size2) + 1,)

        def fn2(x):
            return ((x * 2).view(size2) + 1,)

        for size1, size2 in [
            ([2, 2, 2, 2], [4, -1]),
            ([10, 1, 10, 1, 10], [-1, 100]),
            ([10 * 5, 20], [10, -1, 20]),
        ]:
            self.common(fn1, (torch.randn(size1),))
            self.common(fn2, (torch.randn(size1),))

    def test_views3(self):
        # example taken from hf_BigBird
        def forward(arg1, arg2):
            index = torch.ops.aten.index(arg1, [arg2])
            view_1 = torch.ops.aten.view(index, [1, 2232, 64])
            view_2 = torch.ops.aten.view(view_1, [1, 12, 62, 192])
            return view_2

        self.common(
            forward,
            (
                rand_strided((64, 64), (64, 1), torch.float32),
                rand_strided((2232,), (1,), torch.int64),
            ),
        )

    def test_relu(self):
        def fn(a, b):
            return (torch.relu(a), torch.relu(a + b) / 10)

        self.common(fn, (torch.randn(8, 8), torch.randn(8, 8)))

    def test_exp(self):
        def fn(a, b):
            return (torch.exp(a), torch.exp(a + b))

        self.common(fn, (torch.randn(8, 8), torch.randn(8, 8)))

    def test_sigmoid(self):
        def fn(a, b):
            return (torch.sigmoid(a), torch.sigmoid(a + b))

        self.common(fn, (torch.randn(8, 8), torch.randn(8, 8)))

    def test_round(self):
        def fn(a, b):
            return torch.round(a), torch.round(b + 1), torch.round(a, decimals=2)

        # without manual_seed, there is some chance this test fails due to:
        # https://github.com/openai/triton/issues/530
        torch.manual_seed(0)

        # with *100 we are always getting a number exactly at .5 which we don't do right in half
        self.common(fn, (torch.randn(8, 8) * 100, torch.randn(8, 8) * 10))

    def test_round_correctness(self):
        if self.device == "cuda":
            raise unittest.SkipTest("need to debug tl.libdevice on A100/V100")

        def fn(a):
            return torch.round(a)

        self.common(
            fn,
            [torch.arange(-10, 10, 0.1, dtype=torch.float64)],
            check_lowp=False,
        )

    def test_silu(self):
        def fn(a):
            return (torch.nn.functional.silu(a),)

        self.common(fn, (torch.randn(8, 8),))

    # TODO(voz): Re-enable this test ASAP https://github.com/pytorch/pytorch/issues/82763
    @unittest.skip("Skipping due to op bugs")
    def test_nan_to_num(self):
        def fn(a):
            return (
                torch.nan_to_num(a),
                torch.nan_to_num(a, nan=3.0),
                torch.nan_to_num(a, nan=None),
                torch.nan_to_num(a, posinf=4.0),
                torch.nan_to_num(a, neginf=5.0),
                torch.nan_to_num(a, nan=3.0, posinf=4.0, neginf=5.0),
            )

        self.common(
            fn,
            (torch.tensor((float("nan"), float("inf"), float("-inf"), 1.0)),),
            check_lowp=False,  # a much more elaborate test is required to match finfo max's for float and half
        )

    def test_div1(self):
        def fn(a, b):
            return (
                aten.div(a, b, rounding_mode=None),
                aten.div(a, b, rounding_mode="floor"),
                aten.div(a, b, rounding_mode="trunc"),
                a / b,
                a // b,
            )

        self.common(fn, (torch.randn(8, 8) * 100, torch.randn(8, 8) * 100))

    def test_div2(self):
        def fn(a, b):
            return (
                aten.div(a, b, rounding_mode=None),
                aten.div(a, b, rounding_mode="floor"),
                aten.div(a, b, rounding_mode="trunc"),
                a / b,
                a // b,
            )

        self.common(fn, (torch.randint(-100, 100, [8, 8]), 100 * torch.randn(8, 8)))

    def test_div3(self):
        def fn(a, b):
            return (
                aten.div(a, b, rounding_mode=None),
                aten.div(a, b, rounding_mode="floor"),
                aten.div(a, b, rounding_mode="trunc"),
                a / b,
                a // b,
            )

        a = torch.randint(1, 100, [8, 8])
        self.common(fn, (a * 2, a))

    def test_div4(self):
        def fn(a, b):
            return (
                aten.div(a, b, rounding_mode=None),
                aten.div(a, b, rounding_mode="floor"),
                aten.div(a, b, rounding_mode="trunc"),
                a / b,
                a // b,
            )

        self.common(
            fn,
            (torch.randint(-100, 0, [8, 8]), torch.randint(1, 10, [8, 8])),
        )

    def test_div5(self):
        def fn(a, b):
            return (
                aten.div(a, b, rounding_mode=None),
                aten.div(a, b, rounding_mode="floor"),
                aten.div(a, b, rounding_mode="trunc"),
                a / b,
                a // b,
            )

        # divide a scalar
        self.common(fn, (torch.randint(-100, 0, [8, 8]), 16))

    def test_div6(self):
        def fn(a, b):
            return (
                aten.div(a, b, rounding_mode=None),
                aten.div(a, b, rounding_mode="floor"),
                aten.div(a, b, rounding_mode="trunc"),
                a / b,
                a // b,
            )

        # treat boolean as integer
        self.common(
            fn,
            (torch.ones([8, 8], dtype=torch.bool), torch.randint(-100, -1, [8, 8])),
        )

    def test_div7(self):
        def fn(a, b):
            return (
                aten.div(a, b, rounding_mode=None),
                aten.div(a, b, rounding_mode="floor"),
                aten.div(a, b, rounding_mode="trunc"),
                a / b,
                a // b,
            )

        self.common(
            fn,
            (
                torch.randint(2**32, 2**40, [100, 100]),
                torch.randint(-10, -1, [100, 100]),
            ),
        )

    def test_div8(self):
        def fn(a, b):
            return (
                aten.div(a, b, rounding_mode=None),
                aten.div(a, b, rounding_mode="floor"),
                aten.div(a, b, rounding_mode="trunc"),
                a / b,
                a // b,
            )

        self.common(fn, (1024, 100))

    def test_div_zero_dim(self):
        def fn(a, b):
            return (
                aten.div(a, b, rounding_mode=None),
                aten.div(a, b, rounding_mode="floor"),
                aten.div(a, b, rounding_mode="trunc"),
                a / b,
                a // b,
            )

        for dtype in (torch.float32, torch.int64):
            self.common(
                fn,
                (
                    make_tensor(10, device="cpu", dtype=dtype),
                    make_tensor((), device="cpu", dtype=dtype, exclude_zero=True),
                ),
            )
            self.common(
                fn,
                (
                    make_tensor((), device="cpu", dtype=dtype),
                    make_tensor(10, device="cpu", dtype=dtype, exclude_zero=True),
                ),
            )

    def test_div_prim(self):
        def fn(a, b):
            return (torch.ops.prims.div(a, b),)

        for dtype in (torch.float32, torch.int64):
            self.common(
                fn,
                (
                    make_tensor(100, device="cpu", dtype=dtype),
                    make_tensor(100, device="cpu", dtype=dtype, exclude_zero=True),
                ),
            )

    def test_both_scalars(self):
        def fn(a, b):
            return (
                aten.add(a, b),
                aten.add(b, a),
                aten.sub(a, b),
                aten.sub(b, a),
                aten.mul(a, b),
                aten.mul(b, a),
            )

        self.common(fn, (4, 3.3), reference_in_float=False)

    def test_sum_keepdims(self):
        def fn(a, b):
            return (torch.sum(a + b, -1, keepdim=True),)

        self.common(fn, (torch.randn(8, 8), torch.randn(8, 8)))

    def test_softmax(self):
        def fn(a, b):
            return (torch.softmax(a + b, -1), torch.softmax(a, 0), torch.softmax(b, 1))

        self.common(fn, (torch.randn(8, 8), torch.randn(8, 8)))

    def test_log_softmax(self):
        def fn(a, b):
            return (F.log_softmax(a + b, -1), F.log_softmax(a, 0), F.log_softmax(b, 1))

        self.common(fn, (torch.randn(8, 8), torch.randn(8, 8)))

    def test_transpose(self):
        def fn(a, b):
            return (
                torch.t(a) + b,
                torch.transpose(b * 2, 0, 1) + 10,
            )

        self.common(fn, (torch.randn(8, 8), torch.randn(8, 8)))

    def test_permute(self):
        def fn(a):
            return (
                torch.permute(a + 1, [2, 1, 4, 0, 3]) + 2,
                torch.permute(a, [2, 1, 4, 0, 3]) + 2,
            )

        self.common(fn, (torch.randn(2, 2, 2, 2, 2),))

    def test_expand(self):
        def fn(a):
            return (
                (a + 1).expand(3, 4, 2, 3, 2) + 2,
                a.expand(2, 1, 2, 3, 2) + 2,
            ), a.expand(2, -1, 5, -1)

        self.common(fn, (torch.randn(2, 1, 2),))

    def test_squeeze1(self):
        def fn(a):
            return ((a + 1).squeeze() + 2, a.squeeze() + 2)

        self.common(fn, (torch.randn(1, 2, 1, 2, 2, 1, 1),))

    def test_squeeze2(self):
        def fn(a):
            return ((a + 1).squeeze(-1).squeeze(2) + 2, a.squeeze(0) + 2)

        self.common(fn, (torch.randn(1, 2, 1, 2, 2, 2, 1),))

    def test_simplify_loops(self):
        def fn(a, b):
            return a + b

        self.common(
            fn,
            (
                torch.randn(2, 3, 4, 5, 6),
                torch.randn(4, 2, 3, 5, 6).permute(1, 2, 0, 3, 4),
            ),
        )

    def test_unsqueeze(self):
        def fn(a):
            return (
                torch.unsqueeze(a + 1, -1) + 2,
                torch.unsqueeze(a, 2) + 2,
                torch.unsqueeze(a + 1, 0) + 2,
                torch.unsqueeze(a, -2) + 2,
            )

        self.common(
            fn,
            (
                torch.randn(
                    2,
                    2,
                    2,
                    2,
                ),
            ),
        )

    def test_unsqueeze_inplace(self):
        def fn(a):
            tmp1 = a + 1
            aten.unsqueeze_(tmp1, 2)
            tmp2 = aten.unsqueeze_(a + 1, 0) + 2
            return (tmp1, tmp2)

        self.common(
            fn,
            (
                torch.randn(
                    2,
                    2,
                    2,
                    2,
                ),
            ),
        )

    def test_addmm(self):
        def fn(a, b, c):
            return (torch.addmm(a + 1, b + 2, c + 3) + 4,)

        self.common(
            fn,
            (
                torch.randn(8, 8),
                torch.randn(8, 8),
                torch.randn(8, 8),
            ),
        )

    def test_linear1(self):
        mod = torch.nn.Sequential(
            torch.nn.Linear(8, 16),
            torch.nn.Sigmoid(),
            ToTuple(),
        )
        self.common(mod, (torch.randn(2, 8),))

    def test_linear2(self):
        mod = torch.nn.Sequential(
            torch.nn.Linear(8, 8),
            torch.nn.ReLU(),
            torch.nn.Linear(8, 8),
            torch.nn.ReLU(),
            torch.nn.Linear(8, 8),
            torch.nn.ReLU(),
            torch.nn.Linear(8, 8),
            torch.nn.ReLU(),
        )
        self.common(mod, (torch.randn(2, 8),))

    def test_bmm1(self):
        def fn(a, b):
            return (
                torch.bmm(a, b),
                torch.bmm(a + 1, b + 2) + 3,
            )

        self.common(
            fn,
            (
                torch.randn(2, 8, 8),
                torch.randn(2, 8, 8),
            ),
            check_lowp=False,
        )
        self.common(
            fn,
            (
                torch.randn(1, 16, 8),
                torch.randn(1, 8, 10),
            ),
            check_lowp=False,
        )

    def test_bmm2(self):
        def fn(a, b):
            return torch.bmm(a.permute(0, 2, 1), b)

        self.common(
            fn,
            (
                torch.randn(1, 8, 8),
                torch.randn(1, 8, 8),
            ),
            check_lowp=False,
        )

    # For gpu path, there has a accurcy issue,
    @unittest.skipIf(HAS_CUDA, "only support cpu conv  bn test")
    def test_conv_bn_fuse(self):
        input_shapes = {1: (112,), 2: (112, 112), 3: (55, 55, 55)}
        conv_modules = {1: torch.nn.Conv1d, 2: torch.nn.Conv2d, 3: torch.nn.Conv3d}
        bn_modules = {
            1: torch.nn.BatchNorm1d,
            2: torch.nn.BatchNorm2d,
            3: torch.nn.BatchNorm3d,
        }
        options = itertools.product(
            [1, 2, 3],
            [True, False],
            [1, 3],
            [1, 2],
            [1, 4],
        )

        for (
            dim,
            bias,
            kernel_size,
            dilation,
            groups,
        ) in options:
            oC = 32 * groups
            iC = 3 * groups
            x_shape = (1, iC) + input_shapes[dim]
            mod = torch.nn.Sequential(
                conv_modules[dim](
                    iC,
                    oC,
                    kernel_size=kernel_size,
                    dilation=dilation,
                    groups=groups,
                    bias=bias,
                ),
                bn_modules[dim](oC),
            ).eval()
            test_memory_format = [torch.contiguous_format]
            # TODO: GPU path doesn't support channels_last now.
            if not HAS_CUDA and dim > 1:
                channels_last = (
                    torch.channels_last if dim == 2 else torch.channels_last_3d
                )
                test_memory_format.append(channels_last)
            for memory_format in test_memory_format:
                v = torch.randn(x_shape, dtype=torch.float32).to(
                    memory_format=memory_format
                )
                with torch.no_grad():
                    self.common(
                        mod,
                        (v,),
                    )

    # For gpu path, there has a accurcy issue,
    # see https://github.com/pytorch/pytorch/issues/87745.
    @unittest.skipIf(HAS_CUDA, "only support cpu conv2d unary test")
    def test_conv2d_unary(self):
        test_memory_format = [torch.contiguous_format, torch.channels_last]
        options = itertools.product(
            unary_list,
            [True, False],
            [1, 3],
            [1, 2],
            [1, 4],
            ["same", 0],
            test_memory_format,
        )

        for (
            unary_fn,
            bias,
            kernel_size,
            dilation,
            groups,
            padding,
            memory_format,
        ) in options:
            oC = 32 * groups
            iC = 3 * groups
            x_shape = (1, iC, 112, 112)
            mod = torch.nn.Sequential(
                torch.nn.Conv2d(
                    iC,
                    oC,
                    kernel_size=kernel_size,
                    padding=padding,
                    dilation=dilation,
                    groups=groups,
                    bias=bias,
                ),
                unary_fn,
            ).eval()

            # TODO: add bf16 test for cpu path?
            # TODO: this test fails when requires_grad=False
            v = (
                torch.randn(x_shape, dtype=torch.float32, requires_grad=True)
                .add(1)
                .to(memory_format=memory_format)
            )
            with torch.no_grad():
                self.common(
                    mod,
                    (v,),
                )

    # For gpu path, there has a accurcy issue,
    # see https://github.com/pytorch/pytorch/issues/87745.
    @unittest.skipIf(HAS_CUDA, "only support cpu conv2d binary test")
    def test_conv2d_binary(self):
        class M(torch.nn.Module):
            def __init__(
                self,
                binary_fn,
                in_channels,
                out_channels,
                dilation,
                groups,
                padding,
                bias,
                has_relu,
                **kwargs,
            ):
                super(M, self).__init__()
                self.conv1 = torch.nn.Conv2d(
                    in_channels,
                    out_channels,
                    dilation=dilation,
                    groups=groups,
                    padding=padding,
                    bias=bias,
                    **kwargs,
                )
                self.conv2 = torch.nn.Sequential(
                    torch.nn.Conv2d(
                        in_channels,
                        out_channels,
                        dilation=dilation,
                        groups=groups,
                        padding=padding,
                        bias=bias,
                        **kwargs,
                    )
                )
                self.binary_fn = binary_fn
                self.relu = torch.nn.ReLU() if has_relu else torch.nn.Identity()

            def forward(self, x):
                x1 = self.conv1(x)
                x2 = self.conv2(x)
                return self.relu(self.binary_fn(x1, x2))

        test_memory_format = [torch.contiguous_format, torch.channels_last]
        options = itertools.product(
            binary_list,
            [True, False],
            [True, False],
            [1, 3],
            [1, 2],
            [1, 4],
            ["same", 0],
            test_memory_format,
        )

        for (
            binary_fn,
            has_relu,
            bias,
            kernel_size,
            dilation,
            groups,
            padding,
            memory_format,
        ) in options:
            oC = 32 * groups
            iC = 3 * groups
            x_shape = (1, iC, 112, 112)
            mod = M(
                binary_fn,
                iC,
                oC,
                dilation,
                groups,
                padding,
                bias,
                has_relu,
                kernel_size=kernel_size,
            ).eval()
            mod = mod.to(memory_format=memory_format)
            # TODO: add bf16 test
            v = torch.randn(x_shape, dtype=torch.float32).to(
                memory_format=memory_format
            )
            with torch.no_grad():
                self.common(
                    mod,
                    (v,),
                )

    def test_linear_unary(self):
        options = itertools.product(unary_list, [[2, 3, 10], [2, 10]], [True, False])
        dtype = torch.bfloat16
        if has_bf16_support():
            for eltwise_fn, input_shape, bias in options:
                mod = torch.nn.Sequential(
                    torch.nn.Linear(input_shape[-1], 30, bias=bias), eltwise_fn
                ).eval()

                # only fuse for linear when the dtype is bf16
                mod = mod.to(dtype)
                v = torch.randn(input_shape).to(dtype)
                with torch.no_grad():
                    self.common(
                        mod,
                        (v,),
                    )

    def test_linear_binary(self):
        class M(torch.nn.Module):
            def __init__(self, eltwise_fn, in_channels, out_channels, bias, **kwargs):
                super(M, self).__init__()
                self.linear = torch.nn.Linear(
                    in_channels, out_channels, bias=bias, **kwargs
                )
                self.eltwise = eltwise_fn

            def forward(self, x, y):
                x = self.linear(x)
                x = self.eltwise(x, y)
                return x

        options = itertools.product(binary_list, [[2, 3, 10], [2, 10]], [True, False])
        dtype = torch.bfloat16
        out_feature = 30
        if has_bf16_support():
            for binary_ops, input_shape, bias in options:
                mod = M(binary_ops, input_shape[-1], out_feature, bias).eval()

                # only fuse for linear when the dtype is bf16
                mod = mod.to(dtype)
                v = torch.randn(input_shape).to(dtype)
                other = torch.randn(input_shape[:-1] + [out_feature]).to(dtype)
                with torch.no_grad():
                    self.common(mod, (v, other), atol=2e-3, rtol=0.016)

    def test_gather1(self):
        def fn(a, b):
            return (
                torch.gather(a.expand([4, 5, 10, 6]), 3, b + 1),
                torch.gather(a.expand([4, 5, 10, 6]), -1, b + 1),
            )

        self.common(
            fn,
            (
                torch.randn([1, 1, 10, 6]),
                torch.randint(5, [4, 5, 10, 1], dtype=torch.int64),
            ),
        )

    def test_gather2(self):
        # 0d tensor
        def fn(a, b):
            return torch.gather(a, 0, b) + torch.gather(a, -1, b)

        x = torch.tensor(123)
        y = torch.tensor(0)
        self.assertEqual(fn(x, y), x + x)

    def test_slice1(self):
        def fn(a):
            return (
                a[:, :10, 0] + a[:, 10:, 0],
                (a + 1)[:, :10, 0] + (a + 1)[:, 10:, 0],
            )

        self.common(
            fn,
            (torch.randn([2, 20, 2]),),
        )

    def test_slice2(self):
        def fn(a):
            return (
                a[:-1, ::2, -1] + a[-1:, 1::2, -2],
                (a + 1)[:-1, ::2, -1] + (a + 2)[-1:, 1::2, -2],
            )

        self.common(
            fn,
            (torch.randn([2, 20, 2]),),
        )

    def test_split_with_sizes(self):
        def fn(a, sizes):
            return [t + 1.0 for t in torch.split(a * 2.0, sizes, -1)]

        self.common(fn, (torch.randn(2, 2, 10), [3, 3, 4]))
        self.common(fn, (torch.randn(2, 2, 10), [4, 3, 3]))
        self.common(fn, (torch.randn(2, 2, 10), [1, 2, 3, 4]))

    def test_split(self):
        def fn(a):
            t = torch.split(a, 3, -1)
            return (t[0], t[1], t[2], t[3])

        def fn2(a):
            return fn(a + 1)

        self.common(
            fn,
            (torch.randn([2, 2, 10]),),
        )

        self.common(
            fn2,
            (torch.randn([2, 2, 10]),),
        )

    def test_to_dtype(self):
        def fn(a, b):
            return (
                aten._to_copy(a, dtype=6),
                aten._to_copy(b + 1, dtype=6),
                aten.to(b, torch.float64),
                aten.to(b, torch.bool),
            )

        self.common(
            fn,
            (
                torch.randn([2, 2, 10]),
                torch.randn([2, 2, 10], dtype=torch.float64),
            ),
        )

    @requires_cuda()
    def test_to_device(self):
        def fn(a):
            if a.device.type == "cpu":
                return aten._to_copy(a, device=torch.device("cuda"), dtype=6, layout=0)
            else:
                return aten._to_copy(a, device=torch.device("cpu"), dtype=6, layout=0)

        self.common(
            fn,
            (torch.randn([2, 2, 10]),),
        )

    @requires_cuda()
    def test_to_device_constant(self):
        def fn(a):
            d1 = a.device.type
            if d1 == "cpu":
                d2 = "cuda"
            else:
                d2 = "cpu"

            const1 = torch.as_tensor(list(range(64)), device=d2)
            return (
                torch.arange(10, device=d2).to(d1) + a,
                const1.to(d1),
                (const1 + 1).to(d1),
            )

        self.common(
            fn,
            (torch.randn([10]),),
        )

    @requires_cuda()
    def test_multi_device(self):
        def fn(x):
            x = x + 1
            x = x + 2
            x = x.cuda()
            x = x + 3
            x = x + 4
            x = x.cpu()
            x = x + 5
            x = x + 6
            x = x.cuda()
            x = x + 7
            x = x + 8
            x = x.cpu()
            x = x + 9
            x = x + 10
            return x

        self.common(
            fn,
            (torch.randn([2, 2, 10]),),
            check_lowp=False,  # cpu doesn't understand fp16, and there are explicit .cpu() calls
        )

    def test_unbind(self):
        def fn(a):
            return torch.unbind(a), torch.unbind(a, -1)

        self.common(
            fn,
            (torch.randn([4, 4, 4]),),
        )

    def test_convolution1(self):
        m = torch.nn.Sequential(
            torch.nn.Conv2d(5, 6, [3, 3]),
            torch.nn.ReLU(),
            ToTuple(),
        )

        self.common(
            m,
            (torch.randn([2, 5, 16, 16]),),
            # Mismatched elements: 10 / 2352 (0.4%)
            # Greatest absolute difference: 5.7220458984375e-05 at index (0, 3, 12, 12) (up to 1e-05 allowed)
            # Greatest relative difference: 0.06512477175897748 at index (0, 4, 11, 9) (up to 0.001 allowed)
            atol=6e-5,
            rtol=0.001,
        )

    def test_convolution2(self):
        def fn(x, w, b):
            # transposed conv
            return (aten.convolution(x, w, b, [4], [0], [1], True, [0], 1),)

        self.common(
            fn,
            (
                torch.randn([2, 32, 90]),
                torch.randn([32, 16, 8]),
                torch.randn([16]),
            ),
            check_lowp=False,
        )

    @unittest.skipIf(HAS_CUDA, "only support cpu channels_last")
    def test_conv2d_channels_last(self):
        m = torch.nn.Sequential(
            torch.nn.Conv2d(3, 3, 1, 1),
            ToTuple(),
        )
        # only weight is channels_last
        self.common(
            m.to(memory_format=torch.channels_last),
            (torch.randn([2, 3, 16, 16]),),
            check_lowp=False,
        )
        # only activation is channels_last
        self.common(
            m,
            (torch.randn([2, 3, 16, 16]).to(memory_format=torch.channels_last),),
            check_lowp=False,
        )
        # activation and weight are all channels_last
        self.common(
            m.to(memory_format=torch.channels_last),
            (torch.randn([2, 3, 16, 16]).to(memory_format=torch.channels_last),),
            check_lowp=False,
        )

    def test_conv2d_backward_channels_last(self):
        def fn(grad_output, inp, weight):
            convolution_backward_8 = torch.ops.aten.convolution_backward.default(
                grad_output,
                inp,
                weight,
                [320],
                [1, 1],
                [0, 0],
                [1, 1],
                False,
                [0, 0],
                1,
                [True, True, True],
            )
            return convolution_backward_8

        # only weight is channels_last
        self.common(
            fn,
            (
                torch.randn([2, 320, 8, 8]),
                torch.randn([2, 2048, 8, 8]),
                torch.randn([320, 2048, 1, 1]).to(memory_format=torch.channels_last),
            ),
            check_lowp=False,
        )

    @unittest.skipIf(HAS_CUDA, "only support cpu channels_last")
    def test_conv3d_channels_last(self):
        m = torch.nn.Sequential(
            torch.nn.Conv3d(3, 3, 1, 1),
            ToTuple(),
        )
        # only weight is channels_last
        self.common(
            m.to(memory_format=torch.channels_last_3d),
            (torch.randn([2, 3, 16, 16, 16]),),
        )
        # only activation is channels_last
        self.common(
            m,
            (torch.randn([2, 3, 16, 16, 16]).to(memory_format=torch.channels_last_3d),),
        )
        # activation and weight are all channels_last
        self.common(
            m.to(memory_format=torch.channels_last_3d),
            (torch.randn([2, 3, 16, 16, 16]).to(memory_format=torch.channels_last_3d),),
        )

    def test_adaptive_avg_pool2d1(self):
        def fn(x):
            return aten._adaptive_avg_pool2d(x, (6, 6)), aten._adaptive_avg_pool2d(
                x + 1, (2, 5)
            )

        self.common(
            fn,
            (torch.randn(2, 4, 16, 16),),
            check_lowp=False,
        )

        # lowering to avg_pool2d case
        self.common(
            fn,
            (torch.randn(2, 4, 3, 3),),
        )

        # no-op case
        self.common(
            fn,
            (torch.randn(2, 4, 6, 6),),
        )

    def test_adaptive_avg_pool2d2(self):
        # Big kernel size, use fallback
        def fn(x):
            return aten._adaptive_avg_pool2d(x, (4, 4))

        torch._inductor.metrics.generated_kernel_count = 0
        self.common(
            fn,
            (torch.randn(2, 4, 21, 21),),
            check_lowp=False,
        )
        self.assertEqual(torch._inductor.metrics.generated_kernel_count, 0)

    def test_max_pool2d1(self):
        def fn(x):
            return aten.max_pool2d_with_indices(x, [3, 3], [2, 2])

        self.common(
            fn,
            (torch.randn(2, 4, 16, 16),),
        )

    def test_max_pool2d2(self):
        def fn(x):
            return aten.max_pool2d_with_indices(x, [3, 3], [2, 2])

        self.common(
            fn,
            (torch.randn([16, 64, 55, 55]),),
        )

    def test_max_pool2d3(self):
        def fn(x):
            # with padding
            return aten.max_pool2d_with_indices(x, [3, 3], [2, 2], [1, 1])

        self.common(
            fn,
            (-torch.arange(1 * 8 * 8, dtype=torch.float32).view(1, 1, 8, 8),),
        )

    def test_max_pool2d4(self):
        def fn(x):
            # with padding
            return aten.max_pool2d_with_indices(x, [3, 3], [2, 2], [0, 0], [1, 1], True)

        self.common(
            fn,
            (torch.randn([2, 8, 111, 111]),),
        )

    def test_max_pool2d5(self):
        def fn(x):
            return aten.max_pool2d_with_indices(x, [3, 3], [])

        self.common(
            fn,
            (torch.randn([16, 64, 55, 55]),),
        )

    def test_max_pool2d6(self):
        # Too big kernel size, use fallback
        def fn(x):
            return aten.max_pool2d_with_indices(x, [13, 13], [])

        torch._inductor.metrics.generated_kernel_count = 0
        self.common(
            fn,
            (torch.randn([16, 64, 55, 55]),),
        )
        self.assertEqual(torch._inductor.metrics.generated_kernel_count, 0)

    def test_avg_pool2d1(self):
        def fn(x):
            return aten.avg_pool2d(x, [3, 3], [2, 2])

        self.common(
            fn,
            (torch.randn(2, 4, 16, 16),),
        )

    def test_avg_pool2d2(self):
        def fn(x):
            return aten.avg_pool2d(x, [3, 3], [2, 2])

        self.common(
            fn,
            (torch.randn([16, 64, 55, 55]),),
        )

    def test_avg_pool2d3(self):
        def fn(x):
            return aten.avg_pool2d(x, [3, 3], [2, 2], [1, 1])

        self.common(
            fn,
            (-torch.arange(1 * 8 * 8, dtype=torch.float32).view(1, 1, 8, 8),),
        )

    def test_avg_pool2d4(self):
        def fn(x):
            return aten.avg_pool2d(x, [3, 3], [2, 2], [0, 0], True)

        self.common(
            fn,
            (torch.randn([2, 8, 111, 111]),),
        )

    def test_avg_pool2d5(self):
        def fn(x):
            return aten.avg_pool2d(x, [3, 3], [2, 2], [1, 1], count_include_pad=False)

        self.common(
            fn,
            (-torch.arange(1 * 8 * 8, dtype=torch.float32).view(1, 1, 8, 8),),
        )

    def test_avg_pool2d6(self):
        def fn(x):
            return aten.avg_pool2d(x, [3, 3], [2, 2], [1, 1], divisor_override=3)

        self.common(
            fn,
            (-torch.arange(1 * 8 * 8, dtype=torch.float32).view(1, 1, 8, 8),),
        )

    def test_avg_pool2d7(self):
        # Large kernel size, use fallback
        def fn(x):
            return aten.avg_pool2d(x, [13, 13], [1, 1], [0, 0])

        torch._inductor.metrics.generated_kernel_count = 0
        self.common(
            fn,
            (-torch.arange(1 * 24 * 24, dtype=torch.float32).view(1, 1, 24, 24),),
        )
        self.assertEqual(torch._inductor.metrics.generated_kernel_count, 0)

    def test_alexnet_prefix(self):
        def forward(arg6, arg7, arg16):
            convolution = torch.ops.aten.convolution(
                arg16, arg7, arg6, [4, 4], [2, 2], [1, 1], False, [0, 0], 1
            )
            relu = torch.ops.aten.relu(convolution)
            max_pool2d_with_indices = torch.ops.aten.max_pool2d_with_indices(
                relu, [3, 3], [2, 2]
            )
            getitem = max_pool2d_with_indices[0]
            return (getitem,)

        self.common(
            forward,
            (
                rand_strided((64,), (1,), torch.float32, "cpu"),
                rand_strided((64, 3, 11, 11), (363, 121, 11, 1), torch.float32, "cpu"),
                rand_strided(
                    (16, 3, 224, 224), (150528, 50176, 224, 1), torch.float32, "cpu"
                ),
            ),
            # Mismatched elements: 127 / 746496 (0.0%)
            # Greatest absolute difference: 0.0009765625 at index (1, 62, 7, 16) (up to 1e-05 allowed)
            # Greatest relative difference: 0.05187467899332306 at index (14, 18, 11, 0) (up to 0.001 allowed)
            atol=1e-3,
            rtol=0.001,
        )

    def test_elu(self):
        def fn(x):
            return aten.elu(x, 1.6732632423543772, 1.0507009873554805) + 2, aten.elu(
                x + 1, 2, 3, 4
            )

        self.common(
            fn,
            (torch.randn([16, 16]),),
        )

    def test_tanh(self):
        def fn(x):
            return aten.tanh(x) + 2, aten.tanh(x + 1)

        self.common(
            fn,
            (torch.randn([16, 16]),),
        )

    def test_lgamma(self):
        def fn(x):
            return aten.lgamma(x) + 2, aten.cos(x + 1)

        self.common(
            fn,
            (torch.randn([16, 16]),),
        )

    def test_cos(self):
        def fn(x):
            return aten.cos(x) + 2, aten.cos(x + 1)

        self.common(
            fn,
            (torch.randn([16, 16]),),
        )

    def test_sin(self):
        def fn(x):
            return aten.sin(x) + 2, aten.sin(x + 1)

        self.common(
            fn,
            (torch.randn([16, 16]),),
        )

    def test_repeat(self):
        def fn(x):
            return (
                x.repeat(2, 2, 3, 1),
                x.repeat(8, 1, 1, 1),
                x.repeat(2, 1, 1, 1, 1, 1),
            )

        self.common(
            fn,
            (torch.randn([1, 2, 4, 8]),),
        )

    def test_embedding(self):
        m = torch.nn.Sequential(
            torch.nn.Embedding(10, 4, padding_idx=0),
            torch.nn.ReLU(),
            ToTuple(),
        )

        self.common(
            m,
            (torch.randint(10, [2, 8]),),
        )

    def test_mean(self):
        def fn(x):
            return (
                x.mean(),
                x.mean(-1),
                torch.mean(x, -2, keepdim=True),
                x.mean([0, 1]),
            )

        self.common(
            fn,
            (torch.randn([1, 2, 4, 8]),),
        )

    def test_var_mean(self):
        def fn(x):
            return (
                *torch.var_mean(x, -1),
                *torch.var_mean(x, [1, 3]),
            )

        self.common(
            fn,
            (torch.randn([1, 2, 4, 8]),),
        )

    @patch.object(config, "pick_loop_orders", True)
    def test_transposed_propagates(self):
        @torch._dynamo.optimize("inductor", nopython=True)
        def fn(x, y):
            return x + y

        a = torch.randn(1, 4, 4, 4, device=self.device).permute(0, 2, 3, 1)
        b = torch.randn(4, 4, 4, device=self.device).permute(1, 2, 0)
        c = fn(a, b)
        self.assertEqual(a.stride(), c.stride())
        self.assertEqual(c.stride()[2], 1)

    @requires_cuda()
    @patch.object(config.triton, "convolution", "triton")
    @patch.object(config.triton, "dense_indexing", "True")
    def test_triton_conv(self):
        @torch._dynamo.optimize("inductor", nopython=True)
        def triton_conv(
            x,
            w,
            bias,
            stride,
            padding,
            dilation,
            groups,
        ):
            y = torch.conv2d(x, w, bias, stride, padding, dilation, groups)
            return y

        stride, padding, dilation, groups = (1, 1), (0, 0), (1, 1), 1
        dtype = torch.float32
        x = torch.randn((32, 128, 32, 32), dtype=dtype, device=self.device)
        w = torch.randn((32, 128, 1, 1), dtype=dtype, device=self.device)
        bias = torch.randn((32), dtype=dtype, device=self.device)

        y = triton_conv(x, w, bias, stride, padding, dilation, groups)
        y_correct = torch.conv2d(x, w, bias, stride, padding, dilation, groups)
        self.assertTrue(same(y, y_correct, cos_similarity=True, tol=0.1))

    @requires_cuda()
    @patch.object(config.triton, "convolution", "autotune")
    @patch.object(config.triton, "dense_indexing", "True")
    def test_conv_autotune(self):
        @torch._dynamo.optimize("inductor", nopython=True)
        def triton_conv(
            x,
            w,
            bias,
            stride,
            padding,
            dilation,
            groups,
        ):
            y = torch.conv2d(x, w, bias, stride, padding, dilation, groups)
            return y

        stride, padding, dilation, groups = (1, 1), (0, 0), (1, 1), 1
        dtype = torch.float32
        x = torch.randn((32, 128, 32, 32), dtype=dtype, device=self.device)
        w = torch.randn((32, 128, 1, 1), dtype=dtype, device=self.device)
        bias = torch.randn((32), dtype=dtype, device=self.device)

        y = triton_conv(x, w, bias, stride, padding, dilation, groups)
        y_correct = torch.conv2d(x, w, bias, stride, padding, dilation, groups)
        self.assertTrue(same(y, y_correct, cos_similarity=True, tol=0.1))

    @patch.object(config.triton, "mm", "triton")
    def test_triton_mm2(self):
        @torch._dynamo.optimize("inductor", nopython=True)
        def fn(x, y):
            return torch.relu(torch.mm(x, y))

        N = 1024
        a = torch.randn([N, N], device=self.device, dtype=torch.float32)
        b = torch.randn([N, N], device=self.device, dtype=torch.float32)
        c1 = torch.relu(torch.mm(a, b))
        torch._inductor.metrics.reset()
        c = fn(a, b)
        assert torch.allclose(c1, c, atol=1e-3, rtol=1e-3)
        if self.device == "cuda":
            assert torch._inductor.metrics.generated_kernel_count == 1

    def test_std(self):
        def fn(x):
            return (
                torch.var(x, True),
                torch.var(x, False),
                torch.var(x, -1, True),
                torch.var(x, -1, False),
                torch.std(x, False),
                torch.std(x, [0, 1], True),
                torch.std(x, [0, 1], False),
                torch.std(x, -2, True, keepdim=True),
            )

        self.common(
            fn,
            (torch.randn([2, 4, 4, 8]),),
        )

    def test_embedding_bag(self):
        def fn(w, i, o):
            return aten._embedding_bag(w, i, o, False, 0, False, None)

        self.common(
            fn,
            (torch.randn([10, 4]), torch.randint(10, [8]), torch.tensor([0, 2, 6])),
        )

    def test_batch_norm_2d(self):
        m = torch.nn.Sequential(
            torch.nn.BatchNorm2d(10),
            torch.nn.ReLU(),
        )
        m.eval()
        self.common(m, (torch.randn([2, 10, 8, 8]),), check_lowp=False)
        self.common(
            m,
            (torch.randn([3, 10, 16, 16]),),
            check_lowp=False,  # too painful to match types of bn model
        )

    def test_layer_norm(self):
        m = torch.nn.Sequential(
            torch.nn.LayerNorm(32),
            torch.nn.ReLU(),
        )
        m.eval()
        self.common(m, (torch.randn([16, 32]),), check_lowp=False)
        if self.device != "cpu":
            self.assertEqual(torch._inductor.metrics.generated_kernel_count, 1)

    def test_transpose_add(self):
        def fn(a, b):
            return a.t() + b

        self.common(
            fn, (torch.randn([16, 32]), torch.randn([32, 16])), check_lowp=False
        )
        if self.device != "cpu":
            self.assertEqual(torch._inductor.metrics.generated_kernel_count, 1)

    def test_softmax_one_kernel(self):
        def fn(x):
            dim = 1
            x_max = torch.amax(x, dim, keepdim=True)
            unnormalized = torch.exp(x * x_max)
            result = unnormalized / torch.sum(unnormalized, dim, keepdim=True)
            return result

        self.common(fn, (torch.randn([16, 32]),), check_lowp=False)
        if self.device != "cpu":
            self.assertEqual(torch._inductor.metrics.generated_kernel_count, 1)

    def test_cauchy(self):
        def fn(x, y):
            return torch.sum(1 / (torch.unsqueeze(x, -1) - y))

        self.common(
            fn,
            (
                torch.randn(32),
                torch.randn(32),
            ),
            # Absolute difference: 0.0003662109375 (up to 0.0001 allowed)
            # Relative difference: 1.8804297408767818e-05 (up to 1e-05 allowed)
            atol=5 * 1e-4,
            rtol=5 * 1e-5,
            check_lowp=False,
        )
        if self.device != "cpu":
            self.assertEqual(torch._inductor.metrics.generated_kernel_count, 1)

    def test_gather_scatter(self):
        def fn(node_feat, edge_index):
            src_node_feat = node_feat[edge_index[0]]
            dst_node_feat = node_feat[edge_index[1]]
            edge_feat = src_node_feat - dst_node_feat + 1
            new_node_feat = torch.zeros_like(node_feat)
            new_node_feat.scatter_add_(
                0, edge_index[1].unsqueeze(-1).expand_as(edge_feat), edge_feat
            )
            return new_node_feat

        num_nodes = 16
        num_features = 32
        node_feat = torch.randn(num_nodes, num_features)
        edge_index = torch.randint(0, num_nodes, size=(2, num_nodes * 5))
        self.common(
            fn,
            (
                node_feat,
                edge_index,
            ),
            check_lowp=False,
        )
        if self.device != "cpu":
            self.assertEqual(torch._inductor.metrics.generated_kernel_count, 2)

    @patch.object(torch._inductor.config, "max_fusion_size", 1)
    def test_no_mega_fusion_during_lowering(self):
        n = 50

        def fn(*args):
            x = args[0]
            for i in range(n):
                x = torch.add(x, args[i])
            return x

        self.common(
            fn,
            [torch.randn(64) for _ in range(n)],
            check_lowp=False,
        )
        print("-->", torch._inductor.metrics.generated_kernel_count)
        if self.device != "cpu":
            self.assertTrue(torch._inductor.metrics.generated_kernel_count > 1)

    def test_move_arange(self):
        def fn(x):
            return torch.arange(len(x), device="cpu").to(x.device) + x

        self.common(fn, (torch.randn([32]),), check_lowp=False)
        # if we have a copy there will be more than 1 kernel
        self.assertEqual(torch._inductor.metrics.generated_kernel_count, 1)

    def test_leaky_relu(self):
        def fn(x):
            return aten.leaky_relu(x, 0.2) + 2, aten.leaky_relu(x + 1)

        self.common(
            fn,
            (torch.randn([16, 16]),),
        )

    def test_gelu(self):
        def fn(x):
            return aten.gelu(x) + 2, aten.gelu(x + 1)

        self.common(
            fn,
            (torch.randn([16, 16]),),
        )

    def test_clone(self):
        def fn(x):
            return aten.clone(x) + 2, aten.clone(x + 1)

        self.common(
            fn,
            (torch.randn([16, 16]),),
        )

    def test_masked_fill(self):
        def fn(mask, value):
            return aten.masked_fill(value, mask, -10000.0) + 2, aten.masked_fill(
                value / 2.0, torch.logical_not(mask), 667
            )

        self.common(
            fn,
            (
                torch.randint(0, 1, [1, 16], dtype=torch.bool),
                torch.randn([16, 16]),
            ),
        )

    def test_masked_fill_promotion(self):
        def fn(mask, value):
            return aten.masked_fill(value, mask, torch.tensor(3.5))

        opt_fn = torch._dynamo.optimize("inductor")(fn)
        for inp in (
            torch.randn(
                [16, 16],
                dtype=torch.float16 if self.device == "cuda" else torch.float32,
                device=self.device,
            ),
            torch.randint(16, (16, 16), device=self.device),
        ):

            inputs = (
                torch.randint(0, 1, [1, 16], dtype=torch.bool, device=self.device),
                inp,
            )
            self.assertEqual(fn(*inputs), opt_fn(*inputs))

    def test_fill1(self):
        def fn(x):
            tmp = torch.ones_like(x)
            return tmp, aten.fill.Scalar(tmp, 2)

        self.common(
            fn,
            (torch.randn([16, 16]),),
        )

    def test_fill2(self):
        def fn(x):
            tmp = torch.ones_like(x)
            return tmp, aten.fill.Tensor(tmp, torch.tensor(3.0))

        self.common(
            fn,
            (torch.randn([16, 16]),),
        )

    def test_pow1(self):
        def fn(x):
            return [aten.pow(x, e) for e in range(-8, 9)]

        self.common(
            fn,
            (torch.randn([16, 16]),),
        )

    def test_pow2(self):
        def fn(x):
            return aten.pow(1000, x), aten.pow(x, 1000)

        self.common(
            fn,
            (torch.randn([16, 16]),),
            # Mismatched elements: 9 / 256 (3.5%)
            # Greatest absolute difference: 2.491354329061828e+28 at index (6, 6) (up to 1e-05 allowed)
            # Greatest relative difference: 2.9793410720160818e-05 at index (4, 5) (up to 1.3e-06 allowed)
            atol=1e-5,
            rtol=3e-05,
        )

    def test_pow3(self):
        # power of 0.5 is special-cased, arbitrary power would still produce triton codegen error
        def fn(x):
            z = torch.tensor(0.123, device=self.device)
            w = z + x
            return torch.pow(w, 0.5)

        opt = torch._dynamo.optimize("inductor")(fn)
        input = torch.rand(())
        self.assertTrue(same(opt(input), fn(input)))

    def test_glu(self):
        def fn(x):
            return aten.glu(x, -1), aten.glu(x, 1), aten.glu(x, 2)

        self.common(
            fn,
            (torch.randn([8, 16, 8, 8]),),
        )

    def test_cat(self):
        def fn(a):
            tmp = a * 2
            return (
                torch.cat((a, a[:, :4] + 1, a + 2), -1),
                torch.cat((tmp, tmp), 0),
                torch.cat((tmp, tmp.double()), 0),
            )

        self.common(
            fn,
            (torch.randn([8, 16]),),
        )

    def test_cat_upcasting(self):
        def fn(arg4_1, slice_7):
            cat_1 = aten.cat.default([arg4_1, slice_7], 1)
            return (cat_1,)

        self.common(
            fn,
            (
                torch.randn([8, 16], dtype=torch.float32),
                torch.randn([8, 20], dtype=torch.float16),
            ),
        )

    def test_cat_extern_kernel(self):
        def fn(x1, x2, x3, x4):
            x = torch.mm(x2, x3)
            s = torch.narrow(x, 1, 0, 100)
            x = torch.mm(s, x4)
            c = torch.cat((x, x1), 1)
            return (c,)

        self.common(
            fn,
            (
                torch.randn(256, 256),
                torch.randn(256, 1024),
                torch.randn(1024, 1600),
                torch.randn(100, 256),
            ),
            check_lowp=False,  # accuracy issues with relatively large matmuls
        )

    def test_stack(self):
        def fn(a, b):
            return torch.stack(
                [
                    a.expand(12, 16),
                    b.expand(12, 16),
                ],
                2,
            )

        self.common(fn, (torch.randn([1, 16]), torch.randn([12, 1])))

    def test_hardtanh(self):
        def fn(x):
            return F.hardtanh(x), F.hardtanh(x + 1), F.hardtanh(x - 1)

        self.common(
            fn,
            (torch.randn([64]),),
        )

    def test_hardsigmoid(self):
        def fn(x):
            return F.hardsigmoid(x), F.hardsigmoid(x + 3), F.hardsigmoid(x - 3)

        self.common(
            fn,
            (torch.randn([64]),),
        )

    def test_hardswish(self):
        def fn(x):
            return F.hardswish(x), F.hardswish(x + 3), F.hardswish(x - 3)

        self.common(
            fn,
            (torch.randn([64]),),
        )

    def test_rsqrt(self):
        def fn(x):
            return torch.rsqrt(x), torch.rsqrt(x + 1) - 2

        self.common(
            fn,
            (torch.randn([64]),),
        )

    def test_flip(self):
        def fn(x):
            return torch.flip(x, (-1,)), torch.flip(x, (0, 2)) - 2

        self.common(
            fn,
            (torch.randn([1, 2, 6, 6]),),
        )

    def test_signbit(self):
        def fn(x):
            return torch.signbit(x), ~torch.signbit(-x) & 1

        self.common(
            fn,
            (torch.randn([1, 2, 6, 6]),),
        )

    def test_fmod(self):
        def fn(a, b):
            return torch.fmod(a, b), torch.fmod(3.0 * a, b) - 2.0

        shape = [1, 2, 6, 6]
        self.common(fn, (torch.randn(shape), torch.randn(shape)))

    def test_fmod_zero_dim(self):
        def fn(a, b):
            return (torch.fmod(a, b),)

        self.common(
            fn,
            (
                make_tensor(10, device="cpu", dtype=torch.float32),
                make_tensor((), device="cpu", dtype=torch.float32),
            ),
        )
        self.common(
            fn,
            (
                make_tensor((), device="cpu", dtype=torch.float32),
                make_tensor(10, device="cpu", dtype=torch.float32),
            ),
        )

    def test_log2(self):
        def fn(x):
            return torch.log2(x), torch.log2(x + 1) - 2

        self.common(
            fn,
            (torch.randn([64]) + 10,),
        )

    def test_logsumexp(self):
        def fn(x):
            return torch.logsumexp(x, -1), torch.logsumexp(x, 0) - 2

        self.common(
            fn,
            (torch.randn([8, 8]) + 10,),
        )

    def test_log_fp64(self):
        def fn(x):
            return torch.log(x), torch.log2(x)

        self.common(
            fn,
            (torch.randn([1024], dtype=torch.float64) + 10,),
        )

    def test_bitwise(self):
        def fn(x, y):
            return (
                torch.bitwise_not(x),
                torch.bitwise_or(x, y),
                torch.bitwise_xor(x, y),
                torch.bitwise_and(x, y),
            )

        self.common(
            fn,
            (
                torch.randint(0, 2**30, [64], dtype=torch.int32),
                torch.randint(0, 2**30, [64], dtype=torch.int32),
            ),
        )

    def test_bitwise2(self):
        # again with bool types
        def fn(x, y):
            return (
                torch.bitwise_not(x),
                torch.bitwise_or(x, y),
                torch.bitwise_xor(x, y),
                torch.bitwise_and(x, y),
            )

        self.common(
            fn,
            (
                torch.randint(0, 2, (2, 20), dtype=torch.bool),
                torch.randint(0, 2, (2, 20), dtype=torch.bool),
            ),
        )

    def test_inf(self):
        def fn(a):
            return a + float("inf"), a + float("-inf"), a * -float("inf")

        self.common(fn, (torch.randn(8),))

    def test_remainder(self):
        def fn(a, b):
            return (
                torch.remainder(a, b),
                torch.remainder(a + 1, b - 1),
                torch.remainder(a - 1, b + 1),
            )

        self.common(fn, (torch.randn(64), torch.randn(64)))

    def test_zeros(self):
        def fn(a):
            return (
                a + 1,
                torch.zeros(
                    (1, 8, 64, 64),
                    dtype=torch.float32,
                    device=a.device,
                ),
                torch.zeros(
                    1,
                    8,
                    64,
                    64,
                    dtype=torch.float32,
                    device=a.device,
                ),
                torch.zeros(2, 3, names=None),
                a + torch.ones(8, device=a.device),
                torch.full((2, 3), 3.1416, device=a.device),
            )

        self.common(fn, (torch.randn(8),))

    def test_new_ones(self):
        def fn(a):
            return (
                aten.new_ones(
                    a, [], device=a.device, dtype=6, layout=0, pin_memory=False
                ),
                aten.new_zeros(
                    a, [], device=a.device, dtype=6, layout=0, pin_memory=False
                ),
            )

        self.common(fn, (torch.randn(8),))

    def test_full_like(self):
        def fn(a):
            return torch.full_like(a, 7.777) - 1

        self.common(fn, (torch.randn(8),))

    def test_index1(self):
        def fn(a, b, c):
            return aten.index(a, [b, c])

        self.common(
            fn,
            (
                torch.randn(8, 8, 12),
                torch.tensor([0, 0, 2, 2], dtype=torch.int64),
                torch.tensor([3, 4, 4, 3], dtype=torch.int64),
            ),
        )
        self.common(
            fn,
            (
                torch.randn(8, 8, 12),
                torch.tensor([[0, 0, 2, 2]], dtype=torch.int64),
                torch.tensor([[3], [4], [4], [3]], dtype=torch.int64),
            ),
        )

    def test_index2(self):
        def fn(a, b):
            return (
                aten.index(a, [b]),
                aten.index(a, [None, b]),
            )

        self.common(
            fn,
            (
                torch.randn(8, 8, 8),
                torch.tensor([[0, 0, 2, 2]], dtype=torch.int64),
            ),
        )

    def test_index_select(self):
        def fn(a, b):
            return (
                torch.index_select(a, 0, b),
                torch.index_select(a, 1, b),
                torch.index_select(torch.index_select(a, 2, b), 1, b),
            )

        for ind_dtype in (torch.int32, torch.int64):
            self.common(
                fn,
                (
                    torch.randn(8, 8, 8),
                    torch.tensor([0, 0, 2, 1], dtype=ind_dtype),
                ),
            )

    # https://github.com/pytorch/torchdynamo/issues/467
    @patch.object(torch._dynamo.config, "fake_tensor_propagation", False)
    def test_cudnn_rnn(self):
        if self.device == "cpu":
            raise unittest.SkipTest("requires CUDA")

        def fn(
            a0,
            b0,
            b1,
            b2,
            b3,
            b4,
            b5,
            b6,
            b7,
            b8,
            b9,
            b10,
            b11,
            b12,
            b13,
            b14,
            b15,
            a3,
            a4,
            a5,
        ):
            a1 = [
                b0,
                b1,
                b2,
                b3,
                b4,
                b5,
                b6,
                b7,
                b8,
                b9,
                b10,
                b11,
                b12,
                b13,
                b14,
                b15,
            ]
            return aten._cudnn_rnn(
                a0,
                a1,
                4,
                a3,
                a4,
                a5,
                2,
                2048,
                0,
                2,
                False,
                0.0,
                False,
                True,
                [],
                None,
            )

        self.common(
            fn,
            (
                torch.randn([92, 8, 2048]),
                torch.randn([8192, 2048]),
                torch.randn([8192, 2048]),
                torch.randn([8192]),
                torch.randn([8192]),
                torch.randn([8192, 2048]),
                torch.randn([8192, 2048]),
                torch.randn([8192]),
                torch.randn([8192]),
                torch.randn([8192, 4096]),
                torch.randn([8192, 2048]),
                torch.randn([8192]),
                torch.randn([8192]),
                torch.randn([8192, 4096]),
                torch.randn([8192, 2048]),
                torch.randn([8192]),
                torch.randn([8192]),
                torch.randn([167837696]),
                torch.randn([4, 8, 2048]),
                torch.randn([4, 8, 2048]),
            ),
            check_lowp=False,  # difference in rnn is too large between half and float inputs
        )

    def test_upsample_nearest1d(self):
        def fn(a):
            return (
                aten.upsample_nearest1d(a, [74], None),
                aten.upsample_nearest1d(a, [70], None),
                aten.upsample_nearest1d(a, [45], None),
                aten.upsample_nearest1d(a, [36], None),
                aten.upsample_nearest1d(a, None, [2.0]),
            )

        self.common(fn, (torch.randn([2, 4, 37]),))

    def test_upsample_nearest2d(self):
        def fn(a):
            return (
                aten.upsample_nearest2d(a, [74, 76]),
                aten.upsample_nearest2d(a, [70, 75]),
                aten.upsample_nearest2d(a, [45, 74]),
                aten.upsample_nearest2d(a, [36, 39]),
                aten.upsample_nearest2d(a, None, [2.0, 2.0]),
            )

        self.common(fn, (torch.randn([2, 4, 37, 38]),))

    def test_upsample_nearest3d(self):
        def fn(a):
            return (
                aten.upsample_nearest3d(a, [74, 76, 78], None),
                aten.upsample_nearest3d(a, [70, 75, 80], None),
                aten.upsample_nearest3d(a, [45, 74, 103], None),
                aten.upsample_nearest3d(a, [36, 39, 40], None),
                aten.upsample_nearest3d(a, None, [2.0, 2.0, 2.0]),
            )

        self.common(fn, (torch.randn([2, 4, 37, 38, 39]),))

    def test_upsample_nearest2d_backward(self):
        func = torch.ops.aten.upsample_nearest2d_backward

        def fn(a):
            return (
                func(a, output_size=[6, 12], input_size=[3, 3, 3, 6]),
                func(a, output_size=[6, 12], input_size=[3, 3, 4, 5]),
                func(a, output_size=[6, 12], input_size=[3, 3, 2, 8]),
                func(a, output_size=[6, 12], input_size=[3, 3, 2, 8]),
                func(a, output_size=[6, 12], input_size=[3, 3, 4, 7]),
            )

        self.common(fn, (torch.randn([3, 3, 6, 12]),))

    def test_upsample_bilinear2d_a(self):
        def fn(a):
            return (
                aten.upsample_bilinear2d(a, [45, 45], False, None),
                aten.upsample_bilinear2d(a, None, True, [2.0, 2.0]),
            )

        self.common(fn, (torch.randn([2, 4, 37, 38]),))

    def test_upsample_bilinear2d_b(self):
        def fn(a):
            return aten.upsample_bilinear2d(a, None, True, [2.0, 2.0])

        self.common(
            fn,
            [
                torch.randn([1, 2, 40, 59]),
            ],
        )

    def test_reflection_pad2d(self):
        def fn(a):
            return (
                aten.reflection_pad2d(a, [1, 1, 1, 1]),
                aten.reflection_pad2d(a, [1, 2, 3, 4]),
            )

        self.common(
            fn, (torch.randint(0, 999, size=[1, 1, 8, 8], dtype=torch.float32),)
        )

    def test_reflection_pad2d_backward(self):
        def template(size, padding):
            def fn(grad_output, x):
                return aten.reflection_pad2d_backward(grad_output, x, padding)

            x = torch.randint(0, 999, size=size, dtype=torch.float32)
            result = aten.reflection_pad2d(x, padding)
            grad_output = torch.randn_like(result)

            self.common(fn, (grad_output, x))

        template([1, 1, 8, 8], [0, 0, 0, 0])
        template([1, 1, 8, 8], [1, 1, 1, 1])
        template([1, 1, 8, 8], [1, 2, 3, 4])

    def test_grid_sampler_2d(self):
        def fn(a, b):
            return (
                aten.grid_sampler_2d(a, b, 0, 0, True),
                aten.grid_sampler_2d(a, b, 0, 1, False),
            )

        self.common(
            fn,
            (
                torch.randn([4, 3, 352, 352], dtype=torch.float32),
                torch.rand([4, 352, 352, 2], dtype=torch.float32) * 2 - 1,
            ),
            check_lowp=False,
            # Mismatched elements: 154697 / 1486848 (10.4%)
            # Greatest absolute difference: 0.0001976490020751953 at index (0, 0, 101, 243) (up to 1e-05 allowed)
            # Greatest relative difference: 7.332530120481928 at index (1, 1, 258, 301) (up to 1.3e-06 allowed)
            atol=0.0002,
            rtol=1.3e-06,
        )

    def test_upsample_bicubic2d(self):
        def fn(a):
            return (
                aten.upsample_bicubic2d(a, (128, 128), True),
                aten.upsample_bicubic2d(a, (128, 256), False),
            )

        # Mismatched elements: 10 / 196608 (0.0%)
        # Greatest absolute difference: 1.3869255781173706e-05 at index (2, 1, 88, 65) (up to 1e-05 allowed)
        # Greatest relative difference: 0.0033082996811011046 at index (3, 1, 88, 91) (up to 1.3e-06 allowed)
        self.common(
            fn,
            (torch.randn([4, 3, 64, 32], dtype=torch.float32),),
            atol=2e-5,
            rtol=1e-3,
        )

    def test_sort(self):
        def fn(a):
            return torch.sort(a)

        self.common(
            fn, (torch.randint(0, 999, size=[1, 1, 8, 8], dtype=torch.float32),)
        )

    def test_topk(self):
        def fn(a):
            return torch.topk(a, 2, -1)

        self.common(
            fn, (torch.randint(0, 999, size=[1, 1, 8, 8], dtype=torch.float32),)
        )

    def test_long_tensor(self):
        def fn(a):
            return (
                torch.LongTensor([294]).to(a.device) - a,
                torch.as_tensor([295]).to(a.device) + a,
            )

        self.common(fn, (torch.randint(0, 999, size=[8, 8]),))

    def test_constant_pad_1d(self):
        def fn(a):
            return (
                aten.constant_pad_nd(a, [0, 1], 6.0),
                aten.constant_pad_nd(a, [2, 3], 99.0),
            )

        self.common(fn, (torch.randint(0, 999, size=[2, 16, 31], dtype=torch.float32),))

    def test_constant_pad_2d(self):
        def fn(a):
            return (
                aten.constant_pad_nd(a, [1, 1, 1, 1], 6.0),
                aten.constant_pad_nd(a, [1, 2, 3, 4], 99.0),
            )

        self.common(
            fn, (torch.randint(0, 999, size=[1, 1, 8, 8], dtype=torch.float32),)
        )

    def test_constant_pad_3d(self):
        def fn(a):
            return (
                aten.constant_pad_nd(a, [1, 2, 3, 4, 5, 6], 6.0),
                aten.constant_pad_nd(a, [0, 0, 3, 4, 0, 0], 6.0),
            )

        self.common(
            fn, (torch.randint(0, 999, size=[2, 4, 4, 4], dtype=torch.float32),)
        )

    def test_l1_loss(self):
        def fn(a, b):
            return torch.nn.functional.l1_loss(a, b), torch.nn.functional.mse_loss(a, b)

        self.common(
            fn,
            (
                torch.randn([2, 3, 16, 16]),
                torch.randn([2, 3, 16, 16]),
            ),
            check_lowp=False,
        )

    def test_triu(self):
        def fn(a):
            return aten.triu(a, 1), aten.triu(a, 0), aten.triu(a, 2)

        self.common(fn, (torch.randn([2, 10, 10]),))

    def test_no_op_reduction(self):
        def fn(a):
            return a.sum(-1), torch.amax(a + 1, 1, keepdim=True)

        self.common(fn, (torch.randn([8, 1, 1]),))

    def test_inplace_add(self):
        @torch._dynamo.optimize("inductor")
        def fn(x, y):
            return x.add_(y)

        inputs = (
            rand_strided((4, 4), (4, 1), device=self.device),
            rand_strided((4, 4), (4, 1), device=self.device),
        )
        inp_clone = inputs[0].clone()
        out = fn(*inputs)
        self.assertTrue(same(out, inp_clone + inputs[1]))
        self.assertTrue(out is inputs[0])

    def test_inplace_mixed_dtype_ops(self):
        @torch._dynamo.optimize("inductor")
        def fn(x, y):
            z = x + y.float()
            w = z.add_(y)
            return w.mul_(y)

        inputs = (
            rand_strided((4, 4), (4, 1), device=self.device, dtype=torch.float),
            rand_strided((4, 4), (4, 1), device=self.device, dtype=torch.double),
        )
        out = fn(*inputs)
        out_eager = (inputs[0] + inputs[1].float()).add_(inputs[1]).mul_(inputs[1])
        self.assertTrue(same(out, out_eager))

    @patch.object(config.triton, "cudagraphs", True)
    def test_strided_inputs(self):
        @torch._dynamo.optimize("inductor")
        def fn(x, y):
            return x + y

        inputs = (
            rand_strided((8, 16), (32, 2), device=self.device),
            rand_strided((8, 16), (16, 1), device=self.device),
        )
        self.assertTrue(same(fn(*inputs), inputs[0] + inputs[1]))

    @patch.object(config.triton, "cudagraphs", True)
    @patch.object(functorch_config, "use_fake_tensor", True)
    def test_input_mutation1(self):
        def fn(a):
            b = a + 1
            a.copy_(b)
            c = a + 2
            return a * b / c

        arg1 = torch.randn(64, device=self.device)
        arg2 = arg1.clone()
        arg3 = torch.randn(64, device=self.device)
        arg4 = arg3.clone()
        correct1 = fn(arg1)
        correct2 = fn(arg3)
        opt_fn = torch._dynamo.optimize_assert(compile_fx)(fn)
        actual1 = opt_fn(arg2)
        actual2 = opt_fn(arg4)

        self.assertTrue(same(actual1, correct1))
        self.assertTrue(same(actual2, correct2))
        self.assertTrue(same(arg1, arg2))
        self.assertTrue(same(arg3, arg4))

    @patch.object(functorch_config, "use_fake_tensor", True)
    def test_input_mutation2(self):
        def fn(a):
            b = a + 1
            a.view(64).copy_(torch.tensor([66.0], device=a.device))
            c = a + 2
            return b, c

        # NOTE: this test fails when none of the inputs require grad.
        # That seems like an inductor bug.
        arg1 = torch.randn([1, 64], device=self.device).requires_grad_(True).add(1)
        arg2 = arg1.clone()
        correct1 = fn(arg1)
        opt_fn = torch._dynamo.optimize_assert(compile_fx)(fn)
        actual1 = opt_fn(arg2)

        self.assertTrue(same(actual1, correct1))
        self.assertTrue(same(arg1, arg2))

    @patch.object(functorch_config, "use_fake_tensor", True)
    def test_input_mutation3(self):
        def fn(a):
            a += 1
            a *= 2
            aten.sigmoid_(a)
            a = a.view(64)
            a += 3
            a *= 4
            aten.relu_(a)
            return a

        arg1 = torch.randn([1, 64], device=self.device)
        arg2 = arg1.clone()
        correct1 = fn(arg1)
        opt_fn = torch._dynamo.optimize_assert(compile_fx)(fn)
        actual1 = opt_fn(arg2)

        self.assertTrue(same(actual1, correct1))
        self.assertTrue(same(arg1, arg2))

    def test_input_mutation4(self):
        def fn(a):
            torch.relu_(a)
            return a

        arg1 = torch.randn([1, 64], device=self.device)
        arg2 = arg1.clone()
        correct1 = fn(arg1)
        opt_fn = torch._dynamo.optimize_assert(compile_fx)(fn)
        actual1 = opt_fn(arg2)

        self.assertTrue(same(actual1, correct1))
        self.assertTrue(same(arg1, arg2))

    @patch.object(functorch_config, "use_fake_tensor", True)
    def test_slice_mutation1(self):
        def fn(a):
            x = torch.zeros_like(a)
            b = x + 1
            x[:, 3] = 3.0
            c = torch.clone(x)
            x[4, :] = 4.0
            d = x + 1
            return x, b, c, d

        self.common(fn, (torch.randn([8, 8]),))

    @patch.object(functorch_config, "use_fake_tensor", True)
    def test_slice_mutation2(self):
        def fn(a):
            a[:, 20:40] = a[:, 20:40] + 1
            a[:, 2:11] = a[:, 1:10] + 2

        arg1 = torch.randn([1, 64], device=self.device)
        arg2 = arg1.clone()
        fn(arg1)
        opt_fn = torch._dynamo.optimize_assert(compile_fx)(fn)
        opt_fn(arg2)

        self.assertTrue(same(arg1, arg2))

    def test_indirect_load_broadcast(self):
        def fn(in_ptr0, in_ptr1, in_ptr2):
            return torch.gather(in_ptr1, 0, in_ptr2) + in_ptr0

        arg190 = rand_strided((32, 21), (1, 32), device=self.device, dtype=torch.int64)
        arg190.fill_(0)
        arg111 = rand_strided(
            (9521, 512), (512, 1), device=self.device, dtype=torch.float32
        )
        self.common(
            fn,
            (
                torch.randn(32, 1),
                arg111,
                arg190,
            ),
        )

    @unittest.skipIf(not has_torchvision_roi_align(), "requires torchvision")
    def test_roi_align(self):
        def fn(a, b):
            return torch.ops.torchvision.roi_align(a, b, 0.25, 7, 7, 2, False)

        self.common(fn, (torch.zeros([4, 256, 296, 304]), torch.zeros([2292, 5])))

    @requires_decomp(aten.nll_loss_forward)
    def test_nll_loss_forward(self):
        def fn(a, b):
            return aten.nll_loss_forward(a, b, None, 1, -100)

        self.common(
            fn,
            (
                torch.randn([5, 5]),
                torch.zeros([5], dtype=torch.int64),
            ),
        )

    def test_isinf(self):
        def fn(x):
            return x.isinf(), x.isnan()

        self.common(
            fn, [torch.tensor([1, float("inf"), 2, float("-inf"), float("nan")])]
        )
        self.common(
            fn,
            [
                torch.tensor(
                    [1, float("inf"), 2, float("-inf"), float("nan")],
                    dtype=torch.float64,
                )
            ],
        )

    def test_isinf2(self):
        def fn(x):
            y = torch.tensor(
                [1, float("inf"), 2, float("-inf"), float("nan")], device=self.device
            )
            return x == y

        self.common(
            fn, (torch.tensor([1, float("inf"), 2, float("-inf"), float("nan")]),)
        )

    def test_any(self):
        def fn(x):
            return (
                x.any(-1),
                x.isinf().any(),
                torch.all(x.isinf(), dim=0),
                torch.all(torch.logical_not(x.isinf())),
            )

        self.common(fn, [-torch.rand(64)])
        tmp = torch.randn(16, 8)
        tmp[1, 1] = float("inf")
        self.common(fn, [tmp])

    def test_inplace_activations(self):
        def fn(x):
            a = aten.hardswish_(x + 1)
            b = aten.hardtanh_(x + 1)
            c = aten.leaky_relu_(x + 1)
            d = aten.silu_(x + 1)
            e = aten.log1p(x + 1)
            f = aten.masked_fill_(x + 1, torch.zeros_like(x, dtype=torch.bool), 99.0)
            h = aten.masked_fill_(x + 1, torch.ones_like(x, dtype=torch.bool), 99.0)
            return (a, b, c, d, e, f, h)

        self.common(fn, [torch.randn(64) * 10])

    def test_baddbmm(self):
        def fn(a, b, c):
            return aten.baddbmm(a, b, c)

        self.common(
            fn,
            [
                torch.randn(6, 1, 100),
                torch.randn(6, 128, 64),
                torch.randn(6, 64, 100),
            ],
            # Mismatched elements: 1212 / 76800 (1.6%)
            # Greatest absolute difference: 0.001953125 at index (0, 0, 93) (up to 1e-05 allowed)
            # Greatest relative difference: 1.0 at index (3, 19, 4) (up to 0.001 allowed)
            atol=0.002,
            rtol=0.001,
        )

    @patch.object(config.triton, "max_tiles", 2)
    def test_fuse_tiled(self):
        def fn(a, b, c):
            return a + b, c + 1

        self.common(
            fn, [torch.randn(128, 1), torch.randn(1, 128), torch.randn(128, 128)]
        )

    def test_expand_as(self):
        def fn(a, b):
            return aten.expand_as(a, b), aten.expand_as(a + 1, b + 1) + 1

        self.common(
            fn,
            [
                torch.randn(6, 1, 100),
                torch.randn(6, 128, 100),
            ],
        )

    def test_index_put1(self):
        def fn(a, b, c):
            return (
                torch.index_put(a, [b], c),
                torch.index_put_(a + 1, [b + 1], c + 1) + 1,
            )

        self.common(
            fn,
            [
                torch.randn([800, 256, 7, 7]),
                torch.randperm(601),
                torch.randn([601, 256, 7, 7]),
            ],
        )
        self.common(
            fn, [torch.randn(1024, 4, 2), torch.arange(4), torch.randn(4, 1, 1)]
        )

    def test_index_put2(self):
        def fn(a, b, c):
            return torch.index_put(a, [b], c, True)

        self.common(
            fn,
            [
                torch.randn([100, 256, 7, 7]),
                torch.randint(0, 100, size=[600], dtype=torch.int64),
                torch.randn([600, 256, 7, 7]),
            ],
            # workaround for https://github.com/openai/triton/issues/558
            check_lowp=False,
        )

    def test_index_put3(self):
        def fn(a, b, c):
            torch.ops.aten.index_put_(a, (None, b, None), c)
            a1 = a + 1
            torch.ops.aten.index_put_(a1, (None, b + 1, None), c + 1)
            return (a, a1)

        self.common(
            fn,
            [
                torch.randn([1024, 4, 2]),
                torch.arange(3),
                torch.randn([1024, 1, 2]),
            ],
        )

    def test_index_put_as_masked_fill(self):
        def fn(a, b, c, d):
            a = a.clone()
            torch.ops.aten.index_put_(a, [b], c, d)
            return a

        self.common(
            fn,
            (
                torch.randn([1024, 4, 2]),
                torch.randn([1024, 4, 2]) > 0,
                torch.randn([]),
                False,
            ),
        )

        self.common(
            fn,
            (
                torch.randn([1024, 4, 2]),
                torch.randn([1024, 4, 2]) > 0,
                torch.randn([]),
                True,
            ),
        )

    def test_index_put_fallback1(self):
        def fn(a, b, c, d):
            a = a.clone()
            torch.ops.aten.index_put_(a, [b], c, d)
            return a

        self.common(
            fn,
            (
                torch.randn([3]),
                torch.as_tensor([True, True, False]),
                torch.randn([2]),
                False,
            ),
        )

        self.common(
            fn,
            (
                torch.randn([3]),
                torch.as_tensor([True, True, False]),
                torch.randn([2]),
                True,
            ),
        )

    def test_index_put_fallback2(self):
        def fn(a, b, c, d, e):
            a = a.clone()
            torch.ops.aten.index_put_(a, [None, b, c], d, e)
            return a

        self.common(
            fn,
            (
                torch.randn([1, 2, 3]),
                torch.as_tensor([0, 1]),
                torch.as_tensor([True, True, False]),
                torch.randn([]),
                False,
            ),
        )
        self.common(
            fn,
            (
                torch.randn([1, 2, 3]),
                torch.as_tensor([0, 1]),
                torch.as_tensor([True, True, False]),
                torch.randn([]),
                True,
            ),
        )

    @patch.object(config, "fallback_random", True)
    def test_bernoulli1(self):
        def fn(a):
            b = torch.empty_like(a)
            return aten.bernoulli_(b), b

        self.common(
            fn,
            [
                torch.randn([100]),
            ],
        )

    def test_bernoulli2(self):
        def fn(a):
            return aten.bernoulli(a)

        self.common(
            fn,
            [torch.tensor([1.0, 1.0, 0.0, 0.0, 1.0, 0.0, 1.0, 1.0])],
        )

    def test_narrow(self):
        def fn(x):
            return aten.narrow(x, 1, 10, 16), aten.narrow(x + 2, 0, 10, 16) + 1

        self.common(fn, [torch.randn(64, 64)])

    def test_as_strided(self):
        def fn(x):
            return (
                aten.as_strided(x, (8, 8, 64), (8 * 64, 64, 1), 0),
                aten.as_strided(x + 1, (8, 8, 64), (8 * 64, 64, 1), 0) + 2,
            )

        self.common(fn, [torch.randn(64, 64)])

    def test_as_strided_scatter(self):
        def fn(a, b):
            return aten.as_strided_scatter(
                a * 8 + 10,
                b * 2 - 4,
                size=(a.shape[0], a.shape[1] // 2),
                stride=(a.shape[1], 2),
                storage_offset=0,
            )

        self.common(fn, [torch.randn(10, 1024), torch.randn(10, 512)])

    def test_select_scatter(self):
        def fn(x, a, b):
            return (
                aten.select_scatter(x, a, 1, 0),
                aten.select_scatter(x, b, 0, 1),
            )

        self.common(
            fn,
            [
                torch.randn(8, 197, 38),
                torch.randn(8, 38),
                torch.randn(197, 38),
            ],
        )

    def test_slice_scatter(self):
        def fn(x, a):
            return (
                aten.slice_scatter(x, a, 2, 10, -10),
                aten.slice_scatter(x, a[:, :, :40], 2, 10, -10, 2),
            )

        self.common(
            fn,
            [
                torch.randn(4, 8, 100),
                torch.randn(4, 8, 80),
            ],
        )

    def test_slice_scatter2(self):
        def fn(a, b):
            return aten.slice_scatter(a, b, 0, 0, 9223372036854775807)

        self.common(
            fn,
            [
                torch.randn([8, 197, 384]),
                torch.randn([8, 197, 384]),
            ],
        )

    def test_scatter1(self):
        def fn(a, dim, index, b):
            return aten.scatter(a, dim, index, b)

        self.common(
            fn,
            [
                torch.zeros(2, 3),
                -1,
                torch.tensor([[0]]),
                torch.ones(2, 3),
            ],
        )

    def test_scatter2(self):
        if self.device == "cuda":
            raise unittest.SkipTest("unstable on sm86")

        def fn(a, dim, index, b):
            return aten.scatter.reduce(a, dim, index, b, reduce="add")

        self.common(
            fn,
            [
                torch.zeros(64, 512),
                0,
                torch.zeros((64, 512), dtype=torch.int64),
                torch.ones(64, 512),
            ],
        )

    def test_scatter3(self):
        def fn(a, dim, index, b):
            return aten.scatter(a, dim, index, b, reduce="add")

        self.common(
            fn,
            [
                torch.randn(5, 29, 13),
                2,
                torch.tensor([[[3, 5, 7, 9]]]),
                0.8,  # src can be a scalar
            ],
            # Mismatched elements: 1 / 1885 (0.1%)
            # Greatest absolute difference: 0.00018310546875 at index (0, 0, 3) (up to 1e-05 allowed)
            # Greatest relative difference: 0.0022371364653243847 at index (0, 0, 3) (up to 0.001 allowed)
            atol=2e-4,
            rtol=1e-3,
        )

    def test_scatter4(self):
        def fn(x, ind, src):
            return torch.scatter(x, 0, ind, src)

        self.common(
            fn,
            (torch.randn(196, 992), torch.randint(196, (1, 992)), torch.randn(1, 992)),
        )

    @unittest.skip("Flaky test, needs debugging")
    def test_scatter_add1(self):
        def fn(a, dim, index, b):
            return aten.scatter_add(a, dim, index, b)

        self.common(
            fn,
            [
                torch.randn(2, 3),
                0,
                torch.tensor([[0]]),
                torch.randn(2, 3),
            ],
        )

    def test_scatter_add2(self):
        def fn(a, dim, index, b):
            return aten.scatter_add(a, dim, index, b)

        self.common(
            fn,
            [
                torch.randn(2, 3),
                0,
                torch.tensor([[0, 0, 0], [1, 1, 1]]),
                torch.randn(2, 3),
            ],
        )

    def test_scatter_add3(self):
        def fn(a, dim, index, b):
            return aten.scatter_add(a, dim, index, b)

        self.common(
            fn,
            [
                torch.randn(5, 29, 13),
                2,
                torch.tensor([[[3, 5, 7, 9]]]),
                torch.randn(1, 1, 10),
            ],
        )

    def test_scatter_reduce1(self):
        def fn(a, dim, index, b):
            return aten.scatter_reduce(a, dim, index, b, "sum")

        self.common(
            fn,
            [
                torch.randn(5, 29, 13),
                2,
                torch.tensor([[[3, 5, 7, 9]]]),
                torch.randn(1, 1, 10),
            ],
        )

    def test_scatter_reduce2(self):
        def fn(a, dim, index, b):
            return aten.scatter_reduce(a, dim, index, b, "sum", include_self=False)

        self.common(
            fn,
            [
                torch.randn(2, 3),
                0,
                torch.zeros((2, 3), dtype=torch.int64),
                torch.randn(2, 3),
            ],
        )

    # issue #1150
    def test_dense_mask_index(self):
        if self.device == "cpu":
            raise unittest.SkipTest(
                "https://github.com/pytorch/torchdynamo/issues/1697"
            )

        def fn(x, y):
            y = torch.ops.aten.select.int(y, 0, 2)
            z = x * y
            return z.sum()

        self.common(fn, [torch.randn(102400), torch.randn(3)])

    def test_new_empty_strided(self):
        def fn(a):
            return aten.new_empty_strided(a, [1, 128, 128], [16384, 128, 1]).fill_(123)

        self.common(fn, [torch.randn(55)])

    @patch.object(torch._inductor.config.triton, "cudagraphs", True)
    def test_dropout(self):
        random.seed(1234)
        torch.manual_seed(1234)

        @torch._dynamo.optimize("inductor")
        def fn1(a):
            return torch.nn.functional.dropout(a)

        x = torch.ones(1000, device=self.device, dtype=torch.float32)
        result1 = fn1(x)
        self.assertTrue(400 < result1.nonzero().shape[0] < 600)
        self.assertTrue(0.9 < result1.mean().item() < 1.1)

        random.seed(1234)
        torch.manual_seed(1234)

        @torch._dynamo.optimize("inductor")
        def fn2(a):
            return torch.nn.functional.dropout(a, 0.5, True)

        result2 = fn2(x)
        self.assertTrue(400 < result2.nonzero().shape[0] < 600)
        self.assertTrue(0.9 < result2.mean().item() < 1.1)

    def test_dropout_deterministic(self):
        @torch._dynamo.optimize("inductor")
        def fn(a):
            return torch.nn.functional.dropout(a, 0.55, True)

        for cg in (False, True):
            with patch.object(torch._inductor.config.triton, "cudagraphs", cg):
                torch._dynamo.reset()

                x = torch.ones(1024, device=self.device, dtype=torch.float32)

                torch.manual_seed(1234)
                a0 = fn(x).clone()
                a1 = fn(x).clone()
                a2 = fn(x).clone()

                torch.manual_seed(1234)
                b0 = fn(x).clone()
                b1 = fn(x).clone()
                b2 = fn(x).clone()

                # same seed, same values
                self.assertTrue(torch.allclose(a0, b0))
                self.assertTrue(torch.allclose(a1, b1))
                self.assertTrue(torch.allclose(a2, b2))

                # different calls, different values
                self.assertFalse(torch.allclose(a0, a1))
                self.assertFalse(torch.allclose(a1, a2))

    def test_rand_like_deterministic(self):
        @torch._dynamo.optimize("inductor")
        def fn(a):
            return torch.rand_like(a), torch.rand_like(a)

        x = torch.ones(1024, device=self.device, dtype=torch.float32)

        torch.manual_seed(1234)
        a0 = fn(x)[0].clone()
        a1 = fn(x)[0].clone()
        a2 = fn(x)[0].clone()

        torch.manual_seed(1234)
        b0 = fn(x)[0].clone()
        b1 = fn(x)[0].clone()
        b2 = fn(x)[0].clone()

        # same seed, same values
        self.assertTrue(torch.allclose(a0, b0))
        self.assertTrue(torch.allclose(a1, b1))
        self.assertTrue(torch.allclose(a2, b2))

        # different calls, different values
        self.assertFalse(torch.allclose(a0, a1))
        self.assertFalse(torch.allclose(a1, a2))

        c, d = fn(x)
        self.assertFalse(torch.allclose(c, d))
        self.assertTrue((c >= 0).all())
        self.assertTrue((c < 1).all())
        self.assertTrue((d >= 0).all())
        self.assertTrue((d < 1).all())

    def test_max_pool2d_with_indices_backward(self):
        def fn(a, b, c):
            return aten.max_pool2d_with_indices_backward(
                a, b, [2, 2], [2, 2], [0, 0], [1, 1], False, c
            )

        x = torch.randn([2, 4, 18, 14])
        result, indices = aten.max_pool2d_with_indices(
            x,
            [2, 2],
            [2, 2],
            [0, 0],
            [1, 1],
            False,
        )

        self.common(
            fn,
            [
                torch.randn_like(result),
                x,
                indices,
            ],
        )

    def test_max_pool2d_with_indices_backward2(self):
        def fn(a, b, c):
            return aten.max_pool2d_with_indices_backward(
                a, b, [3, 3], [2, 2], [1, 1], [1, 1], True, c
            )

        x = torch.randn([2, 4, 40, 56])
        result, indices = aten.max_pool2d_with_indices(
            x,
            [3, 3],
            [2, 2],
            [1, 1],
            [1, 1],
            True,
        )

        self.common(
            fn,
            [
                torch.randn_like(result),
                x,
                indices,
            ],
        )

    # From https://github.com/pytorch/torchdynamo/issues/1200
    def test_max_pool2d_with_indices_backward3(self):
        def fn(a, b, c):
            return aten.max_pool2d_with_indices_backward(
                a, b, [1, 1], [2, 2], [0, 0], [1, 1], False, c
            )

        x = torch.randn([32, 256, 37, 38])
        result, indices = aten.max_pool2d_with_indices(
            x,
            [1, 1],
            [2, 2],
            0,
            1,
            False,
        )
        self.common(
            fn,
            [
                torch.randn_like(result),
                x,
                indices,
            ],
        )

    # From https://github.com/pytorch/torchdynamo/issues/1352
    def test_max_pool2d_with_indices_backward4(self):
        def fn(a, b, c):
            return aten.max_pool2d_with_indices_backward(
                a, b, [5, 5], [1, 1], [2, 2], [1, 1], False, c
            )

        torch._inductor.metrics.generated_kernel_count = 0
        x = torch.randn([2, 64, 3, 4])
        result, indices = aten.max_pool2d_with_indices(
            x,
            [5, 5],
            [1, 1],
            2,
            1,
            False,
        )
        self.common(
            fn,
            [
                torch.randn_like(result),
                x,
                indices,
            ],
        )
        self.assertEqual(torch._inductor.metrics.generated_kernel_count, 1)

    def test_max_pool2d_with_indices_backward5(self):
        # Window size is too big. Should fallback
        def fn(a, b, c):
            return aten.max_pool2d_with_indices_backward(
                a, b, [13, 13], [1, 1], [2, 2], [1, 1], False, c
            )

        torch._inductor.metrics.generated_kernel_count = 0
        x = torch.randn([2, 64, 20, 20])
        result, indices = aten.max_pool2d_with_indices(
            x,
            [13, 13],
            [1, 1],
            2,
            1,
            False,
        )
        self.common(
            fn,
            [
                torch.randn_like(result),
                x,
                indices,
            ],
        )
        self.assertEqual(torch._inductor.metrics.generated_kernel_count, 0)

    def test_avg_pool2d_backward(self):
        def fn(a, b):
            return aten.avg_pool2d_backward(
                a,
                b,
                [2, 2],
                [2, 2],
                [0, 0],
                True,
                False,
                None,
            )

        self.common(
            fn,
            [
                torch.randn([2, 4, 7, 7]),
                torch.randn([2, 4, 14, 14]),
            ],
        )

    def test_avg_pool2d_backward2(self):
        def fn(a, b):
            return aten.avg_pool2d_backward(
                a,
                b,
                [3, 3],
                [1, 1],
                [1, 1],
                True,
                False,
                None,
            )

        self.common(
            fn,
            [
                torch.randn([1, 1, 20, 15]),
                torch.randn([1, 1, 20, 15]),
            ],
        )

    def test_avg_pool2d_backward3(self):
        def fn(a, b):
            return aten.avg_pool2d_backward(
                a,
                b,
                [1, 1],
                [2, 2],
                [0, 0],
                False,
                False,
                None,
            )

        torch._inductor.metrics.generated_kernel_count = 0
        self.common(
            fn,
            [
                torch.randn([1, 2016, 11, 11]),
                torch.randn([1, 2016, 21, 21]),
            ],
        )
        self.assertEqual(torch._inductor.metrics.generated_kernel_count, 1)

    def test_avg_pool2d_backward4(self):
        def fn(a, b):
            return aten.avg_pool2d_backward(
                a,
                b,
                [13, 13],
                [1, 1],
                [0, 0],
                True,
                False,
                None,
            )

        torch._inductor.metrics.generated_kernel_count = 0
        self.common(
            fn,
            [
                torch.randn([1, 16, 12, 12]),
                torch.randn([1, 16, 24, 24]),
            ],
            check_lowp=False,
        )
        self.assertEqual(torch._inductor.metrics.generated_kernel_count, 0)

    def test_mm_views(self):
        def fn(a, b):
            return torch.mm(a.view(32, 32), b.view(32, 32))

        self.common(
            fn,
            (
                torch.randn([32, 32]).transpose(0, 1),
                torch.randn([1, 32, 32]).transpose(0, 1),
            ),
            check_lowp=False,
        )
        expected_kernel = 0
        # codegen mm kernel from template
        if config.triton.mm != "aten" and self.device == "cuda":
            expected_kernel = 1
        if config.triton.mm == "autotune":
            self.assertLessEqual(
                torch._inductor.metrics.generated_kernel_count, expected_kernel
            )
        self.assertEqual(
            torch._inductor.metrics.generated_kernel_count, expected_kernel
        )

    @patch.object(config.triton, "cudagraphs", False)
    def test_lowmem_dropout1(self):
        n = 100000
        weight = torch.ones(
            n, device=self.device, dtype=torch.float32, requires_grad=True
        )
        ones = torch.ones(n, device=self.device, dtype=torch.float32)

        @torch._dynamo.optimize_assert("inductor")
        def run(x, train=True):
            return F.dropout(x * weight, 0.33, train)

        def check(r, g):
            rmean = r.mean().item()
            gmean = g.mean().item()
            rcount = len(r.nonzero())
            gcount = len(g.nonzero())

            # dropped elements should match
            self.assertTrue(same(r.nonzero(), g.nonzero()))
            self.assertEqual(rcount, gcount)

            # dropped should be close to 0.33
            self.assertGreater(rcount, 0.64 * n)
            self.assertGreater(0.68 * n, rcount)

            self.assertAlmostEqual(rmean, gmean)
            self.assertAlmostEqual(rmean, 1.0, places=2)

        r1 = run(ones, train=False)
        r1.sum().backward()
        g1 = weight.grad.clone()
        # eval mode should be all ones
        self.assertTrue(same(r1, torch.ones_like(r1)))
        self.assertTrue(same(g1, torch.ones_like(g1)))

        torch.manual_seed(1234)
        weight.grad.zero_()
        r2 = run(ones)
        r2.sum().backward()
        g2 = weight.grad.clone()
        check(r2, g2)

        torch.manual_seed(1234)
        weight.grad.zero_()
        r3 = run(ones)
        r3.sum().backward()
        g3 = weight.grad.clone()
        check(r3, g3)

        # second run is same result as first
        self.assertTrue(same(r2, r3))
        self.assertTrue(same(g2, g3))

    def test_lowmem_dropout2(self):
        m = torch.nn.Sequential(
            torch.nn.Linear(32, 32, bias=False),
            torch.nn.Dropout(),
            torch.nn.Linear(32, 32, bias=False),
            torch.nn.Dropout(),
        ).to(self.device)

        @torch._dynamo.optimize_assert("inductor")
        def run(x):
            return m(x)

        torch._inductor.metrics.generated_kernel_count = 0
        result = run(torch.randn([8, 32], device=self.device))
        result.sum().backward()

        expected_kernel = 4
        if config.triton.mm != "aten" and self.device == "cuda":
            # fwd: 2 * (mm+dropout) kernels = 2 kernels
            # bwd: dropout + (mm) + 2 * (mm+dropout) kernels = 4 kernels
            # expect 2 + 4 = 6 kernels
            expected_kernel = 6
        if config.triton.mm == "autotune":
            self.assertLessEqual(
                torch._inductor.metrics.generated_kernel_count, expected_kernel
            )
        self.assertEqual(
            torch._inductor.metrics.generated_kernel_count, expected_kernel
        )

    def test_roll(self):
        def fn(a):
            return (
                aten.roll(a, [-3, 10], [1, 2]),
                aten.roll(a, [5]),
            )

        self.common(
            fn,
            [
                torch.randn([2, 56, 56, 16]),
            ],
        )

    def test_argmax_argmin1(self):
        def fn(x):
            return (aten.argmax(x), aten.argmin(x))

        self.common(
            fn,
            [
                torch.randn([8, 256, 256]),
            ],
        )

    def test_argmax_argmin2(self):
        def fn(x):
            return (
                aten.argmax(x, 0),
                aten.argmin(x, 0),
                aten.argmax(x, 1),
                aten.argmin(x, 1),
            )

        self.common(
            fn,
            [
                torch.randn([144, 144]),
            ],
            # Mismatched elements: 1 / 144 (0.7%)
            # Greatest absolute difference: 26 at index (71,)
            # Greatest relative difference: 0.4126984179019928 at index (71,)
            atol=1e-5,
            rtol=0.5,
        )

    def test_conv_backward(self):
        def fn(rank4_inps, rank3_inps, rank5_inps):

            out1 = aten.convolution_backward(
                *rank4_inps,
                [C],
                [1, 1],
                [0, 0],
                [1, 1],
                False,
                [0, 0],
                1,
                [True, True, True],
            )
            out2 = aten.convolution_backward(
                *rank4_inps,
                [C],
                [1, 1],
                [0, 0],
                [1, 1],
                False,
                [0, 0],
                1,
                [True, False, False],
            )
            out3 = aten.convolution_backward(
                *rank3_inps,
                [C],
                [1],
                [0],
                [1],
                False,
                [0],
                1,
                [True, True, True],
            )
            out4 = aten.convolution_backward(
                *rank5_inps,
                [C],
                [1, 1, 1],
                [0, 0, 0],
                [1, 1, 1],
                False,
                [0, 0, 0],
                1,
                [True, True, True],
            )
            return (out1, out2, out3, out4)

        B = 3
        C = 4
        H = 5
        grad_out = torch.randn(B, C, H - 2, H - 2, H - 2)
        inp = torch.randn(B, C, H, H, H)
        weight = torch.randn(C, C, 3, 3, 3)

        def shrink_rank(x, rank):
            res = x
            while res.dim() > rank:
                res = torch.select(res, -1, 0)
            return res.contiguous()

        rank4_inps = [shrink_rank(x, 4) for x in [grad_out, inp, weight]]
        rank3_inps = [shrink_rank(x, 4) for x in [grad_out, inp, weight]]
        rank5_inps = [shrink_rank(x, 5) for x in [grad_out, inp, weight]]

        with torch.backends.cudnn.flags(allow_tf32=False):
            self.common(
                fn,
                [rank4_inps, rank3_inps, rank5_inps],
            )

    @unittest.skip(
        """
        FIXME: In the case of having equally max/min elements, our implementation returns
        the last index instead of the first one
        """
    )
    def test_argmax_argmin3(self):
        def fn(x):
            return (
                aten.argmax(x, 0),
                aten.argmin(x, 0),
                aten.argmax(x, -1),
                aten.argmin(x, -1),
            )

        self.common(
            fn,
            [torch.randint(0, 5, [10, 10])],
        )

    def test_vdd_clamp(self):
        def fn(x):
            return torch.clamp_min(x, 3)

        self.common(
            fn,
            [
                torch.randn([16], requires_grad=True) * 10,
            ],
        )

    def test_tmp_not_defined_issue1(self):
        def forward(
            primals_3,
            primals_4,
            add_tensor,
            convert_element_type_default,
            div_default,
            reciprocal_default,
        ):
            var_default = torch.ops.prims.var.default(
                convert_element_type_default, [2], correction=0
            )
            sub_tensor = torch.ops.aten.sub.Tensor(add_tensor, div_default)
            mul_tensor_1 = torch.ops.aten.mul.Tensor(sub_tensor, reciprocal_default)
            mul_tensor_2 = torch.ops.aten.mul.Tensor(mul_tensor_1, primals_3)
            add_tensor_2 = torch.ops.aten.add.Tensor(mul_tensor_2, primals_4)
            convert_element_type_default_1 = (
                torch.ops.prims.convert_element_type.default(
                    add_tensor_2, torch.float32
                )
            )
            convert_element_type_default_2 = (
                torch.ops.prims.convert_element_type.default(
                    convert_element_type_default_1, torch.float32
                )
            )
            var_default_1 = torch.ops.prims.var.default(
                convert_element_type_default_2, [2], correction=0
            )
            broadcast_in_dim_default_2 = torch.ops.prims.broadcast_in_dim.default(
                var_default_1, [1, 512, 1], [0, 1]
            )
            sum_default_1 = torch.ops.prims.sum.default(
                convert_element_type_default_2, [2]
            )
            add_tensor_3 = torch.ops.aten.add.Tensor(broadcast_in_dim_default_2, 1e-05)
            return (var_default, sum_default_1, add_tensor_3)

        inps = [
            (torch.Size([1024]), torch.float32),
            (torch.Size([1024]), torch.float32),
            (torch.Size([1, 512, 1024]), torch.float32),
            (torch.Size([1, 512, 1024]), torch.float32),
            (torch.Size([1, 512, 1]), torch.float32),
            (torch.Size([1, 512, 1]), torch.float32),
        ]
        inps = [torch.randn(shape, dtype=dtype) for (shape, dtype) in inps]
        self.common(forward, inps, atol=1e-05, rtol=2e-05)

    @unittest.skipIf(
        TEST_WITH_ASAN
        or os.environ.get("BUILD_ENVIRONMENT", "").startswith("parallelnative"),
        "TODO: debug this with asan",
    )
    def test_tmp_not_defined_issue2(self):
        def forward(arg38_1, arg81_1, getitem_17, new_zeros_default_4):
            div_tensor_7 = torch.ops.aten.div.Tensor(getitem_17, arg81_1)
            mul_tensor_24 = torch.ops.aten.mul.Tensor(div_tensor_7, arg38_1)
            sum_default_7 = torch.ops.aten.sum.default(mul_tensor_24)
            return (new_zeros_default_4, sum_default_7)

        args = [
            ((1, 88, 40, 40), (140800, 1600, 40, 1), torch.float32),
            ((), (), torch.float32),
            ((1, 88, 40, 40), (140800, 1600, 40, 1), torch.float32),
            ((3,), (1,), torch.float32),
        ]
        args = [
            rand_strided(shape, stride, dtype).requires_grad_(True).add(1)
            for shape, stride, dtype in args
        ]
        self.common(forward, args)

    def test_misaligned_address_issue1(self):
        def forward(sub_tensor_1, unsqueeze_default):
            gather_default = torch.ops.aten.gather.default(
                sub_tensor_1, 1, unsqueeze_default
            )
            return gather_default

        args = [
            ((1, 1000), (1000, 1), torch.float32),
            ((1, 1), (1, 1), torch.int64),
        ]
        args = [rand_strided(shape, stride, dtype) for shape, stride, dtype in args]
        self.common(forward, args)

    def test_invalid_operand_issue1(self):
        def forward(arg0_1, arg1_1, arg3_1, squeeze, view_1, slice_1):
            slice_scatter = torch.ops.aten.slice_scatter.default(
                slice_1, arg3_1, 1, 1, 9223372036854775807
            )
            slice_scatter_1 = torch.ops.aten.slice_scatter.default(
                arg1_1, slice_scatter, 0, 0, 9223372036854775807
            )
            slice_2 = torch.ops.aten.slice.Tensor(
                slice_scatter_1, 0, 0, 9223372036854775807
            )
            select_scatter = torch.ops.aten.select_scatter.default(
                slice_2, squeeze, 1, 0
            )
            slice_scatter_2 = torch.ops.aten.slice_scatter.default(
                slice_scatter_1, select_scatter, 0, 0, 9223372036854775807
            )
            view = torch.ops.aten.view.default(slice_scatter_2, [-1, 128])
            embedding = torch.ops.aten.embedding.default(arg0_1, view, 1)
            return [embedding, view_1]

        args = [
            ((50005, 768), (768, 1), torch.float32),
            ((8, 128), (128, 1), torch.int64),
            ((8, 127), (127, 1), torch.int64),
            ((8,), (1,), torch.int64),
            ((1024,), (1,), torch.int64),
            ((8, 128), (128, 1), torch.int64),
        ]
        args = [rand_strided(shape, stride, dtype) for shape, stride, dtype in args]
        self.common(forward, args)

    def test_sizehint_issue1(self):
        def forward(x):
            return torch.nn.functional.unfold(
                x, kernel_size=[4, 4], dilation=1, padding=0, stride=[4, 4]
            )

        args = [((2, 24, 56, 56), (75264, 3136, 56, 1), torch.float32, False)]
        args = [
            rand_strided(sh, st, dt).requires_grad_(rg) for (sh, st, dt, rg) in args
        ]
        self.common(forward, args)

    def test_zero_dim_reductions(self):
        for kd in [True, False]:
            inps0 = (torch.zeros(2, 0, device=self.device, dtype=torch.float16), 1, kd)
            failed_ops = [aten.argmin, aten.argmax, aten.max, aten.min]
            for fo in failed_ops:
                with self.assertRaisesRegex(
                    IndexError, "Expected reduction dim 1 to have non-zero size"
                ):
                    mod = make_fx(fo)(*inps0)
                    _ = compile_fx_inner(mod, inps0)

            pass_ops = [
                lambda *x: fn(*x) for fn in [aten.sum, aten.prod, aten.any, aten.all]
            ]
            for po in pass_ops:
                compiled = torch._dynamo.optimize("inductor")(po)
                expected = po(*inps0)
                actual = compiled(*inps0)

            self.assertTrue(torch.allclose(actual, expected, atol=1e-3, rtol=1e-3))

    @requires_cuda()
    def test_unspec_inputs(self):
        def fn(x, y):
            return x + y, x * y, x / y

        opt = torch._dynamo.optimize("inductor")(fn)
        dtypes = [
            torch.float16,
            torch.bfloat16,
            torch.float32,
            torch.float64,
            torch.int32,
            torch.int64,
        ]

        for d in dtypes:
            inputs = (
                rand_strided((2, 3), (3, 1), dtype=torch.float32, device="cuda"),
                rand_strided((), (), dtype=d, device="cpu"),
            )
            self.assertTrue(same(opt(*inputs), fn(*inputs)))
            inputs = (inputs[1], inputs[0])
            self.assertTrue(same(opt(*inputs), fn(*inputs)))

    @patch.object(config.triton, "mm", "aten")
    def test_list_clearing(self):

        if self.device == "cpu":
            contexts = [contextlib.nullcontext]
        else:
            contexts = [
                contextlib.nullcontext,
                lambda: patch.object(config.triton, "cudagraphs", True),
            ]

        for context in contexts:
            with context():
                inps = [
                    torch.rand([5, 5]).to(self.device),
                    torch.rand([5, 5]).to(self.device),
                ]
                inp_refs = [weakref.ref(inp) for inp in inps]

                def fn(x, y):
                    a = x + y
                    return (a @ a,)

                fn_fx = make_fx(fn)(inps[0], inps[1])
                fn_compiled = compile_fx_inner(fn_fx, inps)

                test_self = self
                matmul_seen = False

                class TestRefMode(TorchDispatchMode):
                    def __torch_dispatch__(self, func, types, args=(), kwargs=None):
                        kwargs = kwargs if kwargs else {}

                        nonlocal inps
                        nonlocal inp_refs
                        nonlocal test_self
                        nonlocal matmul_seen

                        # by matmul, inputs should be deallocated
                        if func is aten.mm.out:
                            matmul_seen = True
                            test_self.assertEqual(len(inps), 0)
                            test_self.assertIsNone(inp_refs[0]())
                            test_self.assertIsNone(inp_refs[1]())

                        return func(*args, **kwargs)

                with TestRefMode():
                    fn_compiled(inps)

                # for some reason, TorchDispatch doesnt capture the
                # cuda mm call (even without cudagraphs)
                if self.device == "cpu":
                    self.assertTrue(matmul_seen)
                else:
                    self.assertEqual(len(inps), 0)

    def test_dtype_mismatch_issue(self):
        def fn(x):
            attn = torch.nn.functional.pad(x, [0, 1])
            return attn.softmax(dim=-1)

        x = torch.rand(128, 32, 63)
        res_ref = fn(x)
        res = torch._dynamo.optimize("inductor")(fn)(x)
        self.assertEqual(res, res_ref)

    @unittest.skipIf(HAS_CUDA, "histogramdd only supports cpu")
    def test_kwargs(self):
        def fn(x, y):
            return torch.histogramdd(
                x,
                bins=[3, 3],
                weight=y,
            )

        self.common(
            fn,
            [torch.randn((4, 2)), torch.randn((4))],
        )


if HAS_CPU:

    class SweepInputsCpuTest(SweepInputs2, TestCase):
        gen = InputGen(10, "cpu")

    SweepInputsCpuTest.populate()

    class CpuTests(TestCase):
        common = check_model
        device = "cpu"

    CommonTemplate.install(CpuTests, "cpu")

    class CPUReproTests(TestCase):
        def test_conv_stride_constraints(self):
            for fmt in [torch.channels_last, torch.contiguous_format]:
                # TorchDispatch doesn't work in our cuda invocation for some reason
                m = torch.nn.Conv2d(5, 6, [3, 3])

                def fn(inp, weight):
                    return (
                        F.conv2d(
                            inp, weight, None, m.stride, m.padding, m.dilation, m.groups
                        ),
                    )

                inp = torch.randn([2, 5, 16, 16])
                inps = [inp, m.weight.to(memory_format=fmt)]
                fn_fx = make_fx(fn)(*inps)
                fn_compiled = compile_fx_inner(fn_fx, inps)
                test_self = self
                conv_seen = False

                class RecordFunctions(TorchDispatchMode):
                    def __torch_dispatch__(self, func, types, args=(), kwargs=None):
                        kwargs = kwargs if kwargs else {}
                        if func == torch.ops.aten.convolution.default:
                            test_self.assertTrue(
                                args[0].is_contiguous(memory_format=fmt)
                            )
                            test_self.assertTrue(
                                args[1].is_contiguous(memory_format=fmt)
                            )
                            nonlocal conv_seen
                            conv_seen = True

                        return func(*args, **kwargs)

                with RecordFunctions():
                    out = fn_compiled(inps)

                self.assertTrue(conv_seen)

        def test_inplace_squeeze_needed(self):
            mod = torch.nn.Sequential(
                torch.nn.Linear(10, 10),
                torch.nn.LayerNorm(10),
                torch.nn.ReLU(),
            ).eval()

            @torch._dynamo.optimize("inductor")
            def fn(x):
                return mod(x)

            v = torch.randn(10)
            result = fn(v)
            # TODO: OMP parallel reduction order is not deterministic.
            # Hence, the accurarcy might vary up and down. For short term,
            # we increase the tolerance and will fix it later by using
            # aten parallel.
            assert same(result, mod(v), tol=5e-1)

        def test_inplace_add_alpha(self):
            def fn(x, y):
                aten.add_.Tensor(x, y, alpha=0.55)
                return (x,)

            x1 = torch.zeros(10)
            x2 = torch.zeros(10)
            x3 = torch.zeros(10)
            y = torch.randn(10)
            fn_fx = make_fx(fn)(x1, y)
            fn_compiled = compile_fx_inner(fn_fx, [x1, y])
            fn(x2, y)
            fn_compiled([x3, y])
            assert same(x2, x3)

        def test_no_op_squeeze(self):
            @torch._dynamo.optimize("inductor")
            def forward(arg0_1):
                return torch.ops.aten.squeeze.dim(arg0_1, 1)

            x = torch.randn((10, 20))
            assert same(x, forward(x))

        def test_parallel_num_threads(self):
            @torch._dynamo.optimize("inductor")
            def fn(x1, x2):
                return x1 + x2

            @contextlib.contextmanager
            def set_num_threads(num_threads):
                orig_num_threads = torch.get_num_threads()
                torch.set_num_threads(num_threads)
                yield
                torch.set_num_threads(orig_num_threads)

            x1 = torch.randn((10, 20))
            x2 = torch.randn((10, 20))
            with set_num_threads(1):
                assert same(x1 + x2, fn(x1, x2))
            with set_num_threads(4):
                assert same(x1 + x2, fn(x1, x2))

        @patch("torch.cuda.is_available", lambda: False)
        def test_timed_cpu_only(self):
            timed(lambda: torch.randn(10), ())

        def test_complex_memory_overlap(self):
            dense = torch.zeros(64, 32)
            self.assertFalse(complex_memory_overlap(dense))
            self.assertFalse(complex_memory_overlap(dense.t()))

            strided = dense.split(4, dim=1)
            self.assertFalse(complex_memory_overlap(strided[0]))
            self.assertFalse(complex_memory_overlap(strided[0].t()))

            unsqueezed = dense.unsqueeze(1)
            self.assertFalse(complex_memory_overlap(unsqueezed))
            self.assertFalse(complex_memory_overlap(unsqueezed.permute(1, 2, 0)))

            expanded = unsqueezed.expand(-1, 2, -1)
            self.assertTrue(complex_memory_overlap(expanded))
            self.assertTrue(complex_memory_overlap(expanded.permute(1, 2, 0)))

            gathered = dense.index_select(0, torch.IntTensor([1, 0, 1]))
            self.assertFalse(complex_memory_overlap(gathered))
            self.assertFalse(complex_memory_overlap(gathered.t()))

        @unittest.skipIf(
            not codecache.valid_vec_isa_list(), "Does not support vectorization"
        )
        @patch.object(config, "dynamic_shapes", True)
        @patch.object(torch._dynamo.config, "dynamic_shapes", True)
        @patch.object(functorch_config, "use_dynamic_shapes", True)
        def test_vec_dynamic_shapes(self):
            def fn(x):
                return torch.softmax(x, -1)

            value = torch.randn((2, 10))
            with patch.object(config.cpp, "simdlen", None):
                torch._dynamo.reset()
                metrics.reset()
                opt_fn = torch._dynamo.optimize("inductor")(fn)
                opt_fn(value)

                real_out = fn(value)
                compiled_out = opt_fn(value)
                assert same(real_out, compiled_out, equal_nan=True)
                assert metrics.generated_cpp_vec_kernel_count < 1

        @unittest.skipIf(
            not codecache.valid_vec_isa_list(), "Does not support vectorization"
        )
        @patch("torch.cuda.is_available", lambda: False)
        def test_auto_simd(self):
            vec_avx512 = codecache.supported_vec_isa_list[0]
            vec_avx2 = codecache.supported_vec_isa_list[1]
            self.assertTrue(vec_avx512.bit_width() == 512)
            self.assertTrue(vec_avx2.bit_width() == 256)
            self.assertTrue(vec_avx512.nelements() == 16)
            self.assertTrue(vec_avx2.nelements() == 8)
            self.assertTrue(vec_avx512.nelements(torch.bfloat16) == 32)
            self.assertTrue(vec_avx2.nelements(torch.bfloat16) == 16)

            with patch.object(config.cpp, "simdlen", None):
                isa = codecache.pick_vec_isa()
                if vec_avx512 in codecache.valid_vec_isa_list():
                    self.assertTrue(isa == vec_avx512)
                else:
                    self.assertTrue(isa == vec_avx2)

            with patch.object(config.cpp, "simdlen", 0):
                isa = codecache.pick_vec_isa()
                self.assertFalse(isa)

            with patch.object(config.cpp, "simdlen", 1):
                isa = codecache.pick_vec_isa()
                self.assertFalse(isa)

            with patch.object(config.cpp, "simdlen", 257):
                isa = codecache.pick_vec_isa()
                self.assertFalse(isa)

            with patch.object(config.cpp, "simdlen", 513):
                isa_list = codecache.valid_vec_isa_list()
                if vec_avx512 in isa_list:
                    self.assertFalse(isa)

            with patch.object(config.cpp, "simdlen", 512):
                isa_list = codecache.valid_vec_isa_list()
                if vec_avx512 in isa_list:
                    isa = codecache.pick_vec_isa()
                    self.assertTrue(isa == vec_avx512)

            with patch.object(config.cpp, "simdlen", 256):
                isa_list = codecache.valid_vec_isa_list()
                if vec_avx2 in isa_list:
                    isa = codecache.pick_vec_isa()
                    self.assertTrue(isa == vec_avx2)

        @unittest.skipIf(
            not codecache.valid_vec_isa_list(), "Does not support vectorization"
        )
        @patch("torch.cuda.is_available", lambda: False)
        def test_masked_fill_softmax(self):
            def fn(value, mask):
                mask = mask.to(torch.bool)
                x = torch.masked_fill(value, mask, -33.0)
                return torch.softmax(x, -1)

            value = torch.randn((2, 17))
            mask = torch.randint(0, 1, size=(2, 17), dtype=torch.uint8)
            with patch.object(config.cpp, "simdlen", None):
                torch._dynamo.reset()
                metrics.reset()
                opt_fn = torch._dynamo.optimize("inductor")(fn)
                opt_fn(value, mask)

                real_out = fn(value, mask)
                compiled_out = opt_fn(value, mask)
                assert same(real_out, compiled_out, equal_nan=True)
                assert metrics.generated_cpp_vec_kernel_count >= 1

        @unittest.skipIf(
            not codecache.valid_vec_isa_list(), "Does not support vectorization"
        )
        @patch("torch.cuda.is_available", lambda: False)
        def test_sign_cpu_only(self):
            def fn(x):
                return (torch.sign(x),)

            x = torch.randn((2, 9))
            x[0, 0] = torch.nan
            x[1, -1] = torch.nan

            with patch.object(config.cpp, "simdlen", None):
                torch._dynamo.reset()
                metrics.reset()
                traced = make_fx(fn)(x)
                compiled = compile_fx_inner(traced, [x])
                assert same(fn(x)[0], compiled([x])[0], equal_nan=True)
                assert metrics.generated_cpp_vec_kernel_count == 1

        # Currently, we enabled AVX2 and AVX512 for vectorization. If the platform is not
        # supported, the vectorization will not work and skip this test case. For ARM or
        # other platforms support, we just need to add the ISA info to the supported_vector_isa
        # and include proper aten vectorization head file.
        @unittest.skipIf(
            not codecache.valid_vec_isa_list(), "Does not support vectorization"
        )
        @patch("torch.cuda.is_available", lambda: False)
        def test_vec_kernel_cpu_only(self):
            def fn(x1, x2):
                # Current, there are some limitations as follows.
                #   rsqrt:
                #     assert [both a fallback and a decomp for same kernel: aten.rsqrt.default]
                #   round:
                #     couldn't find symbolic meta function/decomposition
                #   fmod/logical_and/logic_or:
                #     vec kernel has not support to_type
                x = torch.abs(x1)
                x = torch.sin(x)
                x = torch.neg(x)
                x = torch.square(x)
                x = torch.sigmoid(x)
                x = torch.relu(x)
                x = torch.cos(x)
                x = torch.exp(x)
                x = torch.sqrt(x)
                x = torch.add(x, x1)
                x = torch.sub(x, x2)
                x = torch.mul(x, x1)
                x = torch.div(x, x1)
                x = torch.pow(x, 10)
                x = torch.log(x)
                x = torch.floor(x)
                x = torch.ceil(x)
                x = torch.trunc(x)
                x = torch.lgamma(x)
                x = torch.fmod(x, x2)
                x = torch.sign(x)
                res = x + x2
                return (res,)

            x1 = torch.randn((10, 20))
            x2 = torch.randn((10, 20))

            with patch.object(config.cpp, "simdlen", 1):
                torch._dynamo.reset()
                metrics.reset()
                traced = make_fx(fn)(x1, x2)
                compiled = compile_fx_inner(traced, [x1, x2])
                assert same(fn(x1, x2)[0], compiled([x1, x2])[0], equal_nan=True)
                assert metrics.generated_cpp_vec_kernel_count == 0

            with patch.object(config.cpp, "simdlen", None):
                torch._dynamo.reset()
                metrics.reset()
                traced = make_fx(fn)(x1, x2)
                compiled = compile_fx_inner(traced, [x1, x2])
                assert same(fn(x1, x2)[0], compiled([x1, x2])[0], equal_nan=True)
                assert metrics.generated_cpp_vec_kernel_count == 1

                torch._dynamo.reset()
                metrics.reset()
                x1 = x1.permute(1, 0)
                x2 = torch.randn((20, 10))
                traced = make_fx(fn)(x1, x2)
                compiled = compile_fx_inner(traced, [x1, x2])
                assert same(fn(x1, x2)[0], compiled([x1, x2])[0], equal_nan=True)
                assert metrics.generated_cpp_vec_kernel_count == 1

                torch._dynamo.reset()
                metrics.reset()
                x1 = torch.randn((10, 7))
                x2 = torch.randn((10, 7))
                traced = make_fx(fn)(x1, x2)
                compiled = compile_fx_inner(traced, ([x1, x2]))
                assert same(fn(x1, x2)[0], compiled([x1, x2])[0], equal_nan=True)
                assert metrics.generated_cpp_vec_kernel_count == 1


if HAS_CUDA:
    import triton
    import triton.language as tl

    class SweepInputsCudaTest(SweepInputs2, TestCase):
        gen = InputGen(10, "cuda")

    SweepInputsCudaTest.populate()

    class CudaTests(TestCase):
        common = check_model_cuda
        device = "cuda"

        def test_simplify_dims(self):
            def fn(a):
                return (a + 1,)

            self.common(
                fn, (torch.randn(2, 3, 10, 5, 6, device="cuda")[:, :, 2::2, :, :],)
            )

        def test_linear_permute_fusion(self):
            class TestModule(torch.nn.Module):
                def __init__(self, k: int, n: int):
                    super().__init__()
                    self.weight = torch.nn.Parameter(torch.randn(n, k))
                    self.bias = torch.nn.Parameter(torch.randn(n))

                def forward(self, input: torch.Tensor):
                    a0 = torch.nn.functional.linear(input, self.weight, self.bias)
                    b0 = a0.permute(0, 2, 1)
                    return b0

            m, k, n = 16, 8, 4
            trace_func = chain_passes(torch.fx.symbolic_trace, linear_permute_fusion)
            module = TestModule(k, n).eval()
            input = torch.randn(6, m, k)
            traced = trace_func(module, [input])
            num_linear = count_call_function(traced, torch.nn.functional.linear)
            num_linear_transpose = count_call_function(traced, linear_transpose)
            self.assertEqual(num_linear, 0)
            self.assertEqual(num_linear_transpose, 1)

            self.assertTrue(torch.allclose(module(input), traced(input)))

        def test_permute_linear_fusion(self):
            class TestModule(torch.nn.Module):
                def __init__(self, k: int, n: int):
                    super().__init__()
                    self.weight = torch.nn.Parameter(torch.randn(n, k))
                    self.bias = torch.nn.Parameter(torch.randn(n))

                def forward(self, input: torch.Tensor):
                    input1 = input.permute(0, 2, 1)
                    output = torch.nn.functional.linear(input1, self.weight, self.bias)
                    return output

            m, k, n = 16, 8, 4

            trace_func = chain_passes(torch.fx.symbolic_trace, permute_linear_fusion)
            module = TestModule(k, n).eval()
            input = torch.randn(6, k, m)
            traced = trace_func(module, [input])
            num_linear = count_call_function(traced, torch.nn.functional.linear)
            num_transpose_linear = count_call_function(traced, transpose_linear)
            self.assertEqual(num_linear, 0)
            self.assertEqual(num_transpose_linear, 1)

            self.assertTrue(torch.allclose(module(input), traced(input)))

        def test_permute_bmm_fusion(self):
            class TestModule(torch.nn.Module):
                def __init__(self, batch: int, k: int, n: int):
                    super().__init__()
                    self.other = torch.randn(batch, k, n)

                def forward(self, input: torch.Tensor):
                    input1 = input.permute(0, 2, 1)
                    output = torch.bmm(input1, self.other)
                    return output

            batch, m, k, n = 6, 16, 8, 4

            trace_func = chain_passes(torch.fx.symbolic_trace, permute_matmul_fusion)
            module = TestModule(batch, k, n).eval()
            input = torch.randn(batch, k, m)
            traced = trace_func(module, [input])
            num_bmm = count_call_function(traced, torch.bmm)
            num_transpose_matmul = count_call_function(traced, transpose_matmul)
            self.assertEqual(num_bmm, 0)
            self.assertEqual(num_transpose_matmul, 1)

            self.assertTrue(torch.allclose(module(input), traced(input)))

    CommonTemplate.install(CudaTests, "cuda")

    class CudaReproTests(TestCase):
        common = check_model_cuda

        def test_index_put_issue(self):
            def forward(
                self,
                arg76_1,
                expand_default,
                full_like_default,
                _to_copy_default_67,
                zeros,
            ):
                sum_sym_int_19 = torch.ops.aten.sum(_to_copy_default_67, [0], True)
                view_default_57 = torch.ops.aten.view.default(
                    sum_sym_int_19, [512, 768]
                )
                where_self = torch.ops.aten.where.self(
                    expand_default, view_default_57, full_like_default
                )
                clone_default_12 = torch.ops.aten.clone.default(zeros)
                index_put__default = torch.ops.aten.index_put_.default(
                    clone_default_12, [arg76_1], where_self, True
                )
                return (index_put__default,)

            inps = [
                (torch.Size([512]), torch.int64),
                (torch.Size([512, 768]), torch.bool),
                (torch.Size([512, 768]), torch.float16),
                (torch.Size([4, 512, 768]), torch.float16),
                (torch.Size([512, 768]), torch.float16),
            ]
            inps = [torch.zeros(())] + [
                torch.ones(shape, dtype=dtype, device="cuda") for (shape, dtype) in inps
            ]
            mod = make_fx(forward)(*inps)
            compiled = compile_fx_inner(mod, inps)
            compiled(inps)

        @requires_cuda()
        def test_input_channels_last(self):
            m = torch.nn.Sequential(
                torch.nn.Conv2d(3, 3, 1, 1),
                ToTuple(),
            ).cuda()
            inp = (
                torch.randn([2, 3, 16, 16]).to(memory_format=torch.channels_last).cuda()
            )

            self.common(
                m,
                (inp,),
                check_lowp=False,
            )

            @torch._dynamo.optimize()
            def foo(m, inp):
                return m(inp)

            self.assertTrue(
                foo(m, inp)[0].is_contiguous(memory_format=torch.channels_last)
            )

        # https://github.com/pytorch/torchdynamo/issues/1681#issuecomment-1283433527
        @requires_cuda()
        def test_unspec_inputs_interop(self):
            class Repro(torch.nn.Module):
                def __init__(self):
                    super().__init__()

                def forward(self, x, y):
                    unsqueeze = torch.ops.aten.unsqueeze.default(x, 4)
                    permute = torch.ops.aten.permute.default(unsqueeze, [0, 1, 2, 4, 3])
                    add = torch.ops.aten.add.Tensor(y, 1)
                    return [permute, add]

            inps = [
                rand_strided(
                    (12, 3, 512, 64), (64, 196608, 768, 1), torch.float32, "cuda"
                ),
                rand_strided((), (), torch.int64, "cpu"),
            ]
            mod = make_fx(Repro().to(device="cuda"))(*inps)
            compiled = compile_fx_inner(mod, inps)
            compiled(inps)

        @patch.object(config, "fallback_random", True)
        def test_dtype_factory_issue(self):
            def forward():
                randn = torch.ops.aten.randn.default(
                    [12, 64, 1, 64],
                    dtype=torch.float32,
                    device=torch.device(type="cuda", index=0),
                    pin_memory=False,
                )
                unsqueeze_default_2 = torch.ops.aten.unsqueeze.default(randn, -1)
                return (unsqueeze_default_2,)

            mod = make_fx(forward)()
            compiled = compile_fx_inner(mod, ())
            assert compiled([])[0].device.type == "cuda"

        @patch.object(config.triton, "cudagraphs", True)
        def test_expanded_inputs_cudagraphs(self):
            @torch._dynamo.optimize("inductor")
            def fn(x, y):
                return x + y

            inputs = (
                rand_strided((5, 5, 5, 5), (0, 5, 0, 1), device="cuda"),
                rand_strided((5, 5, 5, 5), (0, 5, 0, 1), device="cuda"),
            )
            self.assertTrue(same(fn(*inputs), inputs[0] + inputs[1]))

        # TODO: Abstract this out, test more extensively
        @patch.object(config, "dynamic_shapes", True)
        @patch.object(torch._dynamo.config, "dynamic_shapes", True)
        @patch.object(functorch_config, "use_dynamic_shapes", True)
        def test_dynamic_shapes(self):
            torch._dynamo.reset()  # Needed since everywhere else uses "inductor"

            def f(x):
                return x.cos().view(x.shape).sin()

            cnts = torch._dynamo.testing.CompileCounterWithBackend("inductor")

            f2 = torch._dynamo.optimize(cnts)(f)

            f2(torch.randn(32))

            inp = torch.randn(16)
            real_out = f(inp)
            compiled_out = f2(inp)

            self.assertEqual(cnts.frame_count, 1)
            self.assertEqual(real_out, compiled_out)
            torch._dynamo.reset()

        @patch.object(config, "size_asserts", False)
        @patch.object(config.triton, "cudagraphs", True)
        def test_expanded_inputs_cudagraphs_no_size_asserts(self):
            @torch._dynamo.optimize("inductor")
            def fn(x, y):
                return x + y

            inputs = (
                rand_strided((5, 5, 5, 5), (0, 5, 0, 1), device="cuda"),
                rand_strided((5, 5, 5, 5), (0, 5, 0, 1), device="cuda"),
            )
            self.assertTrue(same(fn(*inputs), inputs[0] + inputs[1]))

        @patch.object(config.triton, "cudagraphs", True)
        def test_inplace_updates_cudagraphs(self):
            class Repro(torch.nn.Module):
                def __init__(self):
                    super(Repro, self).__init__()
                    self.weight1 = torch.nn.Parameter(
                        torch.randn(10, 20, requires_grad=True)
                    )

                def forward(self, x):
                    x = torch.matmul(x, self.weight1)
                    return x

            from copy import deepcopy

            model = Repro().cuda()
            model_ref = deepcopy(model)
            model_opt = torch._dynamo.optimize("inductor")(model)

            input = torch.randn(10, 10, device="cuda", requires_grad=True)

            for i in range(2):
                output_ref = model_ref(input)
                output_res = model_opt(input)
                output_ref.sum().backward()
                output_res.sum().backward()
                for (p_ref, p_res) in zip(
                    model_ref.parameters(), model_opt.parameters()
                ):
                    self.assertEqual(p_ref.grad, p_res.grad)
                with torch.no_grad():
                    for param in model_ref.parameters():
                        param.add_(1.0)
                    for param in model_opt.parameters():
                        param.add_(1.0)

        # https://github.com/pytorch/torchdynamo/issues/1850
        def test_inductor_output_aliases_intermediate(self):
            def foo(x):
                out = x + x
                return out.t()

            foo_opt = torch._dynamo.optimize("inductor")(foo)

            inpt = torch.randn(10, 10, device="cuda", requires_grad=True)
<<<<<<< HEAD
            out = foo_opt(inpt)
            out.add_(2)

            out_ref = foo(inpt)
            out_ref.add_(2)

            self.assertEqual(out_ref, out)
=======
            # TODO: this is broken, fix later
            # out = foo_opt(inpt)
            # out.add_(2)

            out_ref = foo(inpt)
            out_ref.add_(2)
            # self.assertEqual(out_ref, out)
>>>>>>> 57353c96

        def test_accuracy_issue1(self):
            class Repro(torch.nn.Module):
                def __init__(self):
                    super().__init__()
                    self.linear = torch.nn.Linear(
                        in_features=768, out_features=2, bias=True
                    )

                def forward(self, start_positions: torch.Tensor, x: torch.Tensor):
                    linear = self.linear(x)
                    split = linear.split(1, dim=-1)
                    getitem = split[0]
                    squeeze = getitem.squeeze(-1)
                    clamp = start_positions.clamp(0, 128)
                    cross_entropy = torch.nn.functional.cross_entropy(
                        squeeze, clamp, None, None, 128, None, "mean", 0.0
                    )
                    return cross_entropy

            mod = Repro().cuda()
            opt_mod = torch._dynamo.optimize("inductor")(mod)
            mod.eval()
            opt_mod.eval()

            args = [
                ((1,), (1,), torch.int64, "cuda", False),
                ((1, 128, 768), (98304, 768, 1), torch.float32, "cuda", True),
            ]
            args = [
                rand_strided(sh, st, dt, dev).requires_grad_(rg)
                for (sh, st, dt, dev, rg) in args
            ]
            with torch.cuda.amp.autocast(enabled=False):
                assert same_two_models(mod, opt_mod, args), "Dynamo failed"

        def test_autotune_inplace_kernel(self):
            """
            This UT tests autotune on an inplace kernel. The autotune should not contaminate
            the input buffers when tuning with multiple configs. For more details, refer to
            https://github.com/openai/triton/issues/781
            https://github.com/pytorch/torchdynamo/issues/1670
            """
            from torch._C import _cuda_getCurrentRawStream as get_cuda_stream
            from torch._inductor.triton_ops.autotune import CachingAutotuner, grid
            from torch._inductor.utils import instance_descriptor

            def autotune(configs, meta):
                def decorator(fn):
                    return CachingAutotuner(
                        # force autotune by setting save_cache_hook to False
                        fn,
                        meta=meta,
                        configs=configs,
                        save_cache_hook=False,
                    )

                return decorator

            @autotune(
                configs=[
                    triton.Config({"XBLOCK": 1}),
                    triton.Config({"XBLOCK": 2}),
                ],
                meta={
                    "signature": {0: "*fp32", 1: "*fp32", 2: "i32"},
                    "device": 0,
                    "configs": [
                        instance_descriptor(divisible_by_16=(0, 1), equal_to_1=())
                    ],
                    "constants": {},
                },
            )
            @triton.jit
            def kernel(in_out_ptr0, in_ptr0, xnumel, XBLOCK: tl.constexpr):
                pid = tl.program_id(0)
                block_start = pid * XBLOCK
                offsets = block_start + tl.arange(0, XBLOCK)
                mask = offsets < xnumel
                x = tl.load(in_out_ptr0 + offsets, mask=mask)
                y = tl.load(in_ptr0 + offsets, mask=mask)
                output = x + y
                tl.store(in_out_ptr0 + offsets, output, mask=mask)

            xnumel = 384
            in0 = rand_strided((xnumel,), (1,), device="cuda", dtype=torch.float32)
            inout1 = rand_strided((xnumel,), (1,), device="cuda", dtype=torch.float32)
            inout2 = inout1.clone()

            stream0 = get_cuda_stream(0)
            kernel.run(inout1, in0, xnumel, grid=grid(xnumel), stream=stream0)
            kernel.run(inout2, in0, xnumel, grid=grid(xnumel), stream=stream0)

            assert same(
                inout1, inout2, tol=0.001, equal_nan=True
            ), "failed autotune with inplace kernel"

        @requires_cuda()
        def test_sort_stride_issue(self):
            # This minified testcase comes from detectron2_maskrcnn_r_50_fpn
            # There was a false error from our size_assert code
            @torch._dynamo.optimize(nopython=True)
            def forward(pred_objectness_logits_3_: torch.Tensor):
                sort_3 = pred_objectness_logits_3_.sort(descending=True, dim=1)
                getitem_12 = sort_3[0]
                return getitem_12

            args = [((1, 100), (0, 1), torch.float16, "cuda", False)]
            args = [
                rand_strided(sh, st, dt, dev).requires_grad_(rg)
                for (sh, st, dt, dev, rg) in args
            ]
            result = forward(*args)
            assert same(result, torch.sort(args[0], descending=True, dim=1)[0])

        @requires_cuda()
        def test_scalar_triton_index(self):
            # The indirect indexing via a scalar like below used to lead to
            # bad triton code that made triton segfault when compiling.
            # See https://github.com/pytorch/torchdynamo/issues/1515
            def fn(a):
                zero = torch.zeros((16,), device=a.device, dtype=torch.int64)
                return (a[zero],)

            a = torch.randn((8,), dtype=torch.float32, device="cuda")

            fn_optimized = torch._dynamo.optimize("inductor")(fn)
            assert same(fn(a), fn_optimized(a))

        @requires_cuda()
        def test_indirect_indexing_dense_mask(self):
            def fn(x, y):
                ne = torch.ops.aten.ne.Scalar(x, 1)
                sum_1 = torch.ops.aten.sum.dim_IntList(ne, [1])
                sub = torch.ops.aten.sub.Tensor(sum_1, 1)
                unsqueeze = torch.ops.aten.unsqueeze.default(sub, -1)
                gather = torch.ops.aten.gather.default(x, 1, unsqueeze)
                squeeze = torch.ops.aten.squeeze.default(gather)
                out = torch.ops.aten.multiply(y, squeeze)
                return (out,)

            a = torch.zeros((1, 128), dtype=torch.int64, device="cuda")
            b = torch.zeros((1, 128), dtype=torch.int64, device="cuda")

            fn_optimized = torch._dynamo.optimize("inductor")(fn)
            assert same(fn(a, b), fn_optimized(a, b))

    class TritonCodeGenTests(TestCase):
        from torch._inductor.triton_ops.autotune import CachingAutotuner

        class NoOpCompilerBackend:
            def __init__(self):
                self.example_args = None
                self.model = None

            def noop_backend(
                self,
                model_: torch.fx.GraphModule,
                example_inputs_: typing.List[torch.Tensor],
            ):
                """
                The Noop backend does not compile the fx graph it is given.
                Instead, it transforms the fx graph so that its functions are
                aten operations. It then saves this graph.
                """
                from functorch._src.aot_autograd import Interpreter
                from torch._inductor.decomposition import select_decomp_table
                from torch._subclasses import FakeTensorMode

                fake_mode = FakeTensorMode()

                def interpret(*args, **kwargs):
                    return Interpreter(model_).run(*args[0:], **kwargs)

                fake_flat_tensor_args = [
                    fake_mode.from_tensor(x) for x in example_inputs_
                ]
                fw_module = make_fx(interpret, select_decomp_table())(
                    *fake_flat_tensor_args
                )
                self.model = fw_module
                self.example_args = fake_flat_tensor_args
                return lambda x: example_inputs_

        def get_kernels(self, fn, args) -> typing.List[CachingAutotuner]:
            from torch._inductor.debug import DebugContext
            from torch._inductor.graph import GraphLowering
            from torch._inductor.virtualized import V

            cxt = TritonCodeGenTests.NoOpCompilerBackend()
            torch._dynamo.optimize(backend=cxt.noop_backend)(fn)(*args)
            graph = GraphLowering(cxt.model)
            graph.num_static_inputs = 0
            kernels = []
            with V.set_graph_handler(graph), V.set_debug_handler(DebugContext()):
                graph.run(*(cxt.example_args))
                mod = graph.compile_to_module()

                for val in mod.__dict__.values():
                    if isinstance(
                        val, torch._inductor.triton_ops.autotune.CachingAutotuner
                    ):
                        kernels.append(val)

            return kernels

        def test_divisibile_by_16_covers_numel_args(self):
            def fn(a: torch.Tensor) -> torch.Tensor:
                return torch.sum(a)

            kernels = self.get_kernels(fn, [torch.randn([256, 256], device="cuda")])
            self.assertTrue(len(kernels) == 2, "SUM should result in two kernels")

            # kernel0 reduces from 256 to (xnumel=8, rnumel=8192), which means it reduces 256 by 256 into an array of
            # size 8 by accumulating 8192 elements at once note that rnumel is equal to 512 * 16, so rnumel which is
            # at slot 3 should be in the divisible by 16 descriptor
            arguments_that_are_divisible_by_16_in_kernel0 = (
                kernels[0].meta["configs"][0].divisible_by_16
            )
            self.assertEqual(arguments_that_are_divisible_by_16_in_kernel0, (0, 1, 3))

            # kernel1 reduces from 8 elements to a single scalar.
            arguments_that_are_divisible_by_16_in_kernel1 = (
                kernels[1].meta["configs"][0].divisible_by_16
            )
            self.assertEqual(arguments_that_are_divisible_by_16_in_kernel1, (0, 1))


if __name__ == "__main__":
    from torch._dynamo.test_case import run_tests

    if (HAS_CPU or HAS_CUDA) and not TEST_WITH_ROCM:
        run_tests(needs="filelock")<|MERGE_RESOLUTION|>--- conflicted
+++ resolved
@@ -5266,15 +5266,6 @@
             foo_opt = torch._dynamo.optimize("inductor")(foo)
 
             inpt = torch.randn(10, 10, device="cuda", requires_grad=True)
-<<<<<<< HEAD
-            out = foo_opt(inpt)
-            out.add_(2)
-
-            out_ref = foo(inpt)
-            out_ref.add_(2)
-
-            self.assertEqual(out_ref, out)
-=======
             # TODO: this is broken, fix later
             # out = foo_opt(inpt)
             # out.add_(2)
@@ -5282,7 +5273,6 @@
             out_ref = foo(inpt)
             out_ref.add_(2)
             # self.assertEqual(out_ref, out)
->>>>>>> 57353c96
 
         def test_accuracy_issue1(self):
             class Repro(torch.nn.Module):
