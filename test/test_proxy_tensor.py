--- conflicted
+++ resolved
@@ -1479,21 +1479,8 @@
 symbolic_tensor_failures = {
     xfail('linalg.eig'),
     xfail('linalg.eigvals'),
-<<<<<<< HEAD
-    skip('masked.logsumexp', ''),  # Tensors of type TensorImpl do not have numel
-    xfail('masked.cumprod', ''),  # aten._to_copy.default - couldn't find symbolic meta function/decomposition
-    xfail('cdist', ''),  # aten.size.default - couldn't find symbolic meta function/decomposition
-=======
->>>>>>> 41866a2e
     xfail('cholesky_solve', ''),  # Could not run 'aten::_cholesky_solve_helper' with arguments from the 'Meta' back...
     xfail('combinations', ''),
-<<<<<<< HEAD
-    xfail('count_nonzero', ''),  # Could not run 'aten::count_nonzero.dim_IntList' with arguments from the 'Meta' ba...
-    xfail('cross', ''),  # aten.linalg_cross.default - couldn't find symbolic meta function/decomposition
-    xfail('cumprod', ''),  # aten.cumprod.default - couldn't find symbolic meta function/decomposition
-    xfail('cumulative_trapezoid', ''),  # aten.slice.Tensor - couldn't find symbolic meta function/decomposition
-=======
->>>>>>> 41866a2e
     xfail('diff', ''),  # aten.empty_like.default - couldn't find symbolic meta function/decomposition
     xfail('frexp', ''),  # aten.frexp.Tensor - couldn't find symbolic meta function/decomposition
     xfail('geqrf', ''),  # aten.geqrf.default - couldn't find symbolic meta function/decomposition
@@ -1506,26 +1493,6 @@
     xfail('kron', ''),  # aten.size.default - couldn't find symbolic meta function/decomposition
     xfail('kthvalue', ''),  # aten.kthvalue.default - couldn't find symbolic meta function/decomposition
     xfail('linalg.multi_dot', ''),  # aten.size.default - couldn't find symbolic meta function/decomposition
-<<<<<<< HEAD
-    xfail('linalg.pinv', ''),  # aten.linalg_pinv.atol_rtol_tensor - couldn't find symbolic meta function/decomposition
-    xfail('linalg.pinv', 'singular'),  # aten.linalg_cholesky_ex.default - couldn't find symbolic meta function/decomposition
-    xfail('linalg.pinv', 'hermitian'),  # aten.linalg_pinv.atol_rtol_tensor - couldn't find symbolic meta function/decompo...
-    xfail('linalg.qr', ''),  # aten.linalg_qr.default - couldn't find symbolic meta function/decomposition
-    xfail('linalg.slogdet', ''),  # aten._linalg_slogdet.default - couldn't find symbolic meta function/decomposition
-    xfail('linalg.solve', ''),  # aten._linalg_solve_ex.default - couldn't find symbolic meta function/decomposition
-    xfail('linalg.solve_ex', ''),  # aten._linalg_solve_ex.default - couldn't find symbolic meta function/decomposition
-    xfail('linalg.solve_triangular', ''),  # aten.linalg_solve_triangular.default - couldn't find symbolic meta function/de...
-    xfail('linalg.tensorinv', ''),  # aten.size.default - couldn't find symbolic meta function/decomposition
-    xfail('linalg.tensorsolve', ''),  # aten.size.default - couldn't find symbolic meta function/decomposition
-    xfail('linalg.vander', ''),  # aten.size.default - couldn't find symbolic meta function/decomposition
-    xfail('logaddexp2', ''),  # aten.logaddexp2.default - couldn't find symbolic meta function/decomposition
-    xfail('logcumsumexp', ''),  # aten.logcumsumexp.default - couldn't find symbolic meta function/decomposition
-    xfail('logdet', ''),  # aten.size.default - couldn't find symbolic meta function/decomposition
-    xfail('lu', ''),  # aten.linalg_lu_factor_ex.default - couldn't find symbolic meta function/decomposition
-    xfail('lu_solve', ''),  # aten.linalg_lu_solve.default - couldn't find symbolic meta function/decomposition
-    xfail('lu_unpack', ''),  # aten.lu_unpack.default - couldn't find symbolic meta function/decomposition
-=======
->>>>>>> 41866a2e
     xfail('masked_select', ''),  # aten.masked_select.default - couldn't find symbolic meta function/decomposition
     xfail('median', ''),  # Could not run 'aten::median' with arguments from the 'Meta' backend. This could be becau...
     xfail('mode', ''),  # aten.mode.default - couldn't find symbolic meta function/decomposition
