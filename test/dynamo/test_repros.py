"""
PYTEST_DONT_REWRITE (prevents pytest from rewriting assertions, which interferes
with test_rewrite_assert_with_msg and test_rewrite_assert_without_msg)
"""
# Owner(s): ["module: dynamo"]
import collections
import contextlib
import copy
import functools
import inspect
import itertools
import random
import unittest
import weakref
from abc import ABC
from collections import namedtuple
from copy import deepcopy
from functools import wraps
from typing import List

import numpy as np
import torch

import torch._dynamo.test_case
import torch._dynamo.testing
import torch._dynamo.utils

import torch._functorch.config
import torch.library

from torch import nn
from torch._dynamo.debug_utils import same_two_models
<<<<<<< HEAD
from torch._dynamo.testing import (
    expectedFailureDynamic,
    rand_strided,
    requires_static_shapes,
    same,
)
=======
from torch._dynamo.testing import expectedFailureDynamic, rand_strided, same
>>>>>>> 0b8b418d
from torch.nn import functional as F


_orig_module_call = torch.nn.Module.__call__

# Custom operator that only supports CPU and Meta
lib = torch.library.Library("test_sample", "DEF")
lib.define("foo(Tensor self) -> Tensor")
lib.impl("foo", torch.sin, "CPU")


requires_cuda = functools.partial(
    unittest.skipIf, not torch.cuda.is_available(), "requires cuda"
)


_GLOBAL_CPU_TENSOR = torch.randn(3)


def exists(val):
    return val is not None


def maybe(fn):
    @wraps(fn)
    def inner(x, *args, **kwargs):
        if not exists(x):
            return x
        return fn(x, *args, **kwargs)

    return inner


def is_fx_tracing_test() -> bool:
    """
    Copied from the hpc trainer codebase
    """
    return torch.nn.Module.__call__ is not _orig_module_call


def has_detectron2():
    try:
        from detectron2.layers.mask_ops import _paste_masks_tensor_shape

        return _paste_masks_tensor_shape is not None
    except ImportError:
        return False


def _do_paste_mask(masks, boxes, img_h: int, img_w: int, skip_empty: bool = True):
    # from detectron2 mask_ops.py

    device = masks.device

    if skip_empty and not torch.jit.is_scripting():
        x0_int, y0_int = torch.clamp(boxes.min(dim=0).values.floor()[:2] - 1, min=0).to(
            dtype=torch.int32
        )
        x1_int = torch.clamp(boxes[:, 2].max().ceil() + 1, max=img_w).to(
            dtype=torch.int32
        )
        y1_int = torch.clamp(boxes[:, 3].max().ceil() + 1, max=img_h).to(
            dtype=torch.int32
        )
    else:
        x0_int, y0_int = 0, 0
        x1_int, y1_int = img_w, img_h
    x0, y0, x1, y1 = torch.split(boxes, 1, dim=1)  # each is Nx1

    N = masks.shape[0]

    img_y = torch.arange(y0_int, y1_int, device=device, dtype=torch.float32) + 0.5
    img_x = torch.arange(x0_int, x1_int, device=device, dtype=torch.float32) + 0.5
    img_y = (img_y - y0) / (y1 - y0) * 2 - 1
    img_x = (img_x - x0) / (x1 - x0) * 2 - 1
    # img_x, img_y have shapes (N, w), (N, h)

    gx = img_x[:, None, :].expand(N, img_y.size(1), img_x.size(1))
    gy = img_y[:, :, None].expand(N, img_y.size(1), img_x.size(1))
    grid = torch.stack([gx, gy], dim=3)

    if not torch.jit.is_scripting():
        if not masks.dtype.is_floating_point:
            masks = masks.float()
    img_masks = F.grid_sample(masks, grid.to(masks.dtype), align_corners=False)

    if skip_empty and not torch.jit.is_scripting():
        return img_masks[:, 0], (slice(y0_int, y1_int), slice(x0_int, x1_int))
    else:
        return img_masks[:, 0], ()


def cat(tensors, dim=0):
    # from detectron2 wrappers.py
    assert isinstance(tensors, (list, tuple))
    if len(tensors) == 1:
        return tensors[0]
    return torch.cat(tensors, dim)


def shapes_to_tensor(x, device=None):
    # from detectron2 wrappers.py
    if torch.jit.is_scripting():
        return torch.as_tensor(x, device=device)
    if torch.jit.is_tracing():
        assert all(
            isinstance(t, torch.Tensor) for t in x
        ), "Shape should be tensor during tracing!"
        # as_tensor should not be used in tracing because it records a constant
        ret = torch.stack(x)
        if ret.device != device:  # avoid recording a hard-coded device if not necessary
            ret = ret.to(device=device)
        return ret
    return torch.as_tensor(x, device=device)


class Boxes:
    # from detectron2 poolers.py
    def __init__(self, tensor: torch.Tensor):
        """
        Args:
            tensor (Tensor[float]): a Nx4 matrix.  Each row is (x1, y1, x2, y2).
        """
        device = (
            tensor.device if isinstance(tensor, torch.Tensor) else torch.device("cpu")
        )
        tensor = torch.as_tensor(tensor, dtype=torch.float32, device=device)
        if tensor.numel() == 0:
            # Use reshape, so we don't end up creating a new tensor that does not depend on
            # the inputs (and consequently confuses jit)
            tensor = tensor.reshape((-1, 4)).to(dtype=torch.float32, device=device)
        assert tensor.dim() == 2 and tensor.size(-1) == 4, tensor.size()
        self.tensor = tensor

    def __len__(self) -> int:
        return self.tensor.shape[0]

    @property
    def device(self):
        return self.tensor.device


def convert_boxes_to_pooler_format(box_lists):
    # from detectron2 structures.py
    boxes = torch.cat([x.tensor for x in box_lists], dim=0)
    # __len__ returns Tensor in tracing.
    sizes = shapes_to_tensor([x.__len__() for x in box_lists], device=boxes.device)
    indices = torch.repeat_interleave(
        torch.arange(len(box_lists), dtype=boxes.dtype, device=boxes.device), sizes
    )
    return cat([indices[:, None], boxes], dim=1)


ReformerBackwardOutput = namedtuple(
    "ReformerBackwardOutput",
    ["attn_output", "hidden_states", "grad_attn_output", "grad_hidden_states"],
)
ReformerEncoderOutput = namedtuple(
    "ReformerEncoderOutput",
    ["hidden_states", "all_hidden_states", "all_attentions", "past_buckets_states"],
)


class _ReversibleFunction(torch.autograd.Function):
    # taken from modeling_reformer.py in huggingface
    @staticmethod
    def forward(
        ctx,
        hidden_states,
        layers,
        attention_mask,
        head_mask,
        num_hashes,
        all_hidden_states,
        all_attentions,
        past_buckets_states,
        use_cache,
        orig_sequence_length,
        output_hidden_states,
        output_attentions,
    ):
        all_buckets = ()

        # split duplicated tensor
        hidden_states, attn_output = torch.chunk(hidden_states, 2, dim=-1)

        for layer_id, (layer, layer_head_mask) in enumerate(zip(layers, head_mask)):
            if output_hidden_states is True:
                all_hidden_states.append(hidden_states)

            attn_output = layer(attn_output)

        # Add last layer
        if output_hidden_states is True:
            all_hidden_states.append(hidden_states)

        # attach params to ctx for backward
        ctx.save_for_backward(attn_output.detach(), hidden_states.detach())
        ctx.layers = layers
        ctx.all_buckets = all_buckets
        ctx.head_mask = head_mask
        ctx.attention_mask = attention_mask

        # Concatenate 2 RevNet outputs
        return torch.cat([attn_output, hidden_states], dim=-1)

    @staticmethod
    def backward(ctx, grad_hidden_states):
        grad_attn_output, grad_hidden_states = torch.chunk(
            grad_hidden_states, 2, dim=-1
        )

        # retrieve params from ctx for backward
        attn_output, hidden_states = ctx.saved_tensors

        # create tuple
        output = ReformerBackwardOutput(
            attn_output=attn_output,
            hidden_states=hidden_states,
            grad_attn_output=grad_attn_output,
            grad_hidden_states=grad_hidden_states,
        )

        # free memory
        del grad_attn_output, grad_hidden_states, attn_output, hidden_states

        layers = ctx.layers
        all_buckets = ctx.all_buckets
        head_mask = ctx.head_mask
        attention_mask = ctx.attention_mask

        for idx, layer in enumerate(layers[::-1]):
            # pop last buckets from stack
            buckets = all_buckets[-1]
            all_buckets = all_buckets[:-1]

            # backprop
            output = layer.backward_pass(
                next_attn_output=output.attn_output,
                hidden_states=output.hidden_states,
                grad_attn_output=output.grad_attn_output,
                grad_hidden_states=output.grad_hidden_states,
                head_mask=head_mask[len(layers) - idx - 1],
                attention_mask=attention_mask,
                buckets=buckets,
            )

        assert all_buckets == (), "buckets have to be empty after backpropagation"
        grad_hidden_states = torch.cat(
            [output.grad_attn_output, output.grad_hidden_states], dim=-1
        )

        # num of return vars has to match num of forward() args
        # return gradient for hidden_states arg and None for other args
        return (
            grad_hidden_states,
            None,
            None,
            None,
            None,
            None,
            None,
            None,
            None,
            None,
            None,
            None,
        )


class ReformerEncoder(torch.nn.Module):
    def __init__(self):
        super().__init__()
        self.dropout = 0.5
        self.layer_norm = torch.nn.LayerNorm(512, eps=1.0e-12)
        self.layers = [torch.nn.Linear(256, 256)]

    def forward(
        self,
        hidden_states,
        attention_mask=None,
        head_mask=[None] * 6,
        num_hashes=None,
        use_cache=False,
        orig_sequence_length=64,
        output_hidden_states=False,
        output_attentions=False,
    ):
        # hidden_states and attention lists to be filled if wished
        all_hidden_states = []
        all_attentions = []
        past_buckets_states = [((None), (None)) for i in range(len(self.layers))]

        # concat same tensor for reversible ResNet
        hidden_states = torch.cat([hidden_states, hidden_states], dim=-1)
        hidden_states = _ReversibleFunction.apply(
            hidden_states,
            self.layers,
            attention_mask,
            head_mask,
            num_hashes,
            all_hidden_states,
            all_attentions,
            past_buckets_states,
            use_cache,
            orig_sequence_length,
            output_hidden_states,
            output_attentions,
        )

        # Apply layer norm to concatenated hidden states
        hidden_states = self.layer_norm(hidden_states)

        # Apply dropout
        hidden_states = torch.nn.functional.dropout(
            hidden_states, p=self.dropout, training=self.training
        )

        return ReformerEncoderOutput(
            hidden_states=hidden_states,
            all_hidden_states=all_hidden_states,
            all_attentions=all_attentions,
            past_buckets_states=past_buckets_states,
        )


def longformer_chunk(hidden_states, window_overlap=256):
    """convert into overlapping chunks. Chunk size = 2w, overlap size = w"""

    # non-overlapping chunks of size = 2w
    hidden_states = hidden_states.view(
        hidden_states.size(0),
        hidden_states.size(1) // (window_overlap * 2),
        window_overlap * 2,
        hidden_states.size(2),
    )

    # use `as_strided` to make the chunks overlap with an overlap size = window_overlap
    chunk_size = list(hidden_states.size())
    chunk_size[1] = chunk_size[1] * 2 - 1

    chunk_stride = list(hidden_states.stride())
    chunk_stride[1] = chunk_stride[1] // 2
    return hidden_states.as_strided(size=chunk_size, stride=chunk_stride)


class PartialT5(torch.nn.Module):
    # Highly simplified T5Attention prefix
    def __init__(self):
        super().__init__()
        self.q = torch.nn.Linear(512, 512)
        self.k = torch.nn.Linear(512, 512)
        self.v = torch.nn.Linear(512, 512)

    def forward(
        self,
        hidden_states,
        key_value_states=None,
        past_key_value=None,
        query_length=None,
    ):
        batch_size, seq_length = hidden_states.shape[:2]

        real_seq_length = seq_length

        if past_key_value is not None:
            assert (
                len(past_key_value) == 2
            ), f"past_key_value should have 2 past states: keys and values. Got { len(past_key_value)} past states"
            real_seq_length += (
                past_key_value[0].shape[2] if query_length is None else query_length
            )

        def shape(states):
            """projection"""
            return states.view(batch_size, -1, 8, 64).transpose(1, 2)

        def project(hidden_states, proj_layer, key_value_states, past_key_value):
            """projects hidden states correctly to key/query states"""
            if key_value_states is None:
                # self-attn
                # (batch_size, n_heads, seq_length, dim_per_head)
                hidden_states = shape(proj_layer(hidden_states))
            elif past_key_value is None:
                # cross-attn
                # (batch_size, n_heads, seq_length, dim_per_head)
                hidden_states = shape(proj_layer(key_value_states))

            if past_key_value is not None:
                if key_value_states is None:
                    # self-attn
                    # (batch_size, n_heads, key_length, dim_per_head)
                    hidden_states = torch.cat([past_key_value, hidden_states], dim=2)
                else:
                    # cross-attn
                    hidden_states = past_key_value
            return hidden_states

        # get query states
        query_states = shape(
            self.q(hidden_states)
        )  # (batch_size, n_heads, seq_length, dim_per_head)

        # get key/value states
        key_states = project(
            hidden_states,
            self.k,
            key_value_states,
            past_key_value[0] if past_key_value is not None else None,
        )
        value_states = project(
            hidden_states,
            self.v,
            key_value_states,
            past_key_value[1] if past_key_value is not None else None,
        )

        # compute scores
        scores = torch.matmul(query_states, key_states.transpose(3, 2))

        # (truncated here )
        return scores, value_states


class ChunkReformerFeedForward(torch.nn.Module):
    # simplified from HF modeling_reformer.py
    def __init__(self):
        super().__init__()
        self.layer_norm = torch.nn.LayerNorm(256, eps=1e-12)
        self.dense = torch.nn.Linear(256, 256)
        self.output = torch.nn.Linear(256, 256)

    def forward(self, attention_output):
        return apply_chunking_to_forward(
            self.forward_chunk,
            attention_output + 1,
        )

    def forward_chunk(self, hidden_states):
        hidden_states = self.layer_norm(hidden_states)
        hidden_states = self.dense(hidden_states)
        return self.output(hidden_states)


def apply_chunking_to_forward(forward_fn, *input_tensors):
    # simplified from HF model_utils.py
    assert len(input_tensors) > 0
    tensor_shape = input_tensors[0].shape[1]
    assert all(input_tensor.shape[1] == tensor_shape for input_tensor in input_tensors)
    num_args_in_forward_chunk_fn = len(inspect.signature(forward_fn).parameters)
    if num_args_in_forward_chunk_fn != len(input_tensors):
        raise ValueError()

    return forward_fn(*input_tensors)


class FakeMamlInner(torch.nn.Module):
    def __init__(self):
        super().__init__()
        self.linear = torch.nn.Linear(784, 5)

    def forward(self, x, ignored=None, bn_training=False):
        return self.linear(x.view(x.shape[0], -1))


class PartialMaml(torch.nn.Module):
    # Highly simplified version of maml.meta.Meta.finetuning
    def __init__(self):
        super().__init__()
        self.net = FakeMamlInner()
        self.update_step_test = 10
        self.update_lr = 0.4

    def forward(self, x_spt, y_spt, x_qry, y_qry):
        querysz = x_qry.size(0)

        corrects = [0 for _ in range(self.update_step_test + 1)]

        # in order to not ruin the state of running_mean/variance and bn_weight/bias
        # we finetunning on the copied model instead of self.net
        net = deepcopy(self.net)

        # 1. run the i-th task and compute loss for k=0
        logits = net(x_spt)
        loss = F.cross_entropy(logits, y_spt)
        grad = torch.autograd.grad(loss, net.parameters())
        fast_weights = [
            p[1] - self.update_lr * p[0] for p in zip(grad, net.parameters())
        ]

        # this is the loss and accuracy before first update
        with torch.no_grad():
            # [setsz, nway]
            logits_q = net(x_qry, net.parameters(), bn_training=True)
            # [setsz]
            pred_q = F.softmax(logits_q, dim=1).argmax(dim=1)
            # scalar
            correct = torch.eq(pred_q, y_qry).sum().item()
            corrects[0] = corrects[0] + correct

        # this is the loss and accuracy after the first update
        with torch.no_grad():
            # [setsz, nway]
            logits_q = net(x_qry, fast_weights, bn_training=True)
            # [setsz]
            pred_q = F.softmax(logits_q, dim=1).argmax(dim=1)
            # scalar
            correct = torch.eq(pred_q, y_qry).sum().item()
            corrects[1] = corrects[1] + correct

        del net

        accs = torch.tensor(corrects) / querysz

        return accs


def softmax_backward_data(parent, grad_output, output, dim, self):
    from torch import _softmax_backward_data

    return _softmax_backward_data(grad_output, output, parent.dim, self.dtype)


class XSoftmax(torch.autograd.Function):
    # transformers.models.deberta.modeling_deberta.XSoftmax
    @staticmethod
    def forward(self, input, mask, dim):
        self.dim = dim
        rmask = ~(mask.to(torch.bool))
        output = input.masked_fill(rmask, torch.tensor(torch.finfo(input.dtype).min))
        output = torch.softmax(output, self.dim)
        output.masked_fill_(rmask, 0)
        self.save_for_backward(output, rmask)
        return output

    @staticmethod
    def backward(self, grad_output):
        (output, rmask) = self.saved_tensors
        inputGrad = softmax_backward_data(self, grad_output, output, self.dim, output)
        return inputGrad, None, None


class ModelOutput(collections.OrderedDict):
    """based on file_utils.py in HuggingFace"""

    def __getitem__(self, k):
        if isinstance(k, str):
            inner_dict = dict(self.items())
            return inner_dict[k]
        else:
            return self.to_tuple()[k]

    def __setattr__(self, name, value):
        if name in self.keys() and value is not None:
            # Don't call self.__setitem__ to avoid recursion errors
            super().__setitem__(name, value)
        super().__setattr__(name, value)

    def __setitem__(self, key, value):
        # Will raise a KeyException if needed
        super().__setitem__(key, value)
        # Don't call self.__setattr__ to avoid recursion errors
        super().__setattr__(key, value)

    def to_tuple(self):
        return tuple(self[k] for k in self.keys())


def create_rand_mask_from_inputs(
    from_blocked_mask,
    to_blocked_mask,
    rand_attn,
    num_attention_heads,
    num_rand_blocks,
    batch_size,
    from_seq_length,
    from_block_size,
):
    """taken from HF modeling_big_bird.py"""
    num_windows = from_seq_length // from_block_size - 2
    rand_mask = torch.stack(
        [p1[i1.flatten()] for p1, i1 in zip(to_blocked_mask, rand_attn)]
    )
    rand_mask = rand_mask.view(
        batch_size, num_attention_heads, num_windows, num_rand_blocks * from_block_size
    )
    rand_mask = torch.einsum("blq,bhlk->bhlqk", from_blocked_mask[:, 1:-1], rand_mask)
    return rand_mask


class SequentialAppendList(torch.nn.Sequential):
    """from timm/models/vovnet.py"""

    def forward(self, x: torch.Tensor, concat_list: List[torch.Tensor]) -> torch.Tensor:
        for i, module in enumerate(self):
            if i == 0:
                concat_list.append(module(x))
            else:
                concat_list.append(module(concat_list[-1]))
        x = torch.cat(concat_list, dim=1)
        return x, concat_list


class BatchNormAct2d(torch.nn.BatchNorm2d):
    """Taken from timm"""

    def __init__(
        self,
        num_features,
        eps=1e-5,
        momentum=0.1,
        affine=True,
        track_running_stats=True,
        act_layer=torch.nn.ReLU,
        inplace=True,
    ):
        super().__init__(
            num_features,
            eps=eps,
            momentum=momentum,
            affine=affine,
            track_running_stats=track_running_stats,
        )
        self.act = act_layer(inplace=inplace)

    @torch.jit.ignore
    def _forward_python(self, x):
        return super().forward(x)

    def forward(self, x):
        if torch.jit.is_scripting():
            x = self._forward_jit(x)
        else:
            x = self._forward_python(x)
        x = self.act(x)
        return x


def get_parameter_dtype(parameter):
    """from huggingface model_utils.py"""
    try:
        return next(parameter.parameters()).dtype
    except StopIteration:
        # For nn.DataParallel compatibility in PyTorch 1.5

        def find_tensor_attributes(module):
            tuples = [(k, v) for k, v in module.__dict__.items() if torch.is_tensor(v)]
            return tuples

        gen = parameter._named_members(get_members_fn=find_tensor_attributes)
        first_tuple = next(gen)
        return first_tuple[1].dtype


class DummyConfig:
    attn_layers = ["local", "lsh", "local", "lsh", "local", "lsh"]
    lsh_attn_chunk_length = 64
    local_attn_chunk_length = 64


def _get_min_chunk_len(config):
    """from hf_Reformer"""
    attn_types = config.attn_layers
    attn_types_set = set(attn_types)
    if len(attn_types_set) == 1 and attn_types[0] == "lsh":
        return config.lsh_attn_chunk_length
    elif len(attn_types_set) == 1 and attn_types[0] == "local":
        return config.local_attn_chunk_length
    elif len(attn_types_set) == 2 and attn_types_set == set(  # noqa: C405
        ["lsh", "local"]
    ):
        return min(config.lsh_attn_chunk_length, config.local_attn_chunk_length)
    else:
        raise NotImplementedError(
            f"Only attn layer types 'lsh' and 'local' exist, but `config.attn_layers`: {config.attn_layers}. Select "
            "attn layer types from ['lsh', 'local'] only."
        )


def _stable_argsort(vector, dim):
    """from hf_Reformer"""
    # this function scales the vector so that torch.argsort is stable.
    # torch.argsort is not stable on its own
    scale_offset = torch.arange(vector.shape[dim], device=vector.device).view(1, 1, -1)
    scale_offset = scale_offset.expand(vector.shape)
    scaled_vector = vector.shape[dim] * vector + (scale_offset % vector.shape[dim])
    return torch.argsort(scaled_vector, dim=dim)


def _get_sorted_bucket_idx_and_undo_sorted_bucket_idx(buckets):
    """from hf_Reformer"""
    # no gradients are needed
    with torch.no_grad():
        # hash-based sort
        sorted_bucket_idx = _stable_argsort(buckets, dim=-1)

        # create simple indices to scatter to, to have undo sort
        indices = (
            torch.arange(sorted_bucket_idx.shape[-1], device=buckets.device)
            .view(1, 1, -1)
            .expand(sorted_bucket_idx.shape)
        )

        # get undo sort
        undo_sorted_bucket_idx = sorted_bucket_idx.new(*sorted_bucket_idx.size())
        undo_sorted_bucket_idx.scatter_(-1, sorted_bucket_idx, indices)

    return sorted_bucket_idx, undo_sorted_bucket_idx


class FeedForwardLayer(nn.Module):
    def __init__(self, d_model, dim_feedforward, activation, dropout) -> None:
        super().__init__()
        self.linear1 = nn.Linear(d_model, dim_feedforward)
        self.activation = activation
        self.dropout1 = nn.Dropout(dropout)
        self.linear2 = nn.Linear(dim_feedforward, d_model)
        self.dropout2 = nn.Dropout(dropout)

    def forward(self, x):
        return self.dropout2(
            self.linear2(self.dropout1(self.activation(self.linear1(x))))
        )


class TransformerEncoderLayer(nn.Module):
    def __init__(
        self,
        d_model,
        nhead,
        dim_feedforward=2048,
        dropout=0.1,
        activation=nn.ReLU(),
        layer_norm_eps=1e-5,
    ):
        super().__init__()
        self.self_attn = nn.MultiheadAttention(d_model, nhead, dropout=dropout)
        self.norm1 = nn.LayerNorm(d_model, eps=layer_norm_eps)
        self.norm2 = nn.LayerNorm(d_model, eps=layer_norm_eps)
        self.dropout = nn.Dropout(dropout)
        self.ff_block = FeedForwardLayer(d_model, dim_feedforward, activation, dropout)

    def forward(self, src, src_mask=None, src_key_padding_mask=None):
        x = src
        x = self.norm1(x + self._sa_block(x, src_mask, src_key_padding_mask))
        x = self.norm2(x + self._ff_block(x))
        return x

    # self-attention block
    def _sa_block(self, x, attn_mask, key_padding_mask):
        x = self.self_attn(
            x,
            x,
            x,
            attn_mask=attn_mask,
            key_padding_mask=key_padding_mask,
            need_weights=False,
        )[0]
        return self.dropout(x)

    # feed forward block
    def _ff_block(self, x):
        return self.ff_block(x)


class TestModule(torch.nn.Module):
    def inner_fn(self, left, right):
        return tuple(left) == tuple(right)

    def fn(self, tensor):
        if type(tensor) is int:
            return False

        torch.add(tensor, tensor)
        return self.inner_fn(tensor.shape, (1, 2, 3))


class ReproTests(torch._dynamo.test_case.TestCase):
    def test_do_paste_mask(self):
        torch._dynamo.utils.counters.clear()
        opt__do_paste_mask = torch._dynamo.optimize(
            torch._dynamo.testing.CompileCounter()
        )(_do_paste_mask)
        opt__do_paste_mask(
            torch.randn(1, 1, 28, 28),
            torch.tensor([[0.0, 1, 2, 4]]) * 1,
            427,
            640,
            True,
        )
        opt__do_paste_mask(
            torch.randn(1, 1, 28, 28),
            torch.tensor([[0.0, 1, 2, 4]]) * 2,
            427,
            640,
            True,
        )
        opt__do_paste_mask(
            torch.randn(1, 1, 28, 28),
            torch.tensor([[0.0, 1, 2, 4]]) * 3,
            612,
            612,
            True,
        )
        opt__do_paste_mask(
            torch.randn(1, 1, 28, 28),
            torch.tensor([[0.0, 1, 2, 4]]) * 4,
            612,
            612,
            True,
        )
        opt__do_paste_mask(
            torch.randn(1, 1, 28, 28),
            torch.tensor([[0.0, 1, 2, 4]]) * 2,
            427,
            640,
            False,
        )

        self.assertGreaterEqual(torch._dynamo.utils.counters["frames"]["ok"], 3)
        self.assertEqual(
            torch._dynamo.utils.counters["frames"]["total"],
            torch._dynamo.utils.counters["frames"]["ok"] + 1,
        )

    def test_convert_boxes_to_pooler_format(self):
        boxes1 = [
            Boxes(torch.arange(0, 8).reshape((2, 4))),
            Boxes(torch.arange(8, 16).reshape((2, 4))),
        ]
        boxes2 = [
            Boxes(torch.arange(16, 20).reshape((1, 4))),
            Boxes(torch.arange(20, 24).reshape((1, 4))),
        ]
        correct1 = convert_boxes_to_pooler_format(boxes1)
        correct2 = convert_boxes_to_pooler_format(boxes2)
        fn = convert_boxes_to_pooler_format
        cnt = torch._dynamo.testing.CompileCounter()
        opt_fn = torch._dynamo.optimize(cnt)(fn)
        self.assertTrue(same(opt_fn(boxes1), correct1))
        self.assertTrue(same(opt_fn(boxes2), correct2))

        # repeat_interleave is a dynamic shape operator we do not execute/
        # In the future, we could reduce the frame_count down to 1
        # by guarding on the exact values of `Tensor repeats` arg
        if torch._dynamo.config.assume_static_by_default:
            self.assertExpectedInline(cnt.frame_count, """4""")
            self.assertExpectedInline(cnt.op_count, """10""")
        else:
            self.assertExpectedInline(cnt.frame_count, """4""")
            self.assertExpectedInline(cnt.op_count, """16""")

    def test_boxes_len(self):
        def fn(boxes):
            return len(boxes) + boxes.__len__() + boxes.tensor

        boxes1 = Boxes(torch.arange(0, 8).reshape((2, 4)))
        cnt = torch._dynamo.testing.CompileCounter()
        opt_fn = torch._dynamo.optimize_assert(cnt)(fn)
        self.assertTrue(same(opt_fn(boxes1), boxes1.tensor + 4.0))

        if torch._dynamo.config.assume_static_by_default:
            self.assertExpectedInline(cnt.frame_count, """1""")
            self.assertExpectedInline(cnt.op_count, """1""")
        else:
            self.assertExpectedInline(cnt.frame_count, """1""")
            self.assertExpectedInline(cnt.op_count, """6""")

    def _reformer(self, nopython):
        input = torch.randn([1, 64, 256])
        model = ReformerEncoder()
        torch.manual_seed(1337)
        correct = copy.deepcopy(model)(input)
        cnt = torch._dynamo.testing.CompileCounter()
        torch.manual_seed(1337)
        opt_model = torch._dynamo.optimize(cnt, nopython=nopython)(model)
        self.assertTrue(same(opt_model(input), correct))
        return cnt

    @requires_cuda()
    def test_sub_alpha_scalar_repro(self):
        @torch.compile(backend="aot_eager")
        def f(x):
            return x.sub(1, alpha=2)

        f(torch.ones(2, device="cuda", dtype=torch.float64))

    # See https://github.com/pytorch/pytorch/issues/97745
    def test_gan_repro_trying_to_backward_through_the_graph_a_second_time(self):
        def f(a, b):
            c = torch.ones(2, 2)
            d = torch.ones(2, 2)
            e = torch.matmul(a, c)
            g_loss = torch.abs(e - d).mean()
            g_loss.backward()
            fake_d_pred = torch.matmul(b, e.detach())
            d_loss = fake_d_pred.mean()
            d_loss.backward()

        a_ref = torch.randn(2, 2, requires_grad=True)
        b_ref = torch.randn(2, 2, requires_grad=True)
        out_ref = f(a_ref, b_ref)

        a_test = a_ref.clone().detach().requires_grad_(True)
        b_test = b_ref.clone().detach().requires_grad_(True)
        out_test = torch.compile(f, backend="aot_eager")(a_test, b_test)

        self.assertEqual(out_ref, out_test)
        self.assertEqual(a_ref.grad, a_test.grad)
        self.assertEqual(b_ref.grad, b_test.grad)

    def test_embedding_backward_broadcasting_decomp(self):
        def f(grad_output, indices):
            num_weights = 10
            padding_idx = 1
            scale_grad_by_freq = True
            return torch.ops.aten.embedding_dense_backward(
                grad_output, indices, num_weights, padding_idx, scale_grad_by_freq
            )

        f_compiled = torch.compile(f, backend="aot_eager")

        grad_output = torch.ones(2, 4, 3, dtype=torch.float16)
        indices = torch.ones(2, 4, dtype=torch.int64)

        out_ref = f(grad_output, indices)
        out_test = f_compiled(grad_output, indices)

        self.assertEqual(out_ref, out_test)

    def test_reformer_eval(self):
        with torch.no_grad():
            cnt = self._reformer(nopython=True)
        self.assertEqual(cnt.frame_count, 1)
        self.assertEqual(cnt.op_count, 11)

    def test_reformer_train(self):
        with torch.enable_grad():
            cnt = self._reformer(nopython=False)
        # cant inline torch.autograd.Function means graph break
        if torch._dynamo.config.assume_static_by_default:
            self.assertExpectedInline(cnt.frame_count, """3""")
            self.assertExpectedInline(cnt.op_count, """10""")
        else:
            self.assertExpectedInline(cnt.frame_count, """3""")
            self.assertExpectedInline(cnt.op_count, """10""")

    def test_longformer_chunk(self):
        input1 = torch.randn([1, 4096, 1])
        input2 = torch.randn([12, 4096, 64])
        correct1 = longformer_chunk(input1)
        correct2 = longformer_chunk(input2)
        fn = longformer_chunk
        cnt = torch._dynamo.testing.CompileCounter()
        opt_fn = torch._dynamo.optimize_assert(cnt)(fn)
        self.assertTrue(same(opt_fn(input1), correct1))
        self.assertTrue(same(opt_fn(input2), correct2))
        self.assertTrue(same(opt_fn(input1), correct1))
        self.assertTrue(same(opt_fn(input2), correct2))

        if torch._dynamo.config.assume_static_by_default:
            self.assertExpectedInline(cnt.frame_count, """2""")
            self.assertExpectedInline(cnt.op_count, """14""")
        else:
            self.assertExpectedInline(cnt.frame_count, """2""")
            self.assertExpectedInline(cnt.op_count, """35""")

    def test_hf_t5_forward(self):
        input = torch.randn([1, 2048, 512])
        model = PartialT5()
        correct = model(input)
        cnt = torch._dynamo.testing.CompileCounter()
        opt_model = torch._dynamo.optimize_assert(cnt)(model)
        self.assertTrue(same(opt_model(input), correct))

        if torch._dynamo.config.assume_static_by_default:
            self.assertExpectedInline(cnt.frame_count, """1""")
            self.assertExpectedInline(cnt.op_count, """11""")
        else:
            self.assertExpectedInline(cnt.frame_count, """1""")
            self.assertExpectedInline(cnt.op_count, """12""")

    def test_module_in_skipfiles(self):
        model = nn.Linear(10, 10)
        cnt = torch._dynamo.testing.CompileCounter()
        torch.compile(model, backend=cnt, fullgraph=True)(torch.randn([5, 10]))
        self.assertEqual(cnt.frame_count, 1)
        self.assertEqual(cnt.op_count, 1)

    def test_function_in_skipfiles(self):
        cnt = torch._dynamo.testing.CompileCounter()
        torch.compile(torch.sin, backend=cnt, fullgraph=True)(torch.randn([5, 10]))
        self.assertEqual(cnt.frame_count, 1)
        self.assertEqual(cnt.op_count, 1)

    def test_slicing_dynamic_shape(self):
        def fn(y):
            x = torch.ones(8)
            idx = y[0]
            out = x[idx:]
            return (out + 3) * 5

        counter = torch._dynamo.testing.CompileCounter()
        opt_fn = torch._dynamo.optimize(counter)(fn)
        out = opt_fn(torch.ones(10, dtype=torch.long))
        # idx should be 1 -> slicing off [1:] of 8 elem tensor
        self.assertEqual(list(out.shape), [7])

        self.assertEqual(counter.op_count, 2)
        self.assertEqual(counter.frame_count, 1)

        self.assertEqual(list(opt_fn(torch.tensor([4])).shape), [4])

    def test_slicing_dynamic_shape_setitem(self):
        def fn(input_lengths: torch.Tensor, new_ones_1):
            getitem_13 = input_lengths[3]
            new_ones_1[(3, slice(getitem_13, None, None))] = 0
            setitem_13 = new_ones_1
            return (setitem_13,)

        x = torch.randn(10).to(dtype=torch.int64)
        y = torch.randn(10, 204)
        ref = fn(x, y)
        opt_fn = torch._dynamo.optimize("aot_eager")(fn)
        res = opt_fn(x, y)
        self.assertTrue(same(ref, res))

<<<<<<< HEAD
    # https://github.com/pytorch/pytorch/issues/103620
    @expectedFailureDynamic
    @torch._dynamo.config.patch(automatic_dynamic_shapes=False)
=======
    @expectedFailureDynamic
>>>>>>> 0b8b418d
    def test_chunk_reformer_ff(self):
        input = torch.randn([1, 4096, 256])
        model = ChunkReformerFeedForward()
        correct = model(input)
        cnt = torch._dynamo.testing.CompileCounter()
        opt_model = torch._dynamo.optimize_assert(cnt)(model)
        self.assertTrue(same(opt_model(input), correct))

        self.assertEqual(cnt.frame_count, 1)
        self.assertEqual(cnt.op_count, 4)

    # see: https://github.com/pytorch/pytorch/issues/80067
    # NB: When you remove the expectedFailure, don't forget to
    # uncomment/adjust the assertEqual below
    @unittest.expectedFailure
    @torch._dynamo.config.patch(
        fake_tensor_propagation=True, capture_scalar_outputs=True
    )
    def test_maml_item_capture(self):
        a = torch.randn(5, 1, 28, 28)
        b = torch.zeros(5, dtype=torch.int64)
        c = torch.randn(75, 1, 28, 28)
        d = torch.zeros(75, dtype=torch.int64)
        model = PartialMaml()
        correct = model(a, b, c, d)
        cnt = torch._dynamo.testing.CompileCounter()
        opt_model = torch._dynamo.optimize(cnt)(model)
        for _ in range(10):
            self.assertTrue(same(opt_model(a, b, c, d), correct))

        # if torch._dynamo.config.assume_static_by_default:
        #     self.assertExpectedInline(cnt.frame_count, """2""")
        # else:
        #     self.assertExpectedInline(cnt.frame_count, """3""")
        # TODO(jansel): figure out why op count depends on imports
        self.assertIn(cnt.op_count, (36, 35, 34, 29, 28, 27))

    # see: https://github.com/pytorch/pytorch/issues/80067
    @torch._dynamo.config.patch(capture_scalar_outputs=False)
    def test_maml_no_item_capture(self):
        a = torch.randn(5, 1, 28, 28)
        b = torch.zeros(5, dtype=torch.int64)
        c = torch.randn(75, 1, 28, 28)
        d = torch.zeros(75, dtype=torch.int64)
        model = PartialMaml()
        correct = model(a, b, c, d)
        cnt = torch._dynamo.testing.CompileCounter()
        opt_model = torch._dynamo.optimize(cnt)(model)
        for _ in range(10):
            self.assertTrue(same(opt_model(a, b, c, d), correct))

        if torch._dynamo.config.assume_static_by_default:
            self.assertExpectedInline(cnt.frame_count, """2""")
        else:
            self.assertExpectedInline(cnt.frame_count, """3""")

    def test_hf_model_output(self):
        ex = ModelOutput(a=torch.randn(10), b=torch.randn(10), c=torch.randn(10))

        def fn1(x):
            return x["a"] + 1

        def fn2(x):
            return x.a + 1

        def fn3(x):
            return x.to_tuple()[0] + 1

        def fn4(x):
            return x[0] + 1

        cnt = torch._dynamo.testing.CompileCounter()
        for fn in (fn1, fn2, fn3, fn4):
            cnt.clear()
            opt_fn = torch._dynamo.optimize_assert(cnt)(fn)
            self.assertTrue(same(opt_fn(ex), ex.a + 1))
            self.assertEqual(cnt.frame_count, 1)
            self.assertEqual(cnt.op_count, 1)

    @expectedFailureDynamic
    def test_create_rand_mask_from_inputs(self):
        args = [
            torch.randn([1, 64, 64]),
            torch.randn([1, 64, 64]),
            torch.zeros([1, 12, 62, 3], dtype=torch.int64),
            12,
            3,
            1,
            4096,
            64,
        ]
        correct = create_rand_mask_from_inputs(*args)
        fn = create_rand_mask_from_inputs

        cnt = torch._dynamo.testing.CompileCounter()
        opt_fn = torch._dynamo.optimize_assert(cnt)(fn)
        self.assertTrue(same(opt_fn(*args), correct))
        self.assertExpectedInline(cnt.frame_count, """1""")
        self.assertExpectedInline(cnt.op_count, """11""")

    def test_rng_state(self):
        def fn():
            state = torch.get_rng_state()
            before = torch.rand(1000)
            torch.set_rng_state(state)
            after = torch.rand(1000)
            return before, after

        cnt = torch._dynamo.testing.CompileCounter()
        opt_fn = torch._dynamo.optimize(cnt)(fn)

        before, after = opt_fn()
        self.assertTrue(same(before, after))
        self.assertEqual(cnt.frame_count, 2)
        self.assertEqual(cnt.op_count, 3)  # rand, rand
        try:
            graph, _ = torch._dynamo.export(fn)
            # See https://github.com/pytorch/pytorch/pull/87490
            self.fail("unexpected export success")
        except torch._dynamo.exc.Unsupported:
            pass

    def test_seq_append_list(self):
        x = torch.randn(4, 10)
        model = SequentialAppendList(
            torch.nn.Linear(10, 10),
            torch.nn.ReLU(),
            torch.nn.Linear(10, 10),
            torch.nn.ReLU(),
        )
        # this one is tricky because it mutates the list provided as an input
        l1 = [x]
        l2 = [x]
        correct, _ = model(x, l1)
        cnt = torch._dynamo.testing.CompileCounter()
        opt_model = torch._dynamo.optimize_assert(cnt)(model)
        result, l3 = opt_model(x, l2)
        self.assertTrue(same(result, correct))
        self.assertTrue(same(l1, l2))
        self.assertIs(l2, l3)
        self.assertEqual(cnt.frame_count, 1)
        self.assertEqual(cnt.op_count, 5)

    def test_batch_norm_act(self):
        a = torch.randn(5, 1, 28, 28)
        model = BatchNormAct2d(1).eval()
        correct = model(a)
        cnt = torch._dynamo.testing.CompileCounter()
        if not torch._dynamo.config.specialize_int:
            # _local_scalar_dense causes graph break w 0-dim tensor
            opt_model = torch._dynamo.optimize(cnt)(model)
            self.assertTrue(same(opt_model(a), correct))
            return

        opt_model = torch._dynamo.optimize_assert(cnt)(model)
        self.assertTrue(same(opt_model(a), correct))
        self.assertEqual(cnt.frame_count, 1)
        self.assertEqual(cnt.op_count, 2)

    def test_get_parameter_dtype(self):
        model = SequentialAppendList(
            torch.nn.Linear(10, 10),
            torch.nn.ReLU(),
        )

        def fn(model, x):
            return x + torch.randn(10, dtype=get_parameter_dtype(model))

        cnt = torch._dynamo.testing.CompileCounter()
        opt_fn = torch._dynamo.optimize_assert(cnt)(fn)
        self.assertEqual(opt_fn(model, torch.randn(10)).dtype, torch.float32)
        self.assertEqual(cnt.frame_count, 1)
        self.assertEqual(cnt.op_count, 2)

    def test_nn_parameter(self):
        def test_fn():
            a = torch.nn.Parameter(torch.randn(5, 5))
            # Checks that TensorVariable stores the type information correctly
            self.assertTrue(isinstance(a, torch.nn.Parameter))
            return a

        cnt = torch._dynamo.testing.CompileCounter()
        opt_test_fn = torch._dynamo.optimize(cnt)(test_fn)
        out = opt_test_fn()
        self.assertTrue(isinstance(out, torch.nn.Parameter))

    def test_Size(self):
        def test_fn():
            a = torch.randn(4)
            x = torch.Size([1, 2, 3])
            # Checks that SizeVariable return torch.Size object
            assert isinstance(x, torch.Size)
            # Causes graph breaks and checks reconstruction of SizeVariable
            # object
            self.assertIsInstance(x, torch.Size)
            return a

        cnt = torch._dynamo.testing.CompileCounter()
        opt_test_fn = torch._dynamo.optimize(cnt)(test_fn)
        opt_test_fn()

    def test_indexing_with_list(self):
        def test_fn():
            def run_test(tensor, *idx):
                npt = tensor.numpy()
                assert npt[idx].shape == tensor[idx].shape

            x = torch.arange(0, 10)
            cases = [
                [None, None],
                [1, None],
            ]

            for case in cases:
                run_test(x, *case)

            return torch.randn(4)

        cnt = torch._dynamo.testing.CompileCounter()
        opt_test_fn = torch._dynamo.optimize(cnt)(test_fn)
        opt_test_fn()

    def test_reformer_min_chunk_len(self):
        def fn(cfg):
            t = torch.empty(10)
            t.fill_(_get_min_chunk_len(cfg))
            return t[0]

        cfg = DummyConfig()
        cnt = torch._dynamo.testing.CompileCounter()
        opt_fn = torch._dynamo.optimize_assert(cnt)(fn)
        self.assertEqual(opt_fn(cfg), 64)
        # With unspec int, maximum computation is preserved
        if torch._dynamo.config.assume_static_by_default:
            self.assertExpectedInline(cnt.frame_count, """1""")
            self.assertExpectedInline(cnt.op_count, """3""")
        else:
            self.assertExpectedInline(cnt.frame_count, """1""")
            self.assertExpectedInline(cnt.op_count, """4""")

    def test_reformer_sorting(self):
        x = torch.zeros([1, 12, 4096], dtype=torch.int64)
        correct = _get_sorted_bucket_idx_and_undo_sorted_bucket_idx(x)
        fn = _get_sorted_bucket_idx_and_undo_sorted_bucket_idx

        cnt = torch._dynamo.testing.CompileCounter()
        opt_fn = torch._dynamo.optimize_assert(cnt)(fn)
        self.assertTrue(same(opt_fn(x), correct))
        if torch._dynamo.config.assume_static_by_default:
            self.assertExpectedInline(cnt.frame_count, """1""")
            self.assertExpectedInline(cnt.op_count, """14""")
        else:
            self.assertExpectedInline(cnt.frame_count, """1""")
            self.assertExpectedInline(cnt.op_count, """27""")

    def test_recursive_map(self):
        # https://github.com/pytorch/torchdynamo/issues/132
        def _recursive_map(struct, batch_dim=0):
            for k, v in struct.items():
                if v is not None:
                    if isinstance(v, dict):
                        _recursive_map(v)
                    else:
                        struct[k] = v

        def toy_example(a, b, v):
            x = a / (torch.abs(a) + 1)
            if v is not None:
                _recursive_map(v)
            return x * b

        cnt = torch._dynamo.testing.CompileCounter()
        opt_toy_example = torch._dynamo.optimize(cnt)(toy_example)
        opt_toy_example(
            torch.randn(10),
            torch.randn(10),
            {"layer0": {"memory_keys": torch.randn(10)}},
        )
        self.assertEqual(cnt.frame_count, 1)
        self.assertEqual(cnt.op_count, 4)

    def test_issue175(self):
        n_heads = 2
        d_model = 64
        model = TransformerEncoderLayer(d_model, n_heads)
        inp = torch.randn(1, d_model)
        cnt = torch._dynamo.testing.CompileCounter()
        opt_model = torch._dynamo.optimize(cnt, nopython=True)(model)
        opt_model(inp)
        opt_model(inp)
        self.assertEqual(cnt.frame_count, 1)
        self.assertEqual(cnt.op_count, 12)

    def test_exec_import(self):
        def fn1():
            exec("import math")

        def fn2():
            try:
                math.sqrt(4)
                return False
            except NameError:
                return True

        def fn3():
            fn1()
            return fn2()

        self.assertTrue(fn3())
        opt_fn3 = torch._dynamo.optimize("eager")(fn3)
        self.assertTrue(opt_fn3())

    def test_exec_wildcard_import(self):
        # Test that globals are not carried over from frame to frame
        def fn1():
            exec("from torch import *")

        def fn2():
            x = torch.zeros(4)
            for i in range(5):
                x = x + i
            return x

        def fn3():
            fn1()
            return fn2()

        ref = fn3()
        opt_fn3 = torch._dynamo.optimize("eager")(fn3)
        res = opt_fn3()
        self.assertTrue(same(ref, res))

    def test_with_on_graph_break_inst(self):
        def reversible(x):
            print("Hello world")  # Cause graph break so inline fails
            return torch.sin(torch.cos(x))

        def fn(x):
            with torch.enable_grad():
                a = torch.sin(x)
                b = reversible(a)
                c = torch.sigmoid(b)
                c.sum().backward()
                return x.grad

        x = torch.randn(3, requires_grad=True)
        x.grad = None
        with torch.no_grad():
            ref = fn(x)

        x.grad = None
        opt_fn = torch._dynamo.optimize("eager")(fn)
        with torch.no_grad():
            res = opt_fn(x)
        self.assertTrue(same(ref, res))

    def test_with_on_graph_break_nested(self):
        def reversible(x):
            torch._dynamo.graph_break()  # Cause graph break so inline fails
            return torch.sin(torch.cos(x))

        def fn(x):
            # nested context manager failed previously
            with torch.no_grad():
                with torch.enable_grad():
                    a = torch.sin(x)
                    b = reversible(a)
                    c = torch.sigmoid(b)
                    c.sum().backward()
                    return x.grad

        x = torch.randn(3, requires_grad=True)
        x.grad = None
        with torch.no_grad():
            ref = fn(x)

        x.grad = None
        opt_fn = torch._dynamo.optimize("eager")(fn)
        with torch.no_grad():
            res = opt_fn(x)
        self.assertTrue(same(ref, res))

    # https://github.com/pytorch/torchdynamo/issues/1446
    def test_grad_mode_carrying_correct_state_after_graph_break(self):
        def fn(x):
            with torch.no_grad():
                y = x * 3
                print("Break")
                z = x + 2
            return y, z

        x = torch.randn(3, requires_grad=True)
        opt_fn = torch._dynamo.optimize("eager")(fn)
        y, z = opt_fn(x)
        self.assertFalse(y.requires_grad)
        self.assertFalse(z.requires_grad)

    def test_abc_setattr(self):
        # tests that we correctly bail out of __setattr__ calls

        # TODO: does not ensure ABC classes are correctly inferred as ClassVariables
        # (doesn't test the fix for 'super()')

        class BaseModule(torch.nn.Module, ABC):
            def blah(self, x):
                return x + 1

        class Derived(BaseModule):
            def __setattr__(self, name, value) -> None:
                super().__setattr__(name, value)

            def forward(self, x):
                # expect a graph break on __setattr__
                self.foo = 0
                return self.blah(x)

            def blah(self, x):
                return super().blah(x)

        x = torch.randn(3, requires_grad=True)
        mod = Derived()
        opt_mod = torch._dynamo.optimize("eager")(mod)
        opt_mod(x)

        self.assertGreaterEqual(torch._dynamo.utils.counters["frames"]["ok"], 3)
        self.assertGreaterEqual(torch._dynamo.utils.counters["frames"]["total"], 3)

    @torch._dynamo.config.patch("suppress_errors", True)
    def test_guard_fail_tensor_bool(self):
        @torch._dynamo.disable(recursive=False)
        def fn():
            condition_shape = (5, 5)
            dtypes = (torch.bool,)
            shapes = (
                (),
                (5,),
                (1, 5),
            )

            tensors = [
                torch.empty(shape, dtype=dtype).fill_(17)
                for shape, dtype in itertools.product(shapes, dtypes)
            ]

            x_vals = (5.0, *tensors)
            y_vals = (6.0, *tensors)

            @torch._dynamo.disable
            def get_expected(condition, x, y):
                x_np = x.cpu().numpy() if isinstance(x, torch.Tensor) else x
                y_np = y.cpu().numpy() if isinstance(y, torch.Tensor) else y
                return torch.from_numpy(
                    np.where(condition.cpu().numpy(), x_np, y_np)
                ).to(common_dtype)

            for x, y in zip(x_vals, y_vals):
                condition = torch.empty(*condition_shape, dtype=torch.bool).bernoulli_()
                common_dtype = torch.result_type(x, y)

                def check_equal(condition, x, y):
                    # NumPy aggressively promotes to double, hence cast to output to correct dtype
                    expected = get_expected(condition, x, y)
                    result = torch.where(condition, x, y)
                    assert torch.allclose(expected, result)

                check_equal(condition, x, y)
                check_equal(condition, y, x)

        fn()
        opt_fn = torch._dynamo.optimize("eager")(fn)
        opt_fn()

    def test_guard_fail_nested_tuple(self):
        def fn(args):
            return torch.ones(()), args[0] * 2

        # This adds a tensor check on args[1][0] and args[1][1]
        args1 = (torch.ones(1), (torch.ones(1), torch.ones(1)))
        args2 = (torch.ones(1), torch.ones(1))
        opt_fn = torch._dynamo.optimize("eager")(fn)
        ref = opt_fn(args1)
        res = opt_fn(args2)

        self.assertTrue(same(ref, res))

    def test_nullcontext1(self):
        @torch.compile(fullgraph=True, backend="eager")
        def fn(x, ctx):
            x = x.sin()
            with ctx:
                x = x.cos()
            x = x.sin()
            return x

        y = torch.randn(10)
        self.assertTrue(same(fn(y, contextlib.nullcontext()), y.sin().cos().sin()))

    def test_nullcontext2(self):
        @torch.compile(fullgraph=True, backend="eager")
        def fn(x, ctx):
            x = x.sin()
            with ctx():
                x = x.cos()
            x = x.sin()
            return x

        y = torch.randn(10)
        self.assertTrue(same(fn(y, contextlib.nullcontext), y.sin().cos().sin()))

    def test_no_grad_inline(self):
        @torch.no_grad()
        def a(x):
            return x.sin()

        @torch.compile(backend="eager", fullgraph=True)
        def b(x):
            return a(x).cos()

        y = torch.randn(10)
        self.assertTrue(same(b(y), y.sin().cos()))

    # AssertionError: ABCMeta
    @unittest.expectedFailure
    def test_numpy_list(self):
        @torch._dynamo.disable
        def rand_gen():
            return list(np.array([random.randint(5, 10) for _ in range(10)]))

        def fn(x):
            random_list = rand_gen()
            z = torch.LongTensor(random_list)
            return x * z

        x = torch.ones(10) * 2

        random.seed(0)
        ref0 = fn(x)
        ref1 = fn(x)

        random.seed(0)
        opt_fn = torch._dynamo.optimize("eager")(fn)
        res0 = opt_fn(x)
        res1 = opt_fn(x)

        self.assertTrue(same(ref0, res0))
        self.assertTrue(same(ref1, res1))

    def test_primtorch(self):
        @torch._dynamo.optimize("eager")
        def fn(x):
            torch._refs.abs(x)

        fn(torch.randn(3))

    @unittest.expectedFailure
    # inline_call [('inline in skipfiles: bind ...python3.10/inspect.py', 1)]
    def test_primtorch_no_graph_break(self):
        @torch._dynamo.optimize("eager", nopython=True)
        def fn(x):
            torch._refs.abs(x)

        fn(torch.randn(3))

    def test_torch_tensor_ops_no_graph_break(self):
        @torch._dynamo.optimize("eager", nopython=True)
        def fn(x):
            torch.Tensor.abs_(x)

        fn(torch.randn(3))

    @unittest.skipIf(
        not isinstance(torch.ops.aten.abs, torch._ops.OpOverloadPacket),
        "old pt doesn't work",
    )
    def test_torch_ops_aten(self):
        # Picked an op that doesn't show up in the default list
        @torch._dynamo.optimize("eager", nopython=True)
        def fn(x):
            return torch.ops.aten.absolute(x)

        fn(torch.randn(3))

    def test_hf_gelu_inline(self):
        class GELUActivation(nn.Module):
            def __init__(self):
                super().__init__()
                self.act = nn.functional.gelu

            def forward(self, input):
                return self.act(input)

        @torch._dynamo.optimize("eager", nopython=True)
        def fn(x):
            return GELUActivation()(x)

        y = torch.randn(10)
        self.assertTrue(same(fn(y), nn.functional.gelu(y)))

        @torch._dynamo.optimize("eager", nopython=True)
        def fn_returns(x):
            return GELUActivation(), x + 1

        act, _ = fn_returns(y)
        self.assertIsInstance(act, GELUActivation)
        self.assertIs(act.act, nn.functional.gelu)
        self.assertTrue(hasattr(act, "_buffers"))  # check that __init__ got called

    def test_dropout_inline(self):
        @torch._dynamo.optimize("eager")
        def fn(x):
            return torch.nn.Dropout(0.1)(x)

        y = torch.randn(10)
        torch.manual_seed(1337)
        ref = nn.functional.dropout(y, 0.1)
        torch.manual_seed(1337)
        res = fn(y)
        self.assertTrue(same(ref, res))

    def test_setitem_boolean_mask_diff(self):
        def fn(x, b, y):
            x = x.clone()
            x[b] = y
            return x

        opt_fn = torch._dynamo.optimize("aot_eager")(fn)
        x = torch.randn(4, requires_grad=True)
        b = torch.tensor([True, False, True, False])
        y = torch.randn(2, requires_grad=True)
        opt_fn(x, b, y)

    def test_setitem_tuple_boolean_mask_diff(self):
        def fn(x, b, y):
            x = x.clone()
            x[:, b] = y
            return x

        opt_fn = torch._dynamo.optimize("aot_eager")(fn)
        x = torch.randn(8, 4, requires_grad=True)
        b = torch.tensor([True, False, True, False])
        y = torch.randn(2, requires_grad=True)
        opt_fn(x, b, y)

    def test_torch_tensor_ops(self):
        def fn(x):
            return torch.Tensor.abs_(x)

        x = torch.randn(3)
        opt_fn = torch._dynamo.optimize("eager", nopython=True)(fn)
        y = fn(x)
        y_ = opt_fn(x)
        self.assertTrue(same(y, y_))

    def test_guard_ordering_shape_fail(self):
        # If a function which takes a tensor has an inner function which
        # is compiled and generates a guard on its shape,
        # they are evaluated in the wrong order. So if on a subsequent call
        # an int is passed instead of a tensor, guard evaluation will crash
        # with a "no attribute: shape" error
        m = TestModule()
        opt_m = torch._dynamo.optimize("eager")(m)
        opt_m.fn(torch.ones((5, 5)))
        opt_m.fn(-3)

    def test_tensor_isinstance_tuple(self):
        @torch._dynamo.optimize("eager")
        def fn():
            t = torch.ones(5, 5)
            if not isinstance(t, (int, torch.Tensor)):
                msg = str.format(
                    "{0} is not an instance of {1}",
                    type(t),
                    (int, torch.Tensor),
                )
                raise ValueError(msg)
            return True

        fn()

    def test_isinstance_dtype(self):
        @torch._dynamo.optimize("eager", nopython=True)
        def fn(x):
            isinstance(torch.bfloat16, torch.dtype)
            return x

        fn(torch.randn(3))

    def test_isinstance_storage(self):
        @torch._dynamo.optimize("eager")
        def fn(x):
            f = bytearray([0x00, 0x01, 0x02, 0x03, 0x04, 0x05, 0x10, 0x40])
            bools = torch.BoolStorage.from_buffer(f, "big")
            assert isinstance(bools, torch.BoolStorage)
            return x

        fn(torch.randn(3))

    def test_dict_list_values(self):
        def inner_fn(args):
            return [x[1].shape for x in args]

        @torch._dynamo.optimize("eager")
        def fn(tensors):
            return inner_fn(zip(itertools.count(), tensors["args"]))

        fn({"args": [torch.ones(5, 5), torch.ones(5, 6), torch.ones(5, 7)]})
        fn({"args": [torch.ones(5, 5)]})

    def test_dict_iter(self):
        class MyMod(torch.nn.Module):
            def forward(self, x):
                z = {"my": 1, "const": 2, "dict": 3, "variable": 4}
                tot = 0
                for key in z:
                    tot += z[key]

                return tot

        x = torch.tensor([0])
        model = MyMod()
        opt_model = torch._dynamo.optimize("eager", nopython=True)(model)
        y = opt_model(x)

        self.assertEqual(y, 10)

    def test_sort_out(self):
        dtype = torch.float32
        device = "cpu"

        def fn():
            tensor = torch.randn((3, 5), dtype=dtype, device=device)[:, 0]
            values1 = torch.tensor(0, dtype=dtype, device=device)
            indices1 = torch.tensor(0, dtype=torch.long, device=device)
            torch.sort(tensor, out=(values1, indices1))
            self.assertEqual(values1.stride(), (1,))
            self.assertEqual(indices1.stride(), (1,))

        fn()
        opt_fn = torch._dynamo.optimize("eager")(fn)
        opt_fn()

    def test_sort_out2(self):
        class MyModule(torch.nn.Module):
            def __init__(self):
                super().__init__()
                self.register_buffer("sorted", torch.ones(4, 4))
                self.register_buffer("indices", torch.ones(4, 4, dtype=torch.long))

            def forward(self, x):
                torch.sort(x, out=(self.sorted, self.indices))
                return (x + 1, self.sorted, self.indices)

        x = torch.randn(4, 4)
        m = MyModule()
        ref = m(x)
        opt_m = torch._dynamo.optimize("eager")(m)
        res = opt_m(x)
        self.assertTrue(same(ref, res))

    def test_sigmoid_out(self):
        dtype = torch.float32
        device = "cpu"

        def fn():
            inp = torch.randn((3, 5), dtype=dtype, device=device)
            out1 = torch.tensor(0, dtype=dtype, device=device)
            torch.sigmoid(inp, out=out1)
            self.assertEqual(out1.numel(), 15)

        fn()
        opt_fn = torch._dynamo.optimize("eager")(fn)
        opt_fn()

    def test_sigmoid_out2(self):
        class MyModule(torch.nn.Module):
            def __init__(self):
                super().__init__()
                self.register_buffer("base", torch.ones(4, 4))

            def forward(self, x):
                torch.sigmoid(x, out=self.base)
                return x + self.base

        x = torch.randn(4, 4)
        m = MyModule()
        ref = m(x)
        opt_m = torch._dynamo.optimize("eager")(m)
        res = opt_m(x)
        self.assertTrue(same(ref, res))

    def test_slice_into_list_mutable(self):
        class Mod(torch.nn.Module):
            def forward(self, listy):
                x = listy[3:5]
                for i in range(10):
                    z = torch.abs(torch.randn(10)) + 1
                    x[0] = z
                return x

        m = Mod()
        listy = [torch.randn(10)] * 10

        cnt = torch._dynamo.testing.CompileCounter()
        opt_m = torch._dynamo.optimize(cnt, nopython=True)(m)
        opt_m.forward(listy)

        self.assertEqual(cnt.frame_count, 1)

    def test_vdd_duplicate_error(self):
        def fn(a, dt):
            keys = list(dt._jt_dict.keys())
            p = torch.cos(dt._jt_dict[keys[0]]._value)
            q = torch.sin(a)
            r = torch.sigmoid(dt._jt_dict[keys[0]]._value)
            return p + q + r

        class Value:
            def __init__(self):
                self._value = torch.randn(4)

        class Sample:
            def __init__(self):
                self._jt_dict = {}
                self._jt_dict["POSITION_ID"] = Value()

        a = torch.randn(4)
        sample = Sample()

        ref = fn(a, sample)

        optimized_fn = torch._dynamo.optimize("eager", nopython=True)(fn)
        res = optimized_fn(a, sample)

        self.assertTrue(same(ref, res))

    def test_specialized_stride(self):
        def f():
            e = torch.empty(4)
            x = e[::2]
            return x.stride()

        self.assertEqual(f(), torch._dynamo.optimize("eager")(f)())

    def test_out_none(self):
        # https://github.com/pytorch/pytorch/issues/92814
        def fn(input):
            return torch.nn.functional.normalize(input, dim=0, out=None)

        x = torch.rand([1])
        self.assertEqual(fn(x), torch._dynamo.optimize("eager")(fn)(x))

    @unittest.skipIf(not has_detectron2(), "requires detectron2")
    def test_multi_import(self):
        @torch._dynamo.optimize("eager", nopython=True)
        def to_bitmasks(boxes):
            from detectron2.layers.mask_ops import (
                _paste_masks_tensor_shape,
                paste_masks_in_image,
            )

            if (
                paste_masks_in_image is not None
                and _paste_masks_tensor_shape is not None
            ):
                return boxes + 1

        self.assertTrue((to_bitmasks(torch.zeros(10)) == torch.ones(10)).all())

    def test_multi_dot_import(self):
        def fn1(x):
            return torch.sin(x)

        def fn(x):
            import torch.fx

            _ = torch.fx.symbolic_trace(fn1)
            return x * 2

        x = torch.randn(10)
        fn(x)
        cnt = torch._dynamo.testing.CompileCounter()
        opt_fn = torch._dynamo.optimize(cnt)(fn)
        opt_fn(x)
        self.assertEqual(cnt.frame_count, 1)

    def test_relative_import(self):
        try:
            from . import utils as _  # noqa: F401

            def fn(x):
                from .utils import tensor_for_import_testing

                return x * 2 * tensor_for_import_testing

        except ImportError:

            def fn(x):
                from utils import tensor_for_import_testing

                return x * 2 * tensor_for_import_testing

        x = torch.randn(10)
        fn(x)
        cnt = torch._dynamo.testing.CompileCounter()
        opt_fn = torch._dynamo.optimize(cnt, nopython=True)(fn)
        opt_fn(x)
        self.assertEqual(cnt.frame_count, 1)

    def test_relative_import_no_modulename(self):
        try:
            from . import utils as _  # noqa: F401

            def fn(x):
                from . import utils

                return x * 2 * utils.tensor_for_import_testing

        except ImportError:

            def fn(x):
                import utils

                return x * 2 * utils.tensor_for_import_testing

        x = torch.randn(10)
        fn(x)
        cnt = torch._dynamo.testing.CompileCounter()
        opt_fn = torch._dynamo.optimize(cnt, nopython=True)(fn)
        opt_fn(x)
        self.assertEqual(cnt.frame_count, 1)

    def test_bigbird_unsqueeze_inplace(self):
        def fn(reshape_2):
            view_2 = reshape_2.clone()
            view_2.unsqueeze_(2)
            cat_11 = torch.cat([view_2], dim=2)
            view_13 = cat_11.view((2, 12, 64, -1))
            return (view_13,)

        x = torch.randn(2, 12, 64, 64, requires_grad=True)
        ref = fn(x)
        opt_fn = torch._dynamo.optimize("aot_eager")(fn)
        res = opt_fn(x)
        self.assertTrue(same(ref, res))

    def test_issue1466_size_aot_autograd(self):
        def fn(x):
            # do a tensor op and a size compute
            y = x * 2
            x_size = x.size()
            # trigger a graph break
            print("arf")
            # use the tensor op and size compute
            z = y.view(x_size) + 1
            return z

        x = torch.randn(2, 3, requires_grad=True)
        ref = fn(x)
        opt_fn = torch._dynamo.optimize("aot_eager")(fn)
        res = opt_fn(x)
        self.assertTrue(same(ref, res))

    def test_ellipsis(self):
        class Repro(torch.nn.Module):
            def __init__(self):
                super().__init__()
                self.lnorm = torch.nn.LayerNorm(
                    (256,), eps=1e-06, elementwise_affine=True
                )
                self.linear = torch.nn.Linear(
                    in_features=256, out_features=256, bias=True
                )

            def forward(self, cat_10):
                lnorm = self.lnorm(cat_10)
                getitem_64 = lnorm[
                    (slice(None, None, None), slice(0, 1, None), Ellipsis)
                ]
                linear = self.linear(getitem_64)
                return (linear,)

        args = [torch.randn(2, 197, 256)]

        mod = Repro()
        opt_mod = torch._dynamo.optimize("eager", nopython=True)(mod)

        self.assertTrue(same(mod(*args), opt_mod(*args)))

    def test_reinplacing(self):
        class MockModule(torch.nn.Module):
            def __init__(self):
                super().__init__()
                self.self_layoutlm_embeddings_x_position_embeddings = (
                    torch.nn.Embedding(1024, 768)
                )
                self.self_layoutlm_embeddings_y_position_embeddings = (
                    torch.nn.Embedding(1024, 768)
                )

            def forward(self, getitem_1, getitem_2, add):
                self_layoutlm_embeddings_x_position_embeddings = (
                    self.self_layoutlm_embeddings_x_position_embeddings(getitem_1)
                )
                self_layoutlm_embeddings_y_position_embeddings = (
                    self.self_layoutlm_embeddings_y_position_embeddings(getitem_2)
                )
                add_1 = add + self_layoutlm_embeddings_x_position_embeddings
                add_2 = add_1 + self_layoutlm_embeddings_y_position_embeddings
                return (add_2,)

        mod = MockModule()
        opt_mod = torch._dynamo.optimize("aot_eager_decomp_partition")(mod)

        args = [
            ((2, 512), (2048, 4), torch.int64, "cpu", False),
            ((2, 512), (2048, 4), torch.int64, "cpu", False),
            ((2, 512, 768), (393216, 768, 1), torch.float32, "cpu", True),
        ]
        args = [
            rand_strided(sh, st, dt, dev).requires_grad_(rg)
            for (sh, st, dt, dev, rg) in args
        ]
        self.assertTrue(same_two_models(mod, opt_mod, args))

    def test_optimized_deepcopy(self):
        # See https://github.com/pytorch/pytorch/pull/88629
        class Foo(torch.nn.Module):
            def __init__(self):
                super().__init__()
                self.fc = torch.nn.Linear(in_features=2, out_features=3, bias=True)

            def forward(self, x):
                return self.fc(x)

        mod = Foo()
        opt_mod = torch._dynamo.optimize("eager")(mod)
        args = [torch.randn(1, 2)]
        self.assertTrue(same_two_models(mod, opt_mod, args))

    def test_class_member(self):
        class Foo(torch.nn.Module):
            a = 4
            b = torch.ones(3, 4)

            def __init__(self):
                super().__init__()
                self.c = 4

            def forward(self, x):
                return x.cos() + self.a + self.b + self.c

        mod = Foo()
        opt_mod = torch._dynamo.optimize("eager", nopython=True)(mod)
        args = (torch.randn(3, 4),)
        self.assertTrue(same(mod(*args), opt_mod(*args)))

    def test_named_buffers(self):
        class Foo(torch.nn.Module):
            def __init__(self):
                super().__init__()
                self.register_buffer("x", torch.ones(3))
                self.register_buffer("y", torch.ones(3))

            def forward(self, inp):
                res = 0
                for name, buffer in self.named_buffers():
                    res += buffer.sum()

                return inp.cos() + res

        mod = Foo()
        opt_mod = torch._dynamo.optimize("eager", nopython=True)(mod)
        args = (torch.randn(3, 4),)
        self.assertTrue(same(mod(*args), opt_mod(*args)))

    def test_requires_grad_guards_with_grad_mode1(self):
        def f(x):
            if x.requires_grad:
                return x + 1
            else:
                return x + 2

        x = torch.ones(2, requires_grad=True)

        f_compiled = torch.compile(f)
        with torch.no_grad():
            # compile an inference graph
            f_compiled(x)

        # Test: we should fail guards and recompile (even though it's still an inference graph)
        out_ref = f(x.detach())
        out = f_compiled(x.detach())

        self.assertEqual(out_ref, out)
        self.assertEqual(out_ref.requires_grad, out.requires_grad)

    def test_requires_grad_guards_with_grad_mode2(self):
        x = torch.ones(2, requires_grad=True)
        x_ref = x.clone().detach().requires_grad_(True)

        m = torch.nn.Linear(2, 2)
        m_compiled = torch.compile(m)

        with torch.no_grad():
            # compile an inference graph
            m_compiled(x)

        # Test: we should fail guards and recompile a training graph
        out_ref = m(x_ref)
        out = m_compiled(x)
        self.assertEqual(out_ref, out)
        self.assertEqual(out_ref.requires_grad, out.requires_grad)

    def test_is_symbolic_tracing(self):
        # Ensure no graph break here
        def fn(x):
            if is_fx_tracing_test():
                return x * 2
            return x * 4

        a = torch.randn(4)
        ref = fn(a)
        opt_fn = torch._dynamo.optimize("eager", nopython=True)(fn)
        res = opt_fn(a)
        self.assertTrue(same(ref, res))

    def test_tokenization(self):
        from collections import UserDict

        class BatchEncoding(UserDict):
            """
            Copied from tokenization
            """

            def __init__(
                self,
                data,
            ):
                super().__init__(data)

            def __getattr__(self, item: str):
                try:
                    return self.data[item]
                except KeyError as e:
                    raise AttributeError from e

        def tokenization(x):
            encoding = BatchEncoding({"key": x})
            return encoding["key"]

        opt_fn = torch._dynamo.optimize("eager")(tokenization)
        x = torch.rand((1, 4))
        ref = tokenization(x)
        res = opt_fn(x)
        self.assertTrue(same(ref, res))

    def test_modules(self):
        class Foo(torch.nn.Module):
            def __init__(self):
                super().__init__()
                self.fc = torch.nn.Linear(4, 3)

            def forward(self, inp):
                res = torch.zeros(3, 3)
                for mod in self.modules():
                    res += self.fc(inp)
                return res

        mod = Foo()
        args = (torch.ones(3, 4),)
        cnt = torch._dynamo.testing.CompileCounter()
        opt_mod = torch._dynamo.optimize(cnt, nopython=True)(mod)
        self.assertTrue(same(mod(*args), opt_mod(*args)))
        self.assertEqual(cnt.op_count, 5)
        self.assertEqual(cnt.frame_count, 1)

    def test_tensor_data_kwarg(self):
        # https://github.com/pytorch/pytorch/issues/96278
        def f():
            return torch.tensor(data=[[1.0, -1.0]])

        cnt = torch._dynamo.testing.CompileCounter()
        opt_fn = torch._dynamo.optimize(cnt, nopython=True)(f)
        self.assertTrue(same(f(), opt_fn()))
        self.assertEqual(cnt.frame_count, 1)

    @requires_cuda()
    def test_norm_dtype(self):
        def foo(_stack0):
            getitem = _stack0[(slice(None, None, None), -1)]
            _stack0 = None
            normalize = torch.nn.functional.normalize(getitem, p=2, dim=1)
            getitem = None
            return (normalize,)

        args = [((2, 50, 256), (1, 256, 1), torch.float16, "cuda", False)]
        args = [
            rand_strided(sh, st, dt, dev).requires_grad_(rg)
            for (sh, st, dt, dev, rg) in args
        ]

        opt_foo = torch._dynamo.optimize("aot_eager_decomp_partition")(foo)
        with torch.cuda.amp.autocast(enabled=True):
            ref = foo(*args)[0]
            res = foo(*args)[0]
            self.assertEqual(ref.dtype, res.dtype)

            self.assertTrue(same(res, ref))

    def test_for_loop_graph_break(self):
        def inner(x):
            return torch.sin(x)

        def fn(x):
            for _ in range(100):
                inner(x)
                torch._dynamo.graph_break()
            return x

        cnt = torch._dynamo.testing.CompileCounter()
        opt_fn = torch._dynamo.optimize(cnt)(fn)
        x = torch.randn(4)
        opt_fn(x)
        self.assertEqual(cnt.frame_count, 1)
        self.assertEqual(cnt.op_count, 1)

    def test_for_loop_graph_break_before(self):
        # Checks that the backedge is calculated correctly
        def inner(x):
            return torch.sin(x)

        def fn(x):
            torch._dynamo.graph_break()
            for _ in range(100):
                inner(x)
            return x

        cnt = torch._dynamo.testing.CompileCounter()
        opt_fn = torch._dynamo.optimize(cnt)(fn)
        x = torch.randn(4)
        opt_fn(x)
        self.assertEqual(cnt.frame_count, 1)
        self.assertEqual(cnt.op_count, 100)

    def test_avoid_dupe_specialization(self):
        def f(x, y):
            return (x + y) * 1

        opt_f = torch._dynamo.optimize("aot_eager")(f)

        for b in [True, False]:
            x = torch.randn(4, requires_grad=b)
            y = torch.randn(4, requires_grad=b)
            self.assertEqual(f(x, x), opt_f(x, x))
            self.assertEqual(f(x, y), opt_f(x, y))

    def test_reformer_remove_unused_args(self):
        # This test case is very interesting.  First, let's describe
        # the bug this is testing for.  The bug we fixed is twofold:
        #
        # - We prune GraphArgs that aren't used in the output graph.
        #   However, sometimes it is possible for those GraphArgs to be
        #   utilized in shape guards (you could imagine this happening if
        #   dynamo poked some shape variables without recording them in the
        #   graph.)  If we prune those GraphArgs, we get a
        #   "s1 not in ..." error as we can no longer codegen the
        #   requested guards.
        #
        # - But in practice, Dynamo usually traces size accesses into the
        #   graph, preventing the GraphArg from getting pruned.  So how
        #   come we were running into this in practice with hf_Reformer?
        #   The answer is checkpointing!
        #
        # This brings us to the following test case.  Here's what it does:
        #
        # 1. It traces some operations, and then checkpoints before inlining
        #    the function call to g
        #
        # 2. g traces some more operations (triggering the shape guard
        #    to be created), but then it graph breaks
        #
        # 3. Because you can't graph break in an inlining function, we roll
        #    back to the outer checkpoint ("undoing" the operation that
        #    induced the shape guard) and then immediately generate a
        #    subgraph at that point.
        #
        # If we failed to checkpoint the ShapeEnv, it can still have guards
        # from the aborted speculation, which we will then still attempt to
        # codegen.
        #
        # There's an additional nuance: suppose x is used but y is not.
        # If you create a guard like y == x * 2, you will accidentally avoid
        # the "s1 not in ..." error, as y will get substituted with x * 2,
        # but x is still a GraphArg (it's used) and you don't end up with
        # the error.  This is why we must show y + y == x, not vice versa.
        # Similarly, it is also why we must not do a simple guard like x == y
        #
        # Can we actually demonstrate that checkpointing the ShapeEnv is
        # necessary?  It's not so easy to induce this case.  Dynamo is very
        # eager about adding locals to GraphArgs; any local that is in scope,
        # even if it isn't used, is added to GraphArgs (see also
        # https://github.com/pytorch/torchdynamo/issues/1925 ).  So long
        # as Dynamo eagerly guards in this way, we have an invariant that
        # all locals are guaranteed to show up in GraphArgs before the
        # inlining function call, in which case we will always have enough
        # information to codegen our guards so long as we don't prune the
        # unused GraphArgs away (and indeed, the direct fix for this bug
        # was to make sure we use original GraphArgs).  Non locals,
        # conversely, typically are static, and so won't have guards allocated
        # for them.  That being said, there may still be a way to trigger
        # this error.

        def g(x, y):
            r = torch.cat((y, y)) + x
            print("foo")
            return r

        def f(x, y):
            x = x * 3
            return g(x, y)

        opt_f = torch._dynamo.optimize("aot_eager")(f)

        x = torch.randn(4)
        y = torch.randn(2)
        self.assertEqual(f(x, y), opt_f(x, y))

    def test_swin_base_tensor_attr(self):
        class Foo(torch.nn.Module):
            def __init__(self):
                super().__init__()
                # NB: not a parameter or buffer
                self.t = torch.randn(3)

            def forward(self, x):
                return x + torch.cat((self.t, self.t))

        mod = Foo()
        opt_mod = torch._dynamo.optimize("eager")(mod)
        args = [torch.randn(6)]
        self.assertTrue(same_two_models(mod, opt_mod, args))
        opt_mod(*args)

    def test_pointless_graph_removal(self):
        cnt = torch._dynamo.testing.CompileCounter()

        @torch.compile(backend=cnt)
        def fn(x):
            with torch.no_grad():
                torch._dynamo.graph_break()
                return x + 1

        fn(torch.randn(4))
        self.assertEqual(cnt.frame_count, 1)
        self.assertEqual(cnt.op_count, 3)

    def test_output_aliases_intermediate(self):
        def f(x):
            intermediate = x.mul(2)
            return intermediate.view(-1), intermediate

        opt_f = torch._dynamo.optimize("aot_eager")(f)

        for b in [True, False]:
            x = torch.randn(4, requires_grad=b)
            out = f(x)
            out_test = opt_f(x)
            self.assertEqual(out[0], out_test[0])
            self.assertEqual(out[1], out_test[1])
            self.assertEqual(out[0].requires_grad, out_test[0].requires_grad)
            self.assertEqual(out[1].requires_grad, out_test[1].requires_grad)
            # test that the aliasing relationship of outputs is preserved
            out[0].mul_(2)
            out_test[0].mul_(2)
            self.assertEqual(out[0], out_test[0])
            self.assertEqual(out[1], out_test[1])

    def test_while_loop_graph_break(self):
        # Repro of tacotron2 cache_size_recompilation
        def inner(x):
            return torch.sin(x)

        def fn(x):
            i = 20
            while i > 10:
                x = inner(x)
                i -= 1
                torch._dynamo.graph_break()
            return x

        cnt = torch._dynamo.testing.CompileCounter()
        opt_fn = torch._dynamo.optimize(cnt)(fn)
        x = torch.randn(4)
        opt_fn(x)
        self.assertEqual(cnt.frame_count, 1)
        self.assertEqual(cnt.op_count, 1)

    def test_nested_while_loop_graph_break(self):
        def inner_loop(x):
            i = 3
            while i > 0:
                i -= 1
                x += 1
                torch._dynamo.graph_break()
            return x

        def inner(x):
            inner_loop(x)
            return torch.sin(x)

        def fn(x):
            i = 20
            while i > 10:
                x = inner(x)
                i -= 1
                torch._dynamo.graph_break()
            return x

        cnt = torch._dynamo.testing.CompileCounter()
        opt_fn = torch._dynamo.optimize(cnt)(fn)
        x = torch.randn(4)
        opt_fn(x)
        self.assertEqual(cnt.frame_count, 1)
        self.assertEqual(cnt.op_count, 1)

    def test_while_loop_graph_break_inside_call_function(self):
        # Repro of huggingface graph break inside loop in `get_parameter_dtype`.
        # Skip only the inner frame that has loop that contains graph break.
        def inner(x):
            for i in range(3):
                x += 1
                torch._dynamo.graph_break()
            return x

        def fn(x):
            x += 2
            inner(x)
            x += 3
            return x

        cnt = torch._dynamo.testing.CompileCounter()
        opt_fn = torch._dynamo.optimize(cnt)(fn)
        x = torch.randn(4)
        opt_fn(x)
        self.assertEqual(cnt.frame_count, 2)
        self.assertEqual(cnt.op_count, 2)

    def test_exception_in_dynamo_handling(self):
        hit_handler = False

        # See https://github.com/pytorch/pytorch/pull/96488
        @contextlib.contextmanager
        def ctx():
            try:
                yield
            except RuntimeError:
                nonlocal hit_handler
                hit_handler = True

        @torch._dynamo.optimize("eager")
        def f():
            with ctx():
                h()

        def h():
            raise RuntimeError("boof")

        # Should not error
        f()
        self.assertTrue(hit_handler)

    def test_generator_dealloc(self):
        # See https://github.com/pytorch/pytorch/pull/96488
        #
        # NB: yes, [(...)] is intentional, this is a list containing a
        # generator
        generator_box = [(x for x in [1, 2, 3])]

        counter = torch._dynamo.testing.CompileCounter()

        def g(x):
            return x + 2

        # TODO: This test is pretty delicate.  To test if it's actually doing
        # anything, rebuild eval_frame.c with '#define TORCHDYNAMO_DEBUG 1'
        # and then look at the logs for:
        #
        # TRACE[_custom_eval_frame:650] begin <genexpr> test_repros.py 2276 -1 0 0
        # TRACE[_custom_eval_frame:664] throw <genexpr>
        #
        # This means we're actually hitting the relevant codepath

        # NB: Make sure we don't actually Dynamo this frame; if we do Dynamo
        # this frame, Dynamo actually DOES understand list.clear and will
        # arrange for the generator deallocation to happen when the eval frame
        # handler is disabled, which will prevent the bug from happening (we
        # specifically want to trigger the generator deallocation WHILE the
        # dynamo eval frame handler is active), as that will cause the
        # generator to become exhausted and trigger the throw_flag == TRUE
        # case.
        @torch._dynamo.disable(recursive=False)
        def f(x):
            generator_box.clear()
            return g(x)

        self.assertNoUnraisable(
            lambda: torch._dynamo.optimize(counter)(f)(torch.randn(3))
        )

        # Make sure the x + 2 is captured (a previous incorrect implementation
        # of this fix would have disabled the eval frame callback, which means
        # g wouldn't get traced
        self.assertEqual(counter.op_count, 1)

    def test_error_return_without_exception_set(self):
        # https://github.com/pytorch/pytorch/issues/93781
        @torch.compile
        def f():
            _generator_type = type((_ for _ in ()))

        self.assertNoUnraisable(f)

    def test_rewrite_assert_with_msg(self):
        def f(x):
            b = x.sin()
            assert x[0] == 3, "First dim need to be 3"
            return x.cos() + b

        args = (torch.Tensor([3, 4, 5]),)
        cnt = torch._dynamo.testing.CompileCounter()

        opt_f = torch._dynamo.optimize(cnt, nopython=True)(f)
        self.assertTrue(same(f(*args), opt_f(*args)))
        self.assertEqual(cnt.op_count, 6)
        self.assertEqual(cnt.frame_count, 1)

        exported, _ = torch._dynamo.export(f, torch.Tensor([3, 4, 5]))
        self.assertTrue(same(exported(*args), f(*args)))

        with self.assertRaisesRegex(RuntimeError, "First dim need to be 3"):
            exported, _ = torch._dynamo.export(f, torch.Tensor([4, 4, 5]))

    def test_not_rewrite_assert_for_other_errors(self):
        def f(x):
            b = x.sin()
            if not x.sum() <= 3:
                raise ValueError("input sum needs to be 3")
            return x.cos() + b

        args = (torch.Tensor([3, 4, 5]),)
        opt_fn = torch._dynamo.optimize("eager")(f)
        with self.assertRaisesRegex(ValueError, "input sum needs to be 3"):
            opt_fn(*args)

    def test_rewrite_assert_without_msg(self):
        def f(x):
            b = x.sin()
            assert x[0] == 3
            return x.cos() + b

        args = (torch.Tensor([3, 4, 5]),)
        exported, _ = torch._dynamo.export(f, torch.Tensor([3, 4, 5]))
        self.assertTrue(same(exported(*args), f(*args)))

        with self.assertRaisesRegex(RuntimeError, "assertion error"):
            exported, _ = torch._dynamo.export(f, torch.Tensor([4, 4, 5]))

    def test_rewrite_assert_with_non_string_msg(self):
        def f(x):
            b = x.sin()
            assert x[0] == 2, x.size()
            return x.cos() + b

        torch._dynamo.utils.counters.clear()
        args = torch.Tensor([3, 4, 5])
        opt_f = torch._dynamo.optimize("eager")(f)
        with self.assertRaisesRegex(AssertionError, "torch.Size"):
            opt_f(args)
        self.assertEqual(
            torch._dynamo.utils.counters["unimplemented"][
                "assert with non-string message"
            ],
            1,
        )

    def test_rewrite_assert_noop(self):
        def f(x):
            b = x.sin()
            assert True
            assert x.dtype == torch.float32
            return x.cos() + b

        args = (torch.Tensor([3, 4, 5]),)
        exported, _ = torch._dynamo.export(f, torch.Tensor([3, 4, 5]))
        self.assertTrue(same(exported(*args), f(*args)))

        cnt = torch._dynamo.testing.CompileCounter()
        opt_f = torch._dynamo.optimize(cnt, nopython=True)(f)
        self.assertTrue(same(f(*args), opt_f(*args)))
        # torch._assert shouldn't be in the graph
        self.assertEqual(cnt.op_count, 3)
        self.assertEqual(cnt.frame_count, 1)

        exported, _ = torch._dynamo.export(f, torch.Tensor([4, 4, 5]))
        self.assertTrue(same(exported(*args), f(*args)))

    def test_size_typematch(self):
        def f(x, y):
            if isinstance(x, torch.Size):
                return y + 1
            else:
                return y + 2

        y = torch.zeros(1)
        x1 = torch.Size((3,))
        x2 = (3,)

        cnt = torch._dynamo.testing.CompileCounter()
        opt_f = torch._dynamo.optimize(cnt, nopython=True)(f)
        self.assertTrue(same(f(x1, y), opt_f(x1, y)))
        self.assertTrue(same(f(x2, y), opt_f(x2, y)))
        self.assertEqual(cnt.frame_count, 2)

    def test_dict_subclass_contains(self):
        # pattern from huggingface
        class ClassInstantier(collections.OrderedDict):
            pass

        @torch.compile(fullgraph=True, backend="eager")
        def f(x, d):
            if "key1" in d:
                x = x + 2
            if "key2" in d:
                x = x + 4
            x = x + 8
            return x

        result = f(torch.ones(8), ClassInstantier({"key1": torch.ones(8)}))
        self.assertTrue(same(result, torch.full([8], 11.0)))

        result = f(torch.ones(8), ClassInstantier({"key2": torch.ones(8)}))
        self.assertTrue(same(result, torch.full([8], 13.0)))

    def test_hf_classinstantier(self):
        # hf activations.py
        class ClassInstantier(collections.OrderedDict):
            def __getitem__(self, key):
                content = super().__getitem__(key)
                cls, kwargs = content if isinstance(content, tuple) else (content, {})
                return cls(**kwargs)

        ACT2CLS = ClassInstantier(
            {
                "relu": (nn.ReLU, {"inplace": False}),
                "tanh": nn.Tanh,
            }
        )

        @torch.compile(fullgraph=True, backend="eager")
        def f(x, act):
            return ACT2CLS[act](x)

        y = torch.randn(10)
        self.assertTrue(same(f(y, "tanh"), torch.tanh(y)))
        self.assertTrue(same(f(y, "relu"), torch.relu(y)))

    def test_ephemeral_module(self):
        # hf activations.py
        class ReLUSquaredActivation(nn.Module):
            def forward(self, input):
                relu_applied = torch.nn.functional.relu(input)
                squared = torch.square(relu_applied)
                return squared

        @torch.compile(fullgraph=True, backend="eager")
        def f(x):
            x = x + 0.2
            x = ReLUSquaredActivation()(x)
            x = x + 1
            return x

        y = torch.randn(10)
        self.assertTrue(same(f(y), ReLUSquaredActivation()(y + 0.2) + 1))

    def test_inplace_unsqueeze_input(self):
        def backend(gm, example_inputs):
            self.assertEqual(example_inputs[-1].size(), torch.Size([1, 3, 4]))
            return gm

        @torch.compile(backend=backend)
        def fn(x):
            x.unsqueeze_(0)
            return x + 1

        inputs = [torch.randn(3, 4)]
        self.assertEqual(fn(*inputs).size(), torch.Size([1, 3, 4]))
        self.assertEqual(inputs[0].size(), torch.Size([1, 3, 4]))

    def test_batchnorm_e2e(self):
        class Repro(torch.nn.Module):
            def __init__(self):
                super().__init__()
                self.bn = torch.nn.BatchNorm2d(
                    64, eps=1e-05, momentum=0.1, affine=True, track_running_stats=True
                )
                self.conv1 = torch.nn.Conv2d(
                    64,
                    64,
                    kernel_size=(3, 3),
                    stride=(1, 1),
                    padding=(1, 1),
                    bias=False,
                )

            def forward(self, x):
                x1 = self.bn(x)
                x2 = self.conv1(x1)
                out = torch.nn.functional.relu(x2)
                return (out,)

        torch.manual_seed(1337)

        m_ref = Repro()
        m_test = deepcopy(m_ref)

        @torch._dynamo.optimize("aot_eager_decomp_partition")
        def compiled_fn(x):
            return m_test(x)

        x_ref = torch.randn(2, 64, 32, 32, requires_grad=True)
        x_test = x_ref.clone()

        # Loop multiple times: each iteration the running_mean/var on batchnorm will update,
        # which changes the output of the next iteration
        for _ in range(3):
            ref = m_ref(x_ref)
            res = compiled_fn(x_test)

            self.assertTrue(same(ref, res))

            for r in ref:
                if r.requires_grad:
                    r.sum().backward()
            for r in res:
                if r.requires_grad:
                    r.sum().backward()

            for param_ref, param_test in zip(m_ref.parameters(), m_test.parameters()):
                self.assertTrue(same(param_ref, param_test))
            # Assert running_mean/var
            for buffer_ref, buffer_test in zip(m_ref.buffers(), m_test.buffers()):
                self.assertTrue(same(buffer_ref, buffer_test))

    @torch._dynamo.config.patch("assume_static_by_default", False)
    def test_dynamic_shapes_right_side(self):
        def f(x):
            return torch.ones(5 * x.shape[0])

        inp = torch.randn(6, 5)

        gm, _ = torch._dynamo.export(f, torch.randn(4, 5), aten_graph=True)
        self.assertEqual(gm(inp).shape, f(inp).shape)

    @torch._dynamo.config.patch("specialize_int", False)
    def test_maybe_multiply_symint(self):
        # https://github.com/pytorch/pytorch/issues/97346
        from torch._functorch.aot_autograd import aot_module_simplified

        def my_aot_compiler(gm, example_inputs):
            def my_compiler(gm, example_inputs):
                return gm.forward

            # Invoke AOTAutograd
            return aot_module_simplified(gm, example_inputs, fw_compiler=my_compiler)

        def my_example(t1, t2, d):
            out = torch.add(t1, t2, alpha=d)
            return out

        compiled_fn = torch.compile(backend=my_aot_compiler, dynamic=True)(my_example)

        t1 = torch.arange(3, dtype=torch.float32).requires_grad_(True)
        t2 = torch.arange(3, dtype=torch.float32).requires_grad_(True)

        ra = compiled_fn(t1, t2, 5)
        self.assertEqual(ra, torch.tensor([0.0, 6.0, 12.0]))

        ra = compiled_fn(t1, t2, 6)
        self.assertEqual(ra, torch.tensor([0.0, 7.0, 14.0]))

    def test_build_map_unpack_with_call(self):
        def forward_with_cond_scale(x, t, cond_scale, self_cond, other1, other2):
            return x.sin() + t + cond_scale + self_cond + other1 + other2

        @torch.compile(backend="eager", fullgraph=True)
        def fn(x):
            d1 = dict(other1=5)
            d2 = dict(other2=4)
            text_cond = {**d1, **d2}
            return forward_with_cond_scale(x, 1, cond_scale=2, self_cond=3, **text_cond)

        self.assertTrue(same(fn(torch.ones(4)), torch.ones(4).sin() + 15))

    def test_graph_break_unsupported_fake(self):
        counter = torch._dynamo.testing.CompileCounter()

        torch._dynamo.config.verbose = True

        @torch._dynamo.optimize(counter)
        def f(x):
            return torch.ops.test_sample.foo(x + 1) + 1

        f(torch.randn(3))

        self.assertEqual(counter.op_count, 2)
        self.assertEqual(counter.frame_count, 2)

    def test_delattr(self):
        class MyObj:
            def __init__(self, a, b):
                self.a = a
                self.b = b

        @torch.compile(backend="eager", fullgraph=True)
        def fn(x, obj):
            del obj.a
            obj.c = x + 1
            del obj.c
            tmp = MyObj(x + 2, x + 3)
            del tmp.b
            if hasattr(obj, "a"):
                return x + 1
            return tmp

        x = torch.zeros([])
        obj1 = MyObj(x, x)
        obj2 = fn(x, obj1)
        self.assertFalse(hasattr(obj1, "a"))
        self.assertFalse(hasattr(obj1, "c"))
        self.assertFalse(hasattr(obj2, "b"))
        self.assertEqual(obj1.b.item(), 0)
        self.assertEqual(obj2.a.item(), 2)

    def test_delattr_raises(self):
        class MyObj:
            def __init__(self, a, b):
                self.a = a
                self.b = b

        @torch.compile(backend="eager")
        def fn(x, obj):
            del obj.a
            x = x + 1
            obj.a  # will raise
            return x

        x = torch.zeros([])
        obj1 = MyObj(x, x)
        self.assertRaises(AttributeError, lambda: fn(x, obj1))

    def test_attached_attribute_in_dir(self):
        class MyModule(torch.nn.Module):
            def __init__(self):
                super().__init__()
                self.linear = torch.nn.Linear(16, 16)
                self.relu = torch.nn.ReLU()

            def forward(self, x):
                return self.relu(self.linear(x))

        mod = torch.compile(MyModule(), backend="eager")
        mod.is_compiled = True
        self.assertTrue("is_compiled" in dir(mod))

    @torch._dynamo.config.patch("automatic_dynamic_shapes", False)
    def test_dynamic_shapes_implicit_guard(self):
        def f(x):
            y = x * x.size(x.shape[0])
            torch.sum(y, [y.shape[0]])
            return y

        cnt = torch._dynamo.testing.CompileCounter()
        opt_fn = torch._dynamo.optimize(cnt, nopython=True)(f)
        opt_fn(torch.randn(3, 1, 1, 1, 1))
        self.assertEqual(cnt.frame_count, 1)

    def test_dalle2_maybe(self):
        def normalize(x):
            return x.cos()

        @torch.compile(backend="eager", fullgraph=True)
        def fn(x, normalize_img):
            lowres_cond_img = x.sin()
            lowres_cond_img = maybe(normalize_img)(lowres_cond_img)
            return lowres_cond_img

        self.assertEqual(fn(torch.ones([]), normalize), torch.ones([]).sin().cos())

    def test_functools_wraps(self):
        def cool_name(x):
            return x.sin()

        @torch.compile(backend="eager", fullgraph=True)
        def fn(x):
            y = x.cos()

            @functools.wraps(cool_name)
            def uncool_name():
                return cool_name(y)

            return uncool_name

        result = fn(torch.ones([]))
        self.assertEqual(result.__name__, "cool_name")
        self.assertEqual(result(), torch.ones([]).cos().sin())

    def test_dynamic_shapes_float_guard(self):
        def f(x):
            return torch.nn.functional.dropout(x, x.shape[0] / 6)

        cnt = torch._dynamo.testing.CompileCounter()
        opt_fn = torch._dynamo.optimize(cnt, nopython=True)(f)
        opt_fn(torch.randn(3))
        self.assertEqual(cnt.frame_count, 1)

    @torch._dynamo.config.patch(capture_scalar_outputs=True)
    def test_tensor_item(self):
        def f(x, y):
            val = y.item()
            return x.sum() + val

        gm, _ = torch._dynamo.export(
            f,
            torch.zeros(6, 4),
            torch.tensor(1),
            aten_graph=True,
        )
        self.assertEqual(
            f(torch.zeros(6, 4), torch.tensor(1)),
            gm(torch.zeros(6, 4), torch.tensor(1)),
        )
        self.assertEqual(
            f(torch.zeros(6, 4), torch.tensor(2)),
            gm(torch.zeros(6, 4), torch.tensor(2)),
        )

    def test_hf_xsoftmax_inference(self):
        def fn(input, mask):
            return XSoftmax.apply(input + 1, mask, 1) + 2

        fn_opt = torch.compile(fn, backend="eager", fullgraph=True)

        inputs = [
            torch.randn(4, 10),
            torch.randn(4, 10) < 0,
        ]
        expected = fn(*inputs)
        actual = fn_opt(*inputs)
        self.assertTrue(same(actual, expected))

    def test_hf_xsoftmax_training(self):
        from torch._dynamo.utils import counters

        counters.clear()

        def fn(input, mask):
            return XSoftmax.apply(input, mask, 1)

        cnt = torch._dynamo.testing.CompileCounter()
        fn_opt = torch.compile(fn, backend=cnt, fullgraph=False)

        torch.manual_seed(1234)
        inputs1 = [
            torch.randn(4, 10, requires_grad=True),
            torch.randn(4, 10) < 0,
        ]
        torch.manual_seed(1234)
        inputs2 = [
            torch.randn(4, 10, requires_grad=True),
            torch.randn(4, 10) < 0,
        ]

        expected = fn(*inputs1)
        actual = fn_opt(*inputs2)
        self.assertTrue(same(actual, expected))
        self.assertEqual(dict(counters["frames"]), {"total": 1, "ok": 1})
        self.assertEqual(cnt.op_count, 2)
        self.assertEqual(cnt.frame_count, 1)
        cnt.clear()
        counters.clear()

        expected.sum().backward()
        actual.sum().backward()
        self.assertTrue(same(inputs1[0].grad, inputs2[0].grad))

        # currently we don't capture the backwards frame
        self.assertEqual(cnt.frame_count, 0)
        self.assertEqual(cnt.op_count, 0)
        self.assertEqual(dict(counters["frames"]), {})
        self.assertEqual(dict(counters["graph_break"]), {})

    def test_autograd_function_graph_break(self):
        class MySin(torch.autograd.Function):
            @staticmethod
            def forward(ctx, x):
                torch._dynamo.graph_break()
                ctx.save_for_backward(x)
                return x.sin()

            @staticmethod
            def backward(ctx, gx):
                (x,) = ctx.saved_tensors
                return gx * x.cos()

        x = torch.randn([], requires_grad=True)

        @torch.compile(backend="eager")
        def fn(x):
            return MySin.apply(x)

        y = fn(x)
        self.assertEqual(y, x.sin())

        (gx,) = torch.autograd.grad(y, x)
        self.assertEqual(gx, x.cos())

    @torch._dynamo.config.patch("assume_static_by_default", False)
    def test_tensor_split(self):
        def f(x):
            return torch.split(x, x.shape[0] // 2, dim=0)[0]

        gm, _ = torch._dynamo.export(
            f,
            torch.zeros(6, 4),
            aten_graph=True,
        )

        self.assertEqual(f(torch.ones(8, 4)), gm(torch.ones(8, 4)))

    def test_optim_state_references_cleared(self):
        model = torch.nn.Linear(2048, 2048, bias=False)
        x = torch.ones(2048)
        state_ref = 0

        optimizer = torch.optim.Adadelta(model.parameters(), lr=0.01)

        def opt_step():
            optimizer.step()

        compiled_opt_step = torch._dynamo.optimize("eager")(opt_step)

        def compiled_model_step(x):
            optimizer.zero_grad()
            y = model(x)
            torch.sum(y).backward()
            compiled_opt_step()

        compiled_model_step(x)

        # Picked "square_avg" arbitrarily to check that
        # optimizer state tensors are deallocated
        state_ref = weakref.ref(
            optimizer.state[optimizer.param_groups[0]["params"][0]]["square_avg"]
        )
        optimizer = None

        self.assertIsNone(state_ref())

    def test_grad_references_cleared(self):
        model = torch.nn.Linear(2048, 2048, bias=False)
        x = torch.ones(2048)
        optimizer = torch.optim.Adadelta(model.parameters(), lr=0.01)

        def opt_step():
            optimizer.step()

        compiled_opt_step = torch._dynamo.optimize("eager")(opt_step)

        def compiled_model_step(x):
            optimizer.zero_grad(True)
            y = model(x)
            torch.sum(y).backward()
            compiled_opt_step()

        compiled_model_step(x)
        param_grad_ref = weakref.ref(list(model.parameters())[0].grad)
        optimizer.zero_grad(True)
        self.assertIsNone(param_grad_ref())

    def test_batch_encoding_clone_inputs(self):
        class BatchEncoding(dict):
            """
            Copied from test_tokenization
            """

            def __init__(
                self,
                data,
            ):
                super().__init__(data)

            def __getattr__(self, item: str):
                try:
                    return self.data[item]
                except KeyError as e:
                    raise AttributeError from e

        encoding = BatchEncoding({"key": torch.rand((1, 4))})
        cloned_encoding = torch._dynamo.utils.clone_inputs(encoding)
        self.assertTrue(type(cloned_encoding) is not dict)

    def test_iadd_graph_break(self):
        def fn(x):
            a = ()
            x = torch.sin(x)
            a += (x,)
            return a

        x = torch.randn(4)
        ref = fn(x)

        opt_fn = torch._dynamo.optimize("eager", nopython=True)(fn)
        res = opt_fn(x)
        self.assertTrue(same(ref, res))

    def test_odict_get_item_index_name(self):
        d = {float: torch.float32, np.float16: torch.float16}

        @torch.compile
        def f(x, y1, y2):
            return torch.zeros(5, dtype=d[y1]), torch.zeros(5, dtype=d[y2])

        f(torch.zeros(4), float, np.float16)

    def test_dedup_global(self):
        @torch.compile()
        def f():
            return _GLOBAL_CPU_TENSOR + _GLOBAL_CPU_TENSOR

        self.assertEqual(f(), _GLOBAL_CPU_TENSOR + _GLOBAL_CPU_TENSOR)

    @requires_cuda()
    def test_guard_default_device(self):
        try:
            torch.set_default_device("cuda")

            counter = torch._dynamo.testing.CompileCounter()

            @torch._dynamo.optimize(counter)
            def f():
                x = torch.randn(3)
                return x * 2

            self.assertEqual(f().device.type, "cuda")
            self.assertEqual(counter.frame_count, 1)

            torch.set_default_device("cpu")

            self.assertEqual(f().device.type, "cpu")
            self.assertEqual(counter.frame_count, 2)

        finally:
            torch.set_default_device(None)

    def test_list_self_reference(self):
        # Issue - https://github.com/pytorch/pytorch/issues/100150
        root = []
        root[:] = [root, root, None, None]

        @torch._dynamo.optimize("eager")
        def test_bug():
            return root

        test_bug()

    def test_hf_bigbird_unsqueeze(self):
        def torch_bmm_nd(inp_1, inp_2, ndim=None):
            torch._dynamo.graph_break()
            return torch.bmm(inp1, inp2)

        def fn(inp1, inp2, inp3, inp4, c):
            a = torch_bmm_nd(inp1, inp2, 4)
            a.unsqueeze_(2)
            a = a * 2

            b = torch_bmm_nd(inp3, inp4, 4)
            b.unsqueeze_(2)
            l = a + b

            out = torch.cat([a, b, c], dim=2)
            return out, l

        inp1 = torch.rand(1, 64, 448)
        inp2 = torch.rand(1, 448, 64)
        inp3 = torch.rand(1, 64, 448)
        inp4 = torch.rand(1, 448, 64)
        c = torch.rand(1, 64, 1, 64)

        cnt = torch._dynamo.testing.CompileCounter()
        opt_fn = torch._dynamo.optimize(cnt)(fn)
        opt_fn(inp1, inp2, inp3, inp4, c)
        self.assertEqual(cnt.frame_count, 3)

    def test_torch_variable_type(self):
        # from torchvision
        def check_type(obj, types_or_checks):
            for type_or_check in types_or_checks:
                if (
                    isinstance(obj, type_or_check)
                    if isinstance(type_or_check, type)
                    else type_or_check(obj)
                ):
                    return True
            return False

        opt_check_type = torch._dynamo.optimize("eager")(check_type)
        ref = check_type(torch.randn(4), [torch.Tensor])
        res = opt_check_type(torch.randn(4), [torch.Tensor])
        self.assertEqual(ref, res)

    def test_kwargs_out_list_variable(self):
        class Repro(torch.nn.Module):
            def __init__(self):
                super().__init__()

            def forward(self, param):
                z = torch.frexp(**param)
                return z

        model = Repro()
        params = {"input": torch.tensor([[0.0, 1, 2, 4]])}
        params["out"] = [
            torch.empty(0, dtype=torch.float32),  # mantissa
            torch.empty(0, dtype=torch.int32),  # exponent
        ]

        model = torch.compile(model, backend="eager")
        mantissa, exponent = model(params)
        ref_mantissa = torch.tensor([[0.0000, 0.5000, 0.5000, 0.5000]])
        ref_exponent = torch.tensor([[0, 1, 2, 3]], dtype=torch.int32)
        self.assertEqual(ref_mantissa, mantissa)
        self.assertEqual(ref_exponent, exponent)

    def test_dataclass_factory(self):
        from dataclasses import dataclass, field
        from typing import Any

        @dataclass
        class DClass:
            sharding_contexts: Any = field(default_factory=list)
            a: int = 1

        def fn(x):
            return DClass().a * x

        opt_fn = torch.compile(fn, backend="eager")
        x = torch.randn(4)
        res = fn(x)
        ref = opt_fn(x)
        self.assertEqual(ref, res)


if __name__ == "__main__":
    from torch._dynamo.test_case import run_tests

    run_tests()<|MERGE_RESOLUTION|>--- conflicted
+++ resolved
@@ -30,16 +30,7 @@
 
 from torch import nn
 from torch._dynamo.debug_utils import same_two_models
-<<<<<<< HEAD
-from torch._dynamo.testing import (
-    expectedFailureDynamic,
-    rand_strided,
-    requires_static_shapes,
-    same,
-)
-=======
 from torch._dynamo.testing import expectedFailureDynamic, rand_strided, same
->>>>>>> 0b8b418d
 from torch.nn import functional as F
 
 
@@ -1001,8 +992,12 @@
         self.assertTrue(same(opt_fn(input2), correct2))
 
         if torch._dynamo.config.assume_static_by_default:
-            self.assertExpectedInline(cnt.frame_count, """2""")
-            self.assertExpectedInline(cnt.op_count, """14""")
+            if torch._dynamo.config.automatic_dynamic_shapes:
+                self.assertExpectedInline(cnt.frame_count, """2""")
+                self.assertExpectedInline(cnt.op_count, """14""")
+            else:
+                self.assertExpectedInline(cnt.frame_count, """2""")
+                self.assertExpectedInline(cnt.op_count, """4""")
         else:
             self.assertExpectedInline(cnt.frame_count, """2""")
             self.assertExpectedInline(cnt.op_count, """35""")
@@ -1067,13 +1062,8 @@
         res = opt_fn(x, y)
         self.assertTrue(same(ref, res))
 
-<<<<<<< HEAD
     # https://github.com/pytorch/pytorch/issues/103620
     @expectedFailureDynamic
-    @torch._dynamo.config.patch(automatic_dynamic_shapes=False)
-=======
-    @expectedFailureDynamic
->>>>>>> 0b8b418d
     def test_chunk_reformer_ff(self):
         input = torch.randn([1, 4096, 256])
         model = ChunkReformerFeedForward()
@@ -1153,7 +1143,6 @@
             self.assertEqual(cnt.frame_count, 1)
             self.assertEqual(cnt.op_count, 1)
 
-    @expectedFailureDynamic
     def test_create_rand_mask_from_inputs(self):
         args = [
             torch.randn([1, 64, 64]),
@@ -1171,8 +1160,12 @@
         cnt = torch._dynamo.testing.CompileCounter()
         opt_fn = torch._dynamo.optimize_assert(cnt)(fn)
         self.assertTrue(same(opt_fn(*args), correct))
-        self.assertExpectedInline(cnt.frame_count, """1""")
-        self.assertExpectedInline(cnt.op_count, """11""")
+        if torch._dynamo.config.assume_static_by_default:
+            self.assertExpectedInline(cnt.frame_count, """1""")
+            self.assertExpectedInline(cnt.op_count, """8""")
+        else:
+            self.assertExpectedInline(cnt.frame_count, """1""")
+            self.assertExpectedInline(cnt.op_count, """11""")
 
     def test_rng_state(self):
         def fn():
