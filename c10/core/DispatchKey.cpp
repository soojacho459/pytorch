#include <c10/core/DispatchKey.h>

namespace c10 {

const char* toString(DispatchKey t) {
  switch (t) {
    case DispatchKey::Undefined:
      return "Undefined";

    case DispatchKey::CPU:
      return "CPU";
    case DispatchKey::CUDA:
      return "CUDA";
<<<<<<< HEAD
    case DispatchKey::SparseCPU:
      return "SparseCPU";
    case DispatchKey::SparseCUDA:
      return "SparseCUDA";
    case DispatchKey::SparseGCS_CPU:
      return "SparseGCS_CPU";
    case DispatchKey::SparseGCS_CUDA:
      return "SparseGCS_CUDA";
    case DispatchKey::MKLDNN:
      return "MKLDNN";
    case DispatchKey::OpenGL:
      return "OpenGL";
    case DispatchKey::OpenCL:
      return "OpenCL";
    case DispatchKey::IDEEP:
      return "IDEEP";
=======
>>>>>>> c9dcc833
    case DispatchKey::HIP:
      return "HIP";
    case DispatchKey::FPGA:
      return "FPGA";
    case DispatchKey::MSNPU:
      return "MSNPU";
    case DispatchKey::XLA:
      return "XLA";
    case DispatchKey::Vulkan:
      return "Vulkan";

    case DispatchKey::MKLDNN:
      return "MKLDNN";
    case DispatchKey::OpenGL:
      return "OpenGL";
    case DispatchKey::OpenCL:
      return "OpenCL";
    case DispatchKey::IDEEP:
      return "IDEEP";

    case DispatchKey::QuantizedCPU:
      return "QuantizedCPU";
    case DispatchKey::QuantizedCUDA:
      return "QuantizedCUDA";

    case DispatchKey::ComplexCPU:
      return "ComplexCPU";
    case DispatchKey::ComplexCUDA:
      return "ComplexCUDA";

    case DispatchKey::CustomRNGKeyId:
      return "CustomRNGKeyId";

    case DispatchKey::MkldnnCPU:
      return "MkldnnCPU";
    case DispatchKey::SparseCPU:
      return "SparseCPU";
    case DispatchKey::SparseCUDA:
      return "SparseCUDA";
    case DispatchKey::SparseHIP:
      return "SparseHIP";

    case DispatchKey::PrivateUse1:
      return "PrivateUse1";
    case DispatchKey::PrivateUse2:
      return "PrivateUse2";
    case DispatchKey::PrivateUse3:
      return "PrivateUse3";

    case DispatchKey::Meta:
      return "Meta";

    case DispatchKey::BackendSelect:
      return "BackendSelect";
    case DispatchKey::Named:
      return "Named";

    case DispatchKey::Autograd:
      return "Autograd";

    case DispatchKey::Tracer:
      return "Tracer";

    case DispatchKey::XLAPreAutograd:
      return "XLAPreAutograd";

    case DispatchKey::Autocast:
      return "Autocast";

    case DispatchKey::PrivateUse1_PreAutograd:
      return "PrivateUse1_PreAutograd";
    case DispatchKey::PrivateUse2_PreAutograd:
      return "PrivateUse2_PreAutograd";
    case DispatchKey::PrivateUse3_PreAutograd:
      return "PrivateUse3_PreAutograd";

    case DispatchKey::Batched:
      return "Batched";

    case DispatchKey::VmapMode:
      return "VmapMode";

    case DispatchKey::TESTING_ONLY_GenericWrapper:
      return "TESTING_ONLY_GenericWrapper";

    case DispatchKey::TESTING_ONLY_GenericMode:
      return "TESTING_ONLY_GenericMode";

    default:
      return "UNKNOWN_TENSOR_TYPE_ID";
  }
}

std::ostream& operator<<(std::ostream& str, DispatchKey rhs) {
  return str << toString(rhs);
}

} // namespace c10<|MERGE_RESOLUTION|>--- conflicted
+++ resolved
@@ -11,7 +11,6 @@
       return "CPU";
     case DispatchKey::CUDA:
       return "CUDA";
-<<<<<<< HEAD
     case DispatchKey::SparseCPU:
       return "SparseCPU";
     case DispatchKey::SparseCUDA:
@@ -28,8 +27,6 @@
       return "OpenCL";
     case DispatchKey::IDEEP:
       return "IDEEP";
-=======
->>>>>>> c9dcc833
     case DispatchKey::HIP:
       return "HIP";
     case DispatchKey::FPGA:
