# See README.md in this directory for more guidance

# *********NB: _cast_* operators are DEPRECATED and will be removed
# eventually. These were previously used before TorchScript IR supported
# representing ScalarType's. They are now superseded by usage of
# `aten::to()`. The ops remain here for backward compatibility purposes.

# DEPRECATED. DO NOT USE
- func: _cast_Byte(Tensor self, bool non_blocking=False) -> Tensor
  variants: function

# DEPRECATED. DO NOT USE
- func: _cast_Char(Tensor self, bool non_blocking=False) -> Tensor
  variants: function

# DEPRECATED. DO NOT USE
- func: _cast_Double(Tensor self, bool non_blocking=False) -> Tensor
  variants: function

# DEPRECATED. DO NOT USE
- func: _cast_Float(Tensor self, bool non_blocking=False) -> Tensor
  variants: function

# DEPRECATED. DO NOT USE
- func: _cast_Int(Tensor self, bool non_blocking=False) -> Tensor
  variants: function

# DEPRECATED. DO NOT USE
- func: _cast_Long(Tensor self, bool non_blocking=False) -> Tensor
  variants: function

# DEPRECATED. DO NOT USE
- func: _cast_Short(Tensor self, bool non_blocking=False) -> Tensor
  variants: function

# DEPRECATED. DO NOT USE
- func: _cast_Half(Tensor self, bool non_blocking=False) -> Tensor
  variants: function

# Computes the gradient of current tensor w.r.t. graph leaves.
- func: _backward(Tensor self, Tensor[] inputs, Tensor? gradient=None, bool? retain_graph=None, bool create_graph=False) -> ()
  manual_cpp_binding: True
  variants: method

# DEPRECATED. Sets the tensor data held by this `Variable` to be the same as
# `new_data`.  It requires that `new_data` and `Variable` have compatible tensor
# type, by checking `_has_compatible_shallow_copy_type(this, new_data)`.
#
# This function is deprecated because it doesn't really make sense in a world
# where Variables *are* Tensors (as opposed to them containing tensors, which
# is what the previous interpretation was.)
- func: set_data(Tensor(a!) self, Tensor new_data) -> ()
  manual_cpp_binding: True
  variants: method

- func: data(Tensor self) -> Tensor
  manual_cpp_binding: True
  variants: method

# True if this `Variable` is a leaf and thus does not have a `grad_fn`.
- func: is_leaf(Tensor self) -> bool
  manual_cpp_binding: True
  variants: method

# Returns the output index of this variable from the forward operation that
# produced it.  Conversely, it returns the input index of the gradient `Node` to
# which this `Variable` is connected (because in the gradient computation,
# inputs and outputs switch meaning).  For example:
#
#   y0, y1, y2 = f(x)
#   assert y0.output_nr == 0
#   assert y1.output_nr == 1
#   assert y2.output_nr == 2
#
- func: output_nr(Tensor self) -> int
  manual_cpp_binding: True
  variants: method

- func: _version(Tensor self) -> int
  manual_cpp_binding: True
  variants: method

- func: requires_grad_(Tensor(a!) self, bool requires_grad=True) -> Tensor(a!)
  manual_cpp_binding: True
  variants: method

# Enables .grad attribute for non-leaf Tensors.
- func: retain_grad(Tensor(a!) self) -> ()
  manual_cpp_binding: True
  variants: method

- func: retains_grad(Tensor self) -> bool
  manual_cpp_binding: True
  variants: method

- func: _fw_primal(Tensor(a) self, int level) -> Tensor(a)
  variants: method
  dispatch:
    CompositeExplicitAutograd: _fw_primal

- func: _make_dual(Tensor(a) primal, Tensor tangent, int level) -> Tensor(a)
  variants: function
  dispatch:
    CompositeExplicitAutograd: _make_dual

- func: _unpack_dual(Tensor(a) dual, int level) -> (Tensor(a) primal, Tensor tangent)
  variants: function

# NOTE: [_new_zeros_with_same_feature_meta]
# This function creates a new tensor with the layout and TensorOptions
# of `other` but also takes into account the batch dimensions of `self`
#
# This function has a couple extra constraints because it is also used for `jvp`
# in functorch.
# - is used for forward AD because there is the restriction
#   that the primal and tangent must have the same layout
# - We cannot assume that `self` and `other` have the same sizes or even dim
#   because in the inplace over view case, `other` is the base tensor, and
#   `self` is the forward grad with respect to the view, which can have an
#   entirely different shape
# - takes the number of batch dims for `self` because we also handle
#   some batching logic. We handle that here instead of a batching rule because
#   we'd like to avoid calling as_strided in the batching rule (as to enable
#   nested vmap in functorch).
# - needs to be CompositeExplicitAutograd for jvp support in functorch.
#   functorch currently relies on TensorWrapper which does not have storage
#   CompositeExplicitAutograd makes sure the TensorWrapper is unwrapped.
# - this function may eventually take on another int argument to store the
#   the number of batch dims for other once we support that use case
- func: _new_zeros_with_same_feature_meta(Tensor self, Tensor other, *, int self_num_batch_dims=0) -> Tensor
  variants: function
  dispatch:
    CompositeExplicitAutograd: _new_zeros_with_same_feature_meta

# This function compares the storage numel of self with that of other, where
# storage numel is cumputed as: `other.storage().nbytes() / other.itemsize()`.
# We create this function for composite compliance purposes. The batching rule
# always returns true because vmapped as_strided does not support accessing
# storage locations not indexable by the input tensor.
# See the note above for more information.
- func: _has_same_storage_numel(Tensor self, Tensor other) -> bool
  variants: function
  dispatch:
    CompositeExplicitAutograd: _has_same_storage_numel

- func: rename_(Tensor(a!) self, Dimname[]? names) -> Tensor(a!)
  variants: method
  tags: inplace_view

- func: rename(Tensor(a) self, Dimname[]? names) -> Tensor(a)
  variants: method

- func: align_to(Tensor(a) self, Dimname[] names) -> Tensor(a)
  variants: method

- func: align_to.ellipsis_idx(Tensor(a) self, Dimname[] order, int ellipsis_idx) -> Tensor(a)
  variants: method

- func: align_as(Tensor self, Tensor other) -> Tensor
  variants: method

- func: align_tensors(Tensor[] tensors) -> Tensor[]

# Not assert because it's a keyword; not Assert because FX already
# took that syntax
# TODO: need to specify this is side-effectful somehow
- func: _assert_async(Tensor self) -> ()
  dispatch:
    CPU: _assert_async_cpu
    CUDA: _assert_async_cuda

- func: refine_names(Tensor(a) self, Dimname[] names) -> Tensor(a)
  variants: method

- func: _use_cudnn_ctc_loss(Tensor log_probs, Tensor targets, int[] input_lengths, int[] target_lengths, int blank) -> bool
  device_check: NoCheck  # Tensor arguments allowed to be on different devices, see also _cudnn_ctc_loss
  dispatch:
    CUDA: _use_cudnn_ctc_loss

- func: _cudnn_ctc_loss(Tensor log_probs, Tensor targets, int[] input_lengths, int[] target_lengths, int blank, bool deterministic, bool zero_infinity) -> (Tensor, Tensor)
  device_check: NoCheck  # log_probs is expected to be on CUDA while targets is expected to be on CPU
  dispatch:
    CUDA: _cudnn_ctc_loss

- func: _use_cudnn_rnn_flatten_weight() -> bool

- func: _cudnn_rnn_flatten_weight(Tensor[] weight_arr, int weight_stride0, int input_size, int mode, int hidden_size, int proj_size, int num_layers, bool batch_first, bool bidirectional) -> Tensor
  dispatch:
    CUDA: _cudnn_rnn_flatten_weight

- func: _cudnn_rnn(Tensor input, Tensor[] weight, int weight_stride0, Tensor? weight_buf, Tensor hx, Tensor? cx, int mode, int hidden_size, int proj_size, int num_layers, bool batch_first, float dropout, bool train, bool bidirectional, int[] batch_sizes, Tensor? dropout_state) -> (Tensor, Tensor, Tensor, Tensor, Tensor)
  # rnn_tanh may or may not redispatch to _cudnn_rnn based on algorithm and build. Thus it might hit dispatch or kernel device check.
  # Disable dispatch time device check for consistent behavior.
  device_check: NoCheck
  dispatch:
    CUDA: _cudnn_rnn

- func: _cudnn_rnn_backward(Tensor input, Tensor[] weight, int weight_stride0, Tensor weight_buf, Tensor hx, Tensor? cx, Tensor output, Tensor? grad_output, Tensor? grad_hy, Tensor? grad_cy, int mode, int hidden_size, int proj_size, int num_layers, bool batch_first, float dropout, bool train, bool bidirectional, int[] batch_sizes, Tensor? dropout_state, Tensor reserve, bool[4] output_mask) -> (Tensor, Tensor, Tensor, Tensor[])
  dispatch:
    CUDA: _cudnn_rnn_backward

- func: _cudnn_init_dropout_state(float dropout, bool train, int dropout_seed, *, ScalarType? dtype=None, Layout? layout=None, Device? device=None, bool? pin_memory=False) -> Tensor
  dispatch:
    CUDA: _cudnn_init_dropout_state

- func: _debug_has_internal_overlap(Tensor self) -> int
  variants: function

- func: _fused_dropout(Tensor self, float p, Generator? generator=None) -> (Tensor, Tensor)
  variants: function
  dispatch:
    CUDA: fused_dropout_cuda

- func: _masked_scale(Tensor self, Tensor mask, float scale) -> Tensor
  variants: function
  dispatch:
    CUDA: masked_scale_cuda

- func: native_dropout(Tensor input, float p, bool? train) -> (Tensor, Tensor)
  variants: function
  dispatch:
    CPU: native_dropout_cpu
    CUDA: native_dropout_cuda

- func: native_dropout_backward(Tensor grad_output, Tensor mask, float scale) -> Tensor
  dispatch:
    CPU: native_dropout_backward_cpu
    CUDA: native_dropout_backward_cuda

- func: _sobol_engine_draw(Tensor quasi, int n, Tensor sobolstate, int dimension, int num_generated, ScalarType? dtype) -> (Tensor, Tensor)

- func: _sobol_engine_ff_(Tensor(a!) self, int n, Tensor sobolstate, int dimension, int num_generated) -> Tensor(a!)

- func: _sobol_engine_scramble_(Tensor(a!) self, Tensor ltm, int dimension) -> Tensor(a!)

- func: _sobol_engine_initialize_state_(Tensor(a!) self, int dimension) -> Tensor(a!)

- func: _reshape_from_tensor(Tensor self, Tensor shape) -> Tensor

- func: _shape_as_tensor(Tensor self) -> Tensor

- func: dropout(Tensor input, float p, bool train) -> Tensor
  dispatch:
    CompositeImplicitAutograd: dropout
    NestedTensorCPU, NestedTensorCUDA: dropout_nested

- func: dropout_(Tensor(a!) self, float p, bool train) -> Tensor(a!)
  dispatch:
    CompositeImplicitAutograd: dropout_
    NestedTensorCPU, NestedTensorCUDA: dropout_nested_

- func: feature_dropout(Tensor input, float p, bool train) -> Tensor

- func: feature_dropout_(Tensor(a!) self, float p, bool train) -> Tensor(a!)

- func: alpha_dropout(Tensor input, float p, bool train) -> Tensor

- func: alpha_dropout_(Tensor(a!) self, float p, bool train) -> Tensor(a!)

- func: feature_alpha_dropout(Tensor input, float p, bool train) -> Tensor

- func: feature_alpha_dropout_(Tensor(a!) self, float p, bool train) -> Tensor(a!)

- func: abs(Tensor self) -> Tensor
  device_check: NoCheck   # TensorIterator
  variants: function, method
  dispatch:
    CompositeExplicitAutograd: abs
    SparseCPU, SparseCUDA: abs_sparse
    SparseCsrCPU, SparseCsrCUDA: abs_sparse_csr

- func: abs_(Tensor(a!) self) -> Tensor(a!)
  device_check: NoCheck   # TensorIterator
  variants: function, method
  dispatch:
    CompositeExplicitAutograd: abs_
    SparseCPU, SparseCUDA: abs_sparse_
    SparseCsrCPU, SparseCsrCUDA: abs_sparse_csr_

- func: abs.out(Tensor self, *, Tensor(a!) out) -> Tensor(a!)
  device_check: NoCheck   # TensorIterator
  dispatch:
    CPU, CUDA: abs_out
    MPS: abs_out_mps
    SparseCPU, SparseCUDA: abs_sparse_out
    SparseCsrCPU, SparseCsrCUDA: abs_sparse_csr_out

# Note [Adding an alias]
# To add an alias do the following:
#
# 1) Copy the original functions native_functions.yaml entry, but replace the
#      original function's name with their own and delete any dispatch
#      keys for the aliases. Specifying a dispatch key will prevent
#      autograd from recording the operations the alias performs, which
#      will stop it from "inheriting" the original operation's autograd behavior.
# 2) Implement the corresponding functions and have them redispatch to the
#      original function.
# 3) Add docstrings to the new function that reference the original function,
#      and document the method as usual (if it exists.)
#    (See torch/_torch_docs.py and docs/source/torch.rst if adding a function,
#     torch/_tensor_docs.py and docs/source/tensors.rst if adding a method,
#     or module-specific doc bindings (like torch/linalg/__init__.py) if
#     adding an alias in a namespace.)
# 4) Update torch/overrides.py consistent with the original function.
# 5) Update the alias_map in torch/csrc/jit/passes/normalize_ops.cpp.
# 6) Add aliases argument to existing OpInfo/UnaryUfuncInfo or create new OpInfo/UnaryUfuncInfo entry
# in op_db list in torch/testing/_internal/common_methods_invocations.py
#
# See torch.absolute, an alias for torch.abs, as an example.

# Absolute, alias for abs
- func: absolute(Tensor self) -> Tensor
  device_check: NoCheck   # TensorIterator
  variants: function, method

- func: absolute_(Tensor(a!) self) -> Tensor(a!)
  device_check: NoCheck   # TensorIterator
  variants: method

- func: absolute.out(Tensor self, *, Tensor(a!) out) -> Tensor(a!)
  device_check: NoCheck   # TensorIterator

- func: angle(Tensor self) -> Tensor
  device_check: NoCheck   # TensorIterator
  variants: function, method
  dispatch:
    CPU, CUDA: angle
    SparseCsrCPU, SparseCsrCUDA: angle_sparse_csr

- func: angle.out(Tensor self, *, Tensor(a!) out) -> Tensor(a!)
  device_check: NoCheck   # TensorIterator
  dispatch:
    CPU, CUDA: angle_out
    SparseCsrCPU, SparseCsrCUDA: angle_sparse_csr_out

- func: view_as_real(Tensor(a) self) -> Tensor(a)
  variants: function
  dispatch:
    CPU, CUDA, MPS, Meta: view_as_real

- func: view_as_complex(Tensor(a) self) -> Tensor(a)
  variants: function
  dispatch:
    CPU, CUDA, Meta: view_as_complex

- func: sgn(Tensor self) -> Tensor
  variants: function, method
  structured_delegate: sgn.out
  dispatch:
    SparseCPU, SparseCUDA: sgn_sparse
    SparseCsrCPU, SparseCsrCUDA: sgn_sparse_csr

- func: sgn_(Tensor(a!) self) -> Tensor(a!)
  variants: method
  structured_delegate: sgn.out
  dispatch:
    SparseCPU, SparseCUDA: sgn_sparse_
    SparseCsrCPU, SparseCsrCUDA: sgn_sparse_csr_

- func: sgn.out(Tensor self, *, Tensor(a!) out) -> Tensor(a!)
  structured: True
  structured_inherits: TensorIteratorBase
  dispatch:
    CPU, CUDA: sgn_out
    SparseCPU, SparseCUDA: sgn_sparse_out
    SparseCsrCPU, SparseCsrCUDA: sgn_sparse_csr_out

- func: chalf(Tensor self, *, MemoryFormat? memory_format=None) -> Tensor
  variants: method

- func: real(Tensor(a) self) -> Tensor(a)
  device_check: NoCheck   # TensorIterator
  variants: function

- func: imag(Tensor(a) self) -> Tensor(a)
  device_check: NoCheck   # TensorIterator
  variants: function

- func: _conj(Tensor(a) self) -> Tensor(a)
  variants: function, method
  dispatch:
    CompositeExplicitAutograd: _conj

- func: conj(Tensor(a) self) -> Tensor(a)
  variants: function, method
  manual_cpp_binding: True

- func: _conj_physical(Tensor self) -> Tensor
  variants: function, method
  dispatch:
    CompositeExplicitAutograd: _conj_physical
    SparseCsrCPU, SparseCsrCUDA: conj_physical_sparse_csr

- func: conj_physical(Tensor self) -> Tensor
  variants: function, method

- func: conj_physical.out(Tensor self, *, Tensor(a!) out) -> Tensor(a!)
  dispatch:
    CPU, CUDA: conj_physical_out
    SparseCPU, SparseCUDA: conj_physical_out_sparse
    SparseCsrCPU, SparseCsrCUDA: conj_physical_sparse_csr_out

- func: conj_physical_(Tensor(a!) self) -> Tensor(a!)
  variants: function, method
  dispatch:
    CompositeExplicitAutograd: conj_physical_
    SparseCsrCPU, SparseCsrCUDA: conj_physical_sparse_csr_

- func: resolve_conj(Tensor(a) self) -> Tensor(a)
  variants: function, method

- func: resolve_neg(Tensor(a) self) -> Tensor(a)
  variants: function, method

- func: _neg_view(Tensor(a) self) -> Tensor(a)
  variants: function, method
  dispatch:
    CompositeExplicitAutograd: _neg_view

- func: acos(Tensor self) -> Tensor
  device_check: NoCheck   # TensorIterator
  variants: function, method
  structured_delegate: acos.out

- func: acos_(Tensor(a!) self) -> Tensor(a!)
  device_check: NoCheck   # TensorIterator
  variants: function, method
  structured_delegate: acos.out

- func: acos.out(Tensor self, *, Tensor(a!) out) -> Tensor(a!)
  device_check: NoCheck   # TensorIterator
  structured: True
  structured_inherits: TensorIteratorBase
  dispatch:
    CPU, CUDA: acos_out
    MPS: acos_out_mps

# arccos, alias of acos
- func: arccos(Tensor self) -> Tensor
  variants: function, method

- func: arccos_(Tensor(a!) self) -> Tensor(a!)
  variants: function, method

- func: arccos.out(Tensor self, *, Tensor(a!) out) -> Tensor(a!)

- func: avg_pool1d(Tensor self, int[1] kernel_size, int[1] stride=[], int[1] padding=0, bool ceil_mode=False, bool count_include_pad=True) -> Tensor

- func: adaptive_avg_pool1d(Tensor self, int[1] output_size) -> Tensor

# Return: (Tensor output, Tensor indices)
- func: adaptive_max_pool1d(Tensor self, int[1] output_size) -> (Tensor, Tensor)

- func: add.Tensor(Tensor self, Tensor other, *, Scalar alpha=1) -> Tensor
  device_check: NoCheck   # TensorIterator
  structured_delegate: add.out
  variants: function, method
  dispatch:
    SparseCPU, SparseCUDA: add_sparse
    SparseCsrCPU, SparseCsrCUDA: add_sparse_csr
    MkldnnCPU: mkldnn_add
    ZeroTensor: add_zerotensor
    NestedTensorCPU, NestedTensorCUDA: NestedTensor_add_Tensor

- func: add_.Tensor(Tensor(a!) self, Tensor other, *, Scalar alpha=1) -> Tensor(a!)
  device_check: NoCheck   # TensorIterator
  variants: method
  structured_delegate: add.out
  dispatch:
    SparseCPU, SparseCUDA: add_sparse_
    SparseCsrCPU, SparseCsrCUDA: add_sparse_csr_
    MkldnnCPU: mkldnn_add_
    NestedTensorCPU, NestedTensorCUDA: NestedTensor_add__Tensor

- func: add.out(Tensor self, Tensor other, *, Scalar alpha=1, Tensor(a!) out) -> Tensor(a!)
  device_check: NoCheck   # TensorIterator
  structured: True
  structured_inherits: TensorIteratorBase
  ufunc_inner_loop:
    Generic: add (AllAndComplex, BFloat16, Half, ComplexHalf)
    ScalarOnly: add (Bool)
  dispatch:
    SparseCPU: add_out_sparse_cpu
    SparseCUDA: add_out_sparse_cuda
    SparseCsrCPU: add_out_sparse_csr_cpu
    SparseCsrCUDA: add_out_sparse_csr_cuda
    MkldnnCPU: mkldnn_add_out
    MPS: add_out_mps

- func: _add_relu.Tensor(Tensor self, Tensor other, *, Scalar alpha=1) -> Tensor
  variants: function
  dispatch:
    CPU: add_relu

- func: _add_relu_.Tensor(Tensor(a!) self, Tensor other, *, Scalar alpha=1) -> Tensor(a!)
  variants: function
  dispatch:
    CPU: add_relu_

- func: _add_relu.out(Tensor self, Tensor other, *, Scalar alpha=1, Tensor(a!) out) -> Tensor(a!)
  variants: function
  dispatch:
    CPU: add_relu_out

- func: _add_relu.Scalar(Tensor self, Scalar other, Scalar alpha=1) -> Tensor
  variants: function
  dispatch:
    CPU: add_relu

- func: _add_relu_.Scalar(Tensor(a!) self, Scalar other, Scalar alpha=1) -> Tensor(a!)
  variants: function
  dispatch:
    CPU: add_relu_
  autogen: _add_relu.Scalar_out

# For C++ only, until we have conversion from C++ numbers to Tensor
- func: add.Scalar(Tensor self, Scalar other, Scalar alpha=1) -> Tensor
  device_check: NoCheck   # TensorIterator
  variants: function, method
  dispatch:
    CompositeExplicitAutograd: add

- func: add_.Scalar(Tensor(a!) self, Scalar other, Scalar alpha=1) -> Tensor(a!)
  device_check: NoCheck   # TensorIterator
  variants: method
  dispatch:
    CompositeExplicitAutograd: add_
  autogen: add.Scalar_out

- func: addmv(Tensor self, Tensor mat, Tensor vec, *, Scalar beta=1, Scalar alpha=1) -> Tensor
  structured_delegate: addmv.out
  variants: function, method

- func: addmv_(Tensor(a!) self, Tensor mat, Tensor vec, *, Scalar beta=1, Scalar alpha=1) -> Tensor(a!)
  structured_delegate: addmv.out
  variants: function, method

- func: addmv.out(Tensor self, Tensor mat, Tensor vec, *, Scalar beta=1, Scalar alpha=1, Tensor(a!) out) -> Tensor(a!)
  structured: True
  dispatch:
    CPU: addmv_out_cpu
    CUDA: addmv_out_cuda
    MPS: addmv_out_mps
    SparseCsrCPU: addmv_out_sparse_compressed
    SparseCsrCUDA: addmv_out_sparse_compressed_cuda

- func: addr(Tensor self, Tensor vec1, Tensor vec2, *, Scalar beta=1, Scalar alpha=1) -> Tensor
  variants: function, method
  dispatch:
    CPU, CUDA: addr
    CompositeExplicitAutograd: math_addr

- func: addr_(Tensor(a!) self, Tensor vec1, Tensor vec2, *, Scalar beta=1, Scalar alpha=1) -> Tensor(a!)
  variants: method
  dispatch:
    CompositeExplicitAutograd: addr_

- func: addr.out(Tensor self, Tensor vec1, Tensor vec2, *, Scalar beta=1, Scalar alpha=1, Tensor(a!) out) -> Tensor(a!)
  dispatch:
    CPU, CUDA: addr_out
    CompositeExplicitAutograd: math_addr_out

- func: affine_grid_generator(Tensor theta, int[] size, bool align_corners) -> Tensor
  variants: function
  dispatch:
    CompositeExplicitAutograd: affine_grid_generator

- func: affine_grid_generator_backward(Tensor grad, int[] size, bool align_corners) -> Tensor
  variants: function

- func: all.dim(Tensor self, int dim, bool keepdim=False) -> Tensor
  device_check: NoCheck   # TensorIterator
  structured_delegate: all.out
  variants: function, method

- func: all.out(Tensor self, int dim, bool keepdim=False, *, Tensor(a!) out) -> Tensor(a!)
  device_check: NoCheck   # TensorIterator
  structured: True
  precomputed:
  - dim -> int dim
  dispatch:
    CPU, CUDA: all_out
    MPS: all_out_mps

- func: all.dimname(Tensor self, Dimname dim, bool keepdim=False) -> Tensor
  device_check: NoCheck   # TensorIterator
  variants: function, method

- func: all.dimname_out(Tensor self, Dimname dim, bool keepdim=False, *, Tensor(a!) out) -> Tensor(a!)
  device_check: NoCheck   # TensorIterator

- func: allclose(Tensor self, Tensor other, float rtol=1e-05, float atol=1e-08, bool equal_nan=False) -> bool
  variants: function, method

- func: any.dim(Tensor self, int dim, bool keepdim=False) -> Tensor
  device_check: NoCheck   # TensorIterator
  structured_delegate: any.out
  variants: function, method

- func: any.out(Tensor self, int dim, bool keepdim=False, *, Tensor(a!) out) -> Tensor(a!)
  device_check: NoCheck   # TensorIterator
  structured: True
  precomputed:
  - dim -> int dim
  dispatch:
    CPU, CUDA: any_out
    MPS: any_out_mps

- func: any.dimname(Tensor self, Dimname dim, bool keepdim=False) -> Tensor
  device_check: NoCheck   # TensorIterator
  variants: function, method

- func: any.dimname_out(Tensor self, Dimname dim, bool keepdim=False, *, Tensor(a!) out) -> Tensor(a!)
  device_check: NoCheck   # TensorIterator

- func: arange(Scalar end, *, ScalarType? dtype=None, Layout? layout=None, Device? device=None, bool? pin_memory=None) -> Tensor

- func: arange.start(Scalar start, Scalar end, *, ScalarType? dtype=None, Layout? layout=None, Device? device=None, bool? pin_memory=None) -> Tensor

# Note [arange.start_step schema]
# We want `arange.start_step` to be grouped up with `arange.start_out`,
# But this doesn't happen automatically because the step argument
# is defaultable for .start_out but not for .start_step.
# We should probably just make "step" a defaultable param on arange.start,
# and kill arange.start_step.
- func: arange.start_step(Scalar start, Scalar end, Scalar step, *, ScalarType? dtype=None, Layout? layout=None, Device? device=None, bool? pin_memory=None) -> Tensor

- func: arange.out(Scalar end, *, Tensor(a!) out) -> Tensor(a!)

- func: arange.start_out(Scalar start, Scalar end, Scalar step=1, *, Tensor(a!) out) -> Tensor(a!)
  dispatch:
    CPU, Meta: arange_out
    CUDA: arange_cuda_out
    MPS: arange_mps_out

# This function is a temporary hack to allow tracing of arange like constructs with dynamic
# bounds on arange.  Normal arange is not traceable because it does not take any tensor inputs;
# if the range you need is based on another tensor, calling this function directly will
# preserve tracing.  Get rid of this when arange can directly take tensors for bounds
# (so that it can be traced directly).
- func: _dim_arange(Tensor like, int dim) -> Tensor

- func: argmax(Tensor self, int? dim=None, bool keepdim=False) -> Tensor
  structured_delegate: argmax.out
  device_check: NoCheck   # TensorIterator
  variants: function, method

- func: argmax.out(Tensor self, int? dim=None, bool keepdim=False, *, Tensor(a!) out) -> Tensor(a!)
  structured: True
  dispatch:
    CPU, CUDA: argmax_out
    MPS: argmax_out_mps

- func: argmin(Tensor self, int? dim=None, bool keepdim=False) -> Tensor
  structured_delegate: argmin.out
  device_check: NoCheck   # TensorIterator
  variants: function, method

- func: argmin.out(Tensor self, int? dim=None, bool keepdim=False, *, Tensor(a!) out) -> Tensor(a!)
  structured: True
  dispatch:
    CPU, CUDA: argmin_out
    MPS: argmin_out_mps

- func: acosh(Tensor self) -> Tensor
  variants: function, method
  structured_delegate: acosh.out

- func: acosh_(Tensor(a!) self) -> Tensor(a!)
  variants: function, method
  structured_delegate: acosh.out

- func: acosh.out(Tensor self, *, Tensor(a!) out) -> Tensor(a!)
  structured: True
  structured_inherits: TensorIteratorBase
  dispatch:
    CPU, CUDA: acosh_out
    MPS: acosh_out_mps

# arccosh, alias for acosh
- func: arccosh(Tensor self) -> Tensor
  variants: function, method

- func: arccosh_(Tensor(a!) self) -> Tensor(a!)
  variants: function, method

- func: arccosh.out(Tensor self, *, Tensor(a!) out) -> Tensor(a!)

- func: asinh(Tensor self) -> Tensor
  variants: function, method
  structured_delegate: asinh.out
  dispatch:
    SparseCPU, SparseCUDA: asinh_sparse
    SparseCsrCPU, SparseCsrCUDA: asinh_sparse_csr

- func: asinh_(Tensor(a!) self) -> Tensor(a!)
  variants: function, method
  structured_delegate: asinh.out
  dispatch:
    SparseCPU, SparseCUDA: asinh_sparse_
    SparseCsrCPU, SparseCsrCUDA: asinh_sparse_csr_

- func: asinh.out(Tensor self, *, Tensor(a!) out) -> Tensor(a!)
  structured: True
  structured_inherits: TensorIteratorBase
  dispatch:
    CPU, CUDA: asinh_out
    MPS: asinh_out_mps
    SparseCPU, SparseCUDA: asinh_sparse_out
    SparseCsrCPU, SparseCsrCUDA: asinh_sparse_csr_out

# arcsinh, alias for asinh
- func: arcsinh(Tensor self) -> Tensor
  variants: function, method

- func: arcsinh_(Tensor(a!) self) -> Tensor(a!)
  variants: function, method

- func: arcsinh.out(Tensor self, *, Tensor(a!) out) -> Tensor(a!)

- func: atanh(Tensor self) -> Tensor
  structured_delegate: atanh.out
  variants: function, method
  dispatch:
    SparseCPU, SparseCUDA: atanh_sparse
    SparseCsrCPU, SparseCsrCUDA: atanh_sparse_csr

- func: atanh_(Tensor(a!) self) -> Tensor(a!)
  structured_delegate: atanh.out
  variants: function, method
  dispatch:
    SparseCPU, SparseCUDA: atanh_sparse_
    SparseCsrCPU, SparseCsrCUDA: atanh_sparse_csr_

- func: atanh.out(Tensor self, *, Tensor(a!) out) -> Tensor(a!)
  structured: True
  structured_inherits: TensorIteratorBase
  dispatch:
    CPU, CUDA: atanh_out
    MPS: atanh_out_mps
    SparseCPU, SparseCUDA: atanh_sparse_out
    SparseCsrCPU, SparseCsrCUDA: atanh_sparse_csr_out

# arctanh, alias for atanh
- func: arctanh(Tensor self) -> Tensor
  variants: function, method

- func: arctanh_(Tensor(a!) self) -> Tensor(a!)
  variants: function, method

- func: arctanh.out(Tensor self, *, Tensor(a!) out) -> Tensor(a!)

- func: as_strided(Tensor(a) self, int[] size, int[] stride, int? storage_offset=None) -> Tensor(a)
  variants: function, method
  dispatch:
    ZeroTensor, CPU, CUDA, Meta: as_strided_tensorimpl
    MPS: as_strided_tensorimpl_mps
    QuantizedCPU, QuantizedCUDA: as_strided_qtensorimpl
  device_check: NoCheck
  device_guard: False

- func: as_strided_(Tensor(a!) self, int[] size, int[] stride, int? storage_offset=None) -> Tensor(a!)
  use_const_ref_for_mutable_tensors: True
  variants: function, method
  device_check: NoCheck
  device_guard: False
  tags: inplace_view
  dispatch:
    CompositeExplicitAutogradNonFunctional: as_strided_

- func: asin(Tensor self) -> Tensor
  device_check: NoCheck   # TensorIterator
  variants: function, method
  structured_delegate: asin.out
  dispatch:
    SparseCPU, SparseCUDA: asin_sparse
    SparseCsrCPU, SparseCsrCUDA: asin_sparse_csr

- func: asin_(Tensor(a!) self) -> Tensor(a!)
  device_check: NoCheck   # TensorIterator
  variants: function, method
  structured_delegate: asin.out
  dispatch:
    SparseCPU, SparseCUDA: asin_sparse_
    SparseCsrCPU, SparseCsrCUDA: asin_sparse_csr_

- func: asin.out(Tensor self, *, Tensor(a!) out) -> Tensor(a!)
  device_check: NoCheck   # TensorIterator
  structured: True
  structured_inherits: TensorIteratorBase
  dispatch:
    CPU, CUDA: asin_out
    MPS: asin_out_mps
    SparseCPU, SparseCUDA: asin_sparse_out
    SparseCsrCPU, SparseCsrCUDA: asin_sparse_csr_out

# arcsin, alias of asin
- func: arcsin(Tensor self) -> Tensor
  variants: function, method

- func: arcsin_(Tensor(a!) self) -> Tensor(a!)
  variants: function, method

- func: arcsin.out(Tensor self, *, Tensor(a!) out) -> Tensor(a!)

- func: atan(Tensor self) -> Tensor
  device_check: NoCheck   # TensorIterator
  structured_delegate: atan.out
  variants: function, method
  dispatch:
    SparseCPU, SparseCUDA: atan_sparse
    SparseCsrCPU, SparseCsrCUDA: atan_sparse_csr

- func: atan_(Tensor(a!) self) -> Tensor(a!)
  device_check: NoCheck   # TensorIterator
  structured_delegate: atan.out
  variants: function, method
  dispatch:
    SparseCPU, SparseCUDA: atan_sparse_
    SparseCsrCPU, SparseCsrCUDA: atan_sparse_csr_

- func: atan.out(Tensor self, *, Tensor(a!) out) -> Tensor(a!)
  device_check: NoCheck   # TensorIterator
  structured: True
  structured_inherits: TensorIteratorBase
  dispatch:
    CPU, CUDA: atan_out
    MPS: atan_out_mps
    SparseCPU, SparseCUDA: atan_sparse_out
    SparseCsrCPU, SparseCsrCUDA: atan_sparse_csr_out

# arctan, alias of atan
- func: arctan(Tensor self) -> Tensor
  variants: function, method

- func: arctan_(Tensor(a!) self) -> Tensor(a!)
  variants: function, method

- func: arctan.out(Tensor self, *, Tensor(a!) out) -> Tensor(a!)

- func: atleast_1d(Tensor self) -> Tensor
  variants: function

- func: atleast_1d.Sequence(Tensor[] tensors) -> Tensor[]

- func: atleast_2d(Tensor self) -> Tensor
  variants: function

- func: atleast_2d.Sequence(Tensor[] tensors) -> Tensor[]
  variants: function

- func: atleast_3d(Tensor self) -> Tensor
  variants: function

- func: atleast_3d.Sequence(Tensor[] tensors) -> Tensor[]
  variants: function

- func: baddbmm(Tensor self, Tensor batch1, Tensor batch2, *, Scalar beta=1, Scalar alpha=1) -> Tensor
  variants: function, method
  structured_delegate: baddbmm.out

- func: baddbmm_(Tensor(a!) self, Tensor batch1, Tensor batch2, *, Scalar beta=1, Scalar alpha=1) -> Tensor(a!)
  variants: method
  structured_delegate: baddbmm.out

- func: baddbmm.out(Tensor self, Tensor batch1, Tensor batch2, *, Scalar beta=1, Scalar alpha=1, Tensor(a!) out) -> Tensor(a!)
  structured: True
  variants: function
  dispatch:
    CPU: baddbmm_out_cpu
    CUDA: baddbmm_out_cuda
    MPS: baddbmm_out_mps
    SparseCsrCUDA: baddbmm_out_sparse_csr_cuda

- func: bartlett_window(int window_length, *, ScalarType? dtype=None, Layout? layout=None, Device? device=None, bool? pin_memory=None) -> Tensor

- func: bartlett_window.periodic(int window_length, bool periodic, *, ScalarType? dtype=None, Layout? layout=None, Device? device=None, bool? pin_memory=None) -> Tensor

- func: batch_norm(Tensor input, Tensor? weight, Tensor? bias, Tensor? running_mean, Tensor? running_var, bool training, float momentum, float eps, bool cudnn_enabled) -> Tensor

- func: quantized_batch_norm(Tensor input, Tensor? weight, Tensor? bias, Tensor mean, Tensor var, float eps, float output_scale, int output_zero_point) -> Tensor
  dispatch:
    QuantizedCPU: quantized_batch_norm

- func: _batch_norm_impl_index(Tensor input, Tensor? weight, Tensor? bias, Tensor? running_mean, Tensor? running_var, bool training, float momentum, float eps, bool cudnn_enabled) -> (Tensor, Tensor, Tensor, Tensor, int)

- func: _batch_norm_impl_index_backward(int impl_index, Tensor input, Tensor grad_output, Tensor? weight, Tensor? running_mean, Tensor? running_var, Tensor? save_mean, Tensor? save_var_transform, bool train, float eps, bool[3] output_mask, Tensor reservedSpace) -> (Tensor, Tensor, Tensor)

# Sample bernoulli with values in `self` as probability.
- func: bernoulli(Tensor self, *, Generator? generator=None) -> Tensor
  device_check: NoCheck   # TensorIterator
  variants: function, method
  dispatch:
    CompositeExplicitAutograd: bernoulli

- func: bernoulli.out(Tensor self, *, Generator? generator=None, Tensor(a!) out) -> Tensor(a!)
  device_check: NoCheck   # TensorIterator
  variants: function
  dispatch:
    CPU, CUDA: bernoulli_out
    MPS: bernoulli_out_mps

- func: bernoulli_.Tensor(Tensor(a!) self, Tensor p, *, Generator? generator=None) -> Tensor(a!)
  device_check: NoCheck   # TensorIterator
  variants: method
  dispatch:
    CPU, CUDA: bernoulli_
    MPS: bernoulli_mps_
  autogen: bernoulli.Tensor, bernoulli.Tensor_out

- func: bernoulli_.float(Tensor(a!) self, float p=0.5, *, Generator? generator=None) -> Tensor(a!)
  device_check: NoCheck   # TensorIterator
  variants: method
  dispatch:
    CPU, CUDA: bernoulli_
    MPS: bernoulli_mps_
  autogen: bernoulli.float_out

# Note [bernoulli.p schema]
# We should probably just fix the overload ambiguity by appending a _functional to the C++ API name (BC breaking)
# This out-of-place version isn't used explicitly, but needed by jit.
# There is no default valid on `p` here because it would introduce ambiguity
# with `bernoulli(Tensor self, *, Generator? generator=None)` declaration.
- func: bernoulli.p(Tensor self, float p, *, Generator? generator=None) -> Tensor
  device_check: NoCheck   # TensorIterator
  variants: function, method

- func: bilinear(Tensor input1, Tensor input2, Tensor weight, Tensor? bias=None) -> Tensor

- func: binary_cross_entropy(Tensor self, Tensor target, Tensor? weight=None, int reduction=Mean) -> Tensor
  device_check: NoCheck   # TensorIterator
  python_module: nn
  variants: function
  dispatch:
    CPU: binary_cross_entropy_cpu
    CUDA: binary_cross_entropy_cuda
    MPS: binary_cross_entropy_mps

- func: binary_cross_entropy.out(Tensor self, Tensor target, Tensor? weight=None, int reduction=Mean, *, Tensor(a!) out) -> Tensor(a!)
  device_check: NoCheck   # TensorIterator
  python_module: nn
  variants: function
  dispatch:
    CPU: binary_cross_entropy_out_cpu
    CUDA: binary_cross_entropy_out_cuda
    MPS: binary_cross_entropy_out_mps

- func: binary_cross_entropy_backward(Tensor grad_output, Tensor self, Tensor target, Tensor? weight=None, int reduction=Mean) -> Tensor
  python_module: nn
  variants: function
  dispatch:
    CPU: binary_cross_entropy_backward_cpu
    CUDA: binary_cross_entropy_backward_cuda
    MPS: binary_cross_entropy_backward_mps

- func: binary_cross_entropy_backward.grad_input(Tensor grad_output, Tensor self, Tensor target, Tensor? weight=None, int reduction=Mean, *, Tensor(a!) grad_input) -> Tensor(a!)
  python_module: nn
  variants: function
  dispatch:
    CPU: binary_cross_entropy_backward_out_cpu
    CUDA: binary_cross_entropy_backward_out_cuda
    MPS: binary_cross_entropy_backward_out_mps

- func: binary_cross_entropy_with_logits(Tensor self, Tensor target, Tensor? weight=None, Tensor? pos_weight=None, int reduction=Mean) -> Tensor
  device_check: NoCheck   # TensorIterator
  variants: function
  dispatch:
    CompositeExplicitAutograd: binary_cross_entropy_with_logits

- func: bincount(Tensor self, Tensor? weights=None, int minlength=0) -> Tensor
  variants: function, method
  dispatch:
    CPU: _bincount_cpu
    CUDA: _bincount_cuda
  tags: dynamic_output_shape

- func: bitwise_not(Tensor self) -> Tensor
  device_check: NoCheck   # TensorIterator
  structured_delegate: bitwise_not.out
  variants: function, method

- func: bitwise_not_(Tensor(a!) self) -> Tensor(a!)
  device_check: NoCheck   # TensorIterator
  structured_delegate: bitwise_not.out
  variants: method

- func: bitwise_not.out(Tensor self, *, Tensor(a!) out) -> Tensor(a!)
  device_check: NoCheck   # TensorIterator
  structured: True
  structured_inherits: TensorIteratorBase
  dispatch:
    CPU, CUDA: bitwise_not_out

- func: copysign.out(Tensor self, Tensor other, *, Tensor(a!) out) -> Tensor(a!)
  device_check: NoCheck   # TensorIterator
  structured: True
  structured_inherits: TensorIteratorBase
  dispatch:
    CPU, CUDA: copysign_out

- func: copysign.Tensor(Tensor self, Tensor other) -> Tensor
  device_check: NoCheck   # TensorIterator
  variants: function, method
  structured_delegate: copysign.out

- func: copysign_.Tensor(Tensor(a!) self, Tensor other) -> Tensor(a!)
  device_check: NoCheck   # TensorIterator
  variants: method
  structured_delegate: copysign.out

- func: copysign.Scalar(Tensor self, Scalar other) -> Tensor
  variants: function, method
  dispatch:
    CompositeExplicitAutograd: copysign

- func: copysign_.Scalar(Tensor(a!) self, Scalar other) -> Tensor(a!)
  variants: method
  dispatch:
    CompositeExplicitAutograd: copysign_

- func: copysign.Scalar_out(Tensor self, Scalar other, *, Tensor(a!) out) -> Tensor(a!)
  dispatch:
    CompositeExplicitAutograd: copysign_out

- func: logical_not(Tensor self) -> Tensor
  device_check: NoCheck   # TensorIterator
  variants: function, method
  dispatch:
    CompositeExplicitAutograd: logical_not

- func: logical_not_(Tensor(a!) self) -> Tensor(a!)
  device_check: NoCheck   # TensorIterator
  variants: method
  dispatch:
    CompositeExplicitAutograd: logical_not_

- func: logical_not.out(Tensor self, *, Tensor(a!) out) -> Tensor(a!)
  device_check: NoCheck   # TensorIterator
  dispatch:
    CPU, CUDA: logical_not_out
    MPS: logical_not_out_mps

- func: logical_xor(Tensor self, Tensor other) -> Tensor
  device_check: NoCheck   # TensorIterator
  variants: function, method
  dispatch:
    CompositeExplicitAutograd: logical_xor

- func: logical_xor_(Tensor(a!) self, Tensor other) -> Tensor(a!)
  device_check: NoCheck   # TensorIterator
  variants: method
  dispatch:
    CompositeExplicitAutograd: logical_xor_

- func: logical_xor.out(Tensor self, Tensor other, *, Tensor(a!) out) -> Tensor(a!)
  device_check: NoCheck   # TensorIterator
  dispatch:
    CPU, CUDA: logical_xor_out
    MPS: logical_xor_out_mps

- func: logical_and(Tensor self, Tensor other) -> Tensor
  device_check: NoCheck   # TensorIterator
  variants: function, method
  dispatch:
    CompositeExplicitAutograd: logical_and

- func: logical_and_(Tensor(a!) self, Tensor other) -> Tensor(a!)
  device_check: NoCheck   # TensorIterator
  variants: method
  dispatch:
    CompositeExplicitAutograd: logical_and_

- func: logical_and.out(Tensor self, Tensor other, *, Tensor(a!) out) -> Tensor(a!)
  device_check: NoCheck   # TensorIterator
  dispatch:
    CPU, CUDA: logical_and_out
    MPS: logical_and_out_mps

- func: logical_or(Tensor self, Tensor other) -> Tensor
  device_check: NoCheck   # TensorIterator
  variants: function, method
  dispatch:
    CompositeExplicitAutograd: logical_or

- func: logical_or_(Tensor(a!) self, Tensor other) -> Tensor(a!)
  device_check: NoCheck   # TensorIterator
  variants: method
  dispatch:
    CompositeExplicitAutograd: logical_or_

- func: logical_or.out(Tensor self, Tensor other, *, Tensor(a!) out) -> Tensor(a!)
  device_check: NoCheck   # TensorIterator
  dispatch:
    CPU, CUDA: logical_or_out
    MPS: logical_or_out_mps

- func: blackman_window(int window_length, *, ScalarType? dtype=None, Layout? layout=None, Device? device=None, bool? pin_memory=None) -> Tensor

- func: blackman_window.periodic(int window_length, bool periodic, *, ScalarType? dtype=None, Layout? layout=None, Device? device=None, bool? pin_memory=None) -> Tensor

- func: bmm(Tensor self, Tensor mat2) -> Tensor
  structured_delegate: bmm.out
  variants: function, method
  dispatch:
    SparseCPU: bmm_sparse_cpu
    SparseCUDA: bmm_sparse_cuda
    NestedTensorCPU, NestedTensorCUDA: bmm_nested

- func: bmm.out(Tensor self, Tensor mat2, *, Tensor(a!) out) -> Tensor(a!)
  structured: True
  variants: function
  dispatch:
    CPU: bmm_out_cpu
    CUDA: bmm_out_cuda
    MPS: bmm_out_mps
    SparseCPU: bmm_out_sparse_cpu
    SparseCUDA: bmm_out_sparse_cuda
    SparseCsrCUDA: bmm_out_sparse_csr_cuda

- func: broadcast_tensors(Tensor[] tensors) -> Tensor[]
  device_check: NoCheck
  device_guard: False

- func: broadcast_to(Tensor(a) self, int[] size) -> Tensor(a)
  variants: function, method

- func: _sparse_broadcast_to(Tensor(a) self, int[] size) -> Tensor(a)
  variants: function
  dispatch:
    SparseCPU, SparseCUDA: sparse_broadcast_to

- func: cat(Tensor[] tensors, int dim=0) -> Tensor
  structured_delegate: cat.out
  dispatch:
    SparseCPU, SparseCUDA: cat_sparse
    QuantizedCPU: cat_quantized_cpu

- func: cat.out(Tensor[] tensors, int dim=0, *, Tensor(a!) out) -> Tensor(a!)
  structured: True
  precomputed:
  - dim -> int dim, int valid, bool all_contiguous, bool all_same_dtype, bool all_same_sizes_and_stride, MemoryFormat memory_format
  dispatch:
    CPU: cat_out_cpu
    CUDA: cat_out_cuda
    MPS: cat_out_mps
    QuantizedCPU: cat_out_quantized_cpu

- func: cat.names(Tensor[] tensors, Dimname dim) -> Tensor

- func: cat.names_out(Tensor[] tensors, Dimname dim, *, Tensor(a!) out) -> Tensor(a!)

# alias for torch.cat
- func: concat(Tensor[] tensors, int dim=0) -> Tensor

- func: concat.out(Tensor[] tensors, int dim=0, *, Tensor(a!) out) -> Tensor(a!)

- func: concat.names(Tensor[] tensors, Dimname dim) -> Tensor

- func: concat.names_out(Tensor[] tensors, Dimname dim, *, Tensor(a!) out) -> Tensor(a!)

- func: block_diag(Tensor[] tensors) -> Tensor
  variants: function
  dispatch:
    CompositeExplicitAutograd: block_diag

- func: ceil(Tensor self) -> Tensor
  device_check: NoCheck   # TensorIterator
  structured_delegate: ceil.out
  variants: function, method
  dispatch:
    SparseCPU, SparseCUDA: ceil_sparse
    SparseCsrCPU, SparseCsrCUDA: ceil_sparse_csr

- func: ceil_(Tensor(a!) self) -> Tensor(a!)
  device_check: NoCheck   # TensorIterator
  structured_delegate: ceil.out
  variants: function, method
  dispatch:
    SparseCPU, SparseCUDA: ceil_sparse_
    SparseCsrCPU, SparseCsrCUDA: ceil_sparse_csr_

- func: ceil.out(Tensor self, *, Tensor(a!) out) -> Tensor(a!)
  device_check: NoCheck   # TensorIterator
  structured: True
  structured_inherits: TensorIteratorBase
  dispatch:
    CPU, CUDA: ceil_out
    MPS: ceil_out_mps
    SparseCPU, SparseCUDA: ceil_sparse_out
    SparseCsrCPU, SparseCsrCUDA: ceil_sparse_csr_out

# alias for torch.linalg.multi_dot
- func: chain_matmul(Tensor[] matrices) -> Tensor
  variants: function

# alias for torch.linalg.multi_dot
- func: chain_matmul.out(Tensor[] matrices, *, Tensor(a!) out) -> Tensor(a!)

- func: unsafe_chunk(Tensor self, int chunks, int dim=0) -> Tensor[]
  variants: function, method
  device_check: NoCheck
  device_guard: False

- func: chunk(Tensor(a -> *) self, int chunks, int dim=0) -> Tensor(a)[]
  variants: function, method
  device_check: NoCheck
  device_guard: False

- func: tensor_split.sections(Tensor(a -> *) self, int sections, int dim=0) -> Tensor(a)[]
  variants: function, method

- func: tensor_split.indices(Tensor(a -> *) self, int[] indices, int dim=0) -> Tensor(a)[]
  variants: function, method

- func: tensor_split.tensor_indices_or_sections(Tensor(a -> *) self, Tensor tensor_indices_or_sections, int dim=0) -> Tensor(a)[]
  variants: function, method

- func: clamp(Tensor self, Scalar? min=None, Scalar? max=None) -> Tensor
  device_check: NoCheck   # TensorIterator
  variants: function, method
  cpp_no_default_args: ['min']
  structured_delegate: clamp.out
  dispatch:
    QuantizedCPU: clamp_quantized_cpu

- func: clamp.Tensor(Tensor self, Tensor? min=None, Tensor? max=None) -> Tensor
  variants: function, method
  structured_delegate: clamp.Tensor_out

- func: clamp_(Tensor(a!) self, Scalar? min=None, Scalar? max=None) -> Tensor(a!)
  device_check: NoCheck   # TensorIterator
  variants: function, method
  cpp_no_default_args: ['min']
  structured_delegate: clamp.out

- func: clamp_.Tensor(Tensor(a!) self, Tensor? min=None, Tensor? max=None) -> Tensor(a!)
  variants: function, method
  structured_delegate: clamp.Tensor_out

- func: clamp.out(Tensor self, Scalar? min=None, Scalar? max=None, *, Tensor(a!) out) -> Tensor(a!)
  device_check: NoCheck   # TensorIterator
  cpp_no_default_args: ['min']
  structured: True
  structured_inherits: TensorIteratorBase
  dispatch:
    CPU, CUDA: clamp_out
    MPS: clamp_out_mps

- func: clamp.Tensor_out(Tensor self, Tensor? min=None, Tensor? max=None, *, Tensor(a!) out) -> Tensor(a!)
  device_check: NoCheck   # TensorIterator
  structured: True
  structured_inherits: TensorIteratorBase
  dispatch:
    CPU, CUDA: clamp_Tensor_out
    MPS: clamp_Tensor_out_mps

- func: clamp_max(Tensor self, Scalar max) -> Tensor
  device_check: NoCheck   # TensorIterator
  variants: function, method
  structured_delegate: clamp_max.out

- func: clamp_max.Tensor(Tensor self, Tensor max) -> Tensor
  variants: function, method
  structured_delegate: clamp_max.Tensor_out

- func: clamp_max_(Tensor(a!) self, Scalar max) -> Tensor(a!)
  device_check: NoCheck   # TensorIterator
  variants: function, method
  structured_delegate: clamp_max.out

- func: clamp_max_.Tensor(Tensor(a!) self, Tensor max) -> Tensor(a!)
  variants: function, method
  structured_delegate: clamp_max.Tensor_out

- func: clamp_max.out(Tensor self, Scalar max, *, Tensor(a!) out) -> Tensor(a!)
  device_check: NoCheck   # TensorIterator
  structured: True
  structured_inherits: TensorIteratorBase
  dispatch:
    CPU, CUDA: clamp_max_out
    MPS: clamp_max_out_mps

- func: clamp_max.Tensor_out(Tensor self, Tensor max, *, Tensor(a!) out) -> Tensor(a!)
  device_check: NoCheck   # TensorIterator
  structured: True
  structured_inherits: TensorIteratorBase
  dispatch:
    CPU, CUDA: clamp_max_Tensor_out
    MPS: clamp_max_Tensor_out_mps

- func: clamp_min(Tensor self, Scalar min) -> Tensor
  device_check: NoCheck   # TensorIterator
  variants: function, method
  structured_delegate: clamp_min.out

- func: clamp_min.Tensor(Tensor self, Tensor min) -> Tensor
  variants: function, method
  structured_delegate: clamp_min.Tensor_out

- func: clamp_min_(Tensor(a!) self, Scalar min) -> Tensor(a!)
  device_check: NoCheck   # TensorIterator
  variants: function, method
  structured_delegate: clamp_min.out

- func: clamp_min_.Tensor(Tensor(a!) self, Tensor min) -> Tensor(a!)
  variants: function, method
  structured_delegate: clamp_min.Tensor_out

- func: clamp_min.out(Tensor self, Scalar min, *, Tensor(a!) out) -> Tensor(a!)
  device_check: NoCheck   # TensorIterator
  structured: True
  structured_inherits: TensorIteratorBase
  dispatch:
    CPU, CUDA: clamp_min_out
    MPS: clamp_min_out_mps

- func: clamp_min.Tensor_out(Tensor self, Tensor min, *, Tensor(a!) out) -> Tensor(a!)
  device_check: NoCheck   # TensorIterator
  structured: True
  structured_inherits: TensorIteratorBase
  dispatch:
    CPU, CUDA: clamp_min_Tensor_out
    MPS: clamp_min_Tensor_out_mps

# clip is an alias for clamp
- func: clip(Tensor self, Scalar? min=None, Scalar? max=None) -> Tensor
  cpp_no_default_args: ['min']
  variants: function, method

- func: clip.Tensor(Tensor self, Tensor? min=None, Tensor? max=None) -> Tensor
  variants: function, method

- func: clip_(Tensor(a!) self, Scalar? min=None, Scalar? max=None) -> Tensor(a!)
  cpp_no_default_args: ['min']
  variants: function, method

- func: clip_.Tensor(Tensor(a!) self, Tensor? min=None, Tensor? max=None) -> Tensor(a!)
  variants: function, method

- func: clip.out(Tensor self, Scalar? min=None, Scalar? max=None, *, Tensor(a!) out) -> Tensor(a!)
  cpp_no_default_args: ['min']

- func: clip.Tensor_out(Tensor self, Tensor? min=None, Tensor? max=None, *, Tensor(a!) out) -> Tensor(a!)

- func: cudnn_is_acceptable(Tensor self) -> bool
  device_check: NoCheck
  device_guard: False

- func: complex(Tensor real, Tensor imag) -> Tensor
  variants: function
  dispatch:
    CompositeExplicitAutograd: complex

- func: complex.out(Tensor real, Tensor imag, *, Tensor(a!) out) -> Tensor(a!)
  dispatch:
    CPU, CUDA: complex_out

- func: polar(Tensor abs, Tensor angle) -> Tensor
  variants: function
  dispatch:
    CompositeExplicitAutograd: polar

- func: polar.out(Tensor abs, Tensor angle, *, Tensor(a!) out) -> Tensor(a!)
  dispatch:
    CPU, CUDA: polar_out

- func: constant_pad_nd(Tensor self, int[] pad, Scalar value=0) -> Tensor
  variants: function
  dispatch:
    CompositeExplicitAutograd: constant_pad_nd

- func: contiguous(Tensor(a) self, *, MemoryFormat memory_format=contiguous_format) -> Tensor(a)
  variants: method
  manual_cpp_binding: True

- func: convolution(Tensor input, Tensor weight, Tensor? bias, int[] stride, int[] padding, int[] dilation, bool transposed, int[] output_padding, int groups) -> Tensor
  dispatch:
    CompositeExplicitAutograd: convolution

- func: convolution_backward(Tensor grad_output, Tensor input, Tensor weight, int[]? bias_sizes, int[] stride, int[] padding, int[] dilation, bool transposed, int[] output_padding, int groups, bool[3] output_mask) -> (Tensor, Tensor, Tensor)
  dispatch:
    CompositeExplicitAutograd, CUDA: convolution_backward

- func: convolution_overrideable(Tensor input, Tensor weight, Tensor? bias, int[] stride, int[] padding, int[] dilation, bool transposed, int[] output_padding, int groups) -> Tensor
  dispatch:
    CompositeExplicitAutograd: convolution_overrideable

- func: convolution_backward_overrideable(Tensor grad_output, Tensor input, Tensor weight, int[] stride, int[] padding, int[] dilation, bool transposed, int[] output_padding, int groups, bool[3] output_mask) -> (Tensor grad_input, Tensor grad_weight, Tensor grad_bias)
  dispatch:
    CompositeExplicitAutograd: convolution_backward_overrideable

- func: _convolution(Tensor input, Tensor weight, Tensor? bias, int[] stride, int[] padding, int[] dilation, bool transposed, int[] output_padding, int groups, bool benchmark, bool deterministic, bool cudnn_enabled, bool allow_tf32) -> Tensor
  dispatch:
    CompositeExplicitAutograd: _convolution

- func: _convolution.deprecated(Tensor input, Tensor weight, Tensor? bias, int[] stride, int[] padding, int[] dilation, bool transposed, int[] output_padding, int groups, bool benchmark, bool deterministic, bool cudnn_enabled) -> Tensor

- func: _convolution_mode(Tensor input, Tensor weight, Tensor? bias, int[] stride, str padding, int[] dilation, int groups) -> Tensor

- func: _convolution_double_backward(Tensor? ggI, Tensor? ggW, Tensor? ggb, Tensor gO, Tensor weight, Tensor self, int[] stride, int[] padding, int[] dilation, bool transposed, int[] output_padding, int groups, bool[3] output_mask) -> (Tensor, Tensor, Tensor)

- func: conv1d(Tensor input, Tensor weight, Tensor? bias=None, int[1] stride=1, int[1] padding=0, int[1] dilation=1, int groups=1) -> Tensor

- func: conv2d(Tensor input, Tensor weight, Tensor? bias=None, int[2] stride=1, int[2] padding=0, int[2] dilation=1, int groups=1) -> Tensor

- func: conv3d(Tensor input, Tensor weight, Tensor? bias=None, int[3] stride=1, int[3] padding=0, int[3] dilation=1, int groups=1) -> Tensor

- func: conv1d.padding(Tensor input, Tensor weight, Tensor? bias=None, int[1] stride=1, str padding="valid", int[1] dilation=1, int groups=1) -> Tensor
  cpp_no_default_args: ['bias', 'stride', 'padding']

- func: conv2d.padding(Tensor input, Tensor weight, Tensor? bias=None, int[2] stride=1, str padding="valid", int[2] dilation=1, int groups=1) -> Tensor
  cpp_no_default_args: ['bias', 'stride', 'padding']

- func: conv3d.padding(Tensor input, Tensor weight, Tensor? bias=None, int[3] stride=1, str padding="valid", int[3] dilation=1, int groups=1) -> Tensor
  cpp_no_default_args: ['bias', 'stride', 'padding']

- func: conv_tbc(Tensor self, Tensor weight, Tensor bias, int pad=0) -> Tensor
  dispatch:
    CompositeExplicitAutograd: conv_tbc

- func: conv_tbc_backward(Tensor self, Tensor input, Tensor weight, Tensor bias, int pad) -> (Tensor, Tensor, Tensor)

# NB: we inherit the goofy argument order from PyTorch torch.nn.functional
- func: conv_transpose1d(Tensor input, Tensor weight, Tensor? bias=None, int[1] stride=1, int[1] padding=0, int[1] output_padding=0, int groups=1, int[1] dilation=1) -> Tensor

- func: conv_transpose2d.input(Tensor input, Tensor weight, Tensor? bias=None, int[2] stride=1, int[2] padding=0, int[2] output_padding=0, int groups=1, int[2] dilation=1) -> Tensor

- func: conv_transpose3d.input(Tensor input, Tensor weight, Tensor? bias=None, int[3] stride=1, int[3] padding=0, int[3] output_padding=0, int groups=1, int[3] dilation=1) -> Tensor

- func: copy(Tensor self, Tensor src, bool non_blocking=False) -> Tensor
  variants: function

- func: copy_(Tensor(a!) self, Tensor src, bool non_blocking=False) -> Tensor(a!)
  variants: method
  device_check: NoCheck
  device_guard: False
  dispatch:
    MkldnnCPU: copy_mkldnn_
    SparseCPU, SparseCUDA: copy_sparse_wrapper_
    CompositeExplicitAutograd: copy_
    SparseCsrCPU, SparseCsrCUDA: copy_sparse_compressed_
  autogen: copy.out

- func: _copy_from(Tensor self, Tensor dst, bool non_blocking=False) -> Tensor
  dispatch:
    MPS: _copy_from_mps

# We need this to be able to properly copy from a CPU to an XLA tensor with different sizes.
# See https://github.com/pytorch/xla/issues/2881
- func: _copy_from_and_resize(Tensor self, Tensor dst) -> Tensor
  dispatch:
    MPS: _copy_from_and_resize_mps

- func: cos(Tensor self) -> Tensor
  device_check: NoCheck   # TensorIterator
  variants: function, method
  structured_delegate: cos.out

- func: cos_(Tensor(a!) self) -> Tensor(a!)
  device_check: NoCheck   # TensorIterator
  variants: function, method
  structured_delegate: cos.out

- func: cos.out(Tensor self, *, Tensor(a!) out) -> Tensor(a!)
  device_check: NoCheck   # TensorIterator
  structured: True
  structured_inherits: TensorIteratorBase
  dispatch:
    CPU, CUDA: cos_out
    MPS: cos_out_mps

- func: cosh(Tensor self) -> Tensor
  device_check: NoCheck   # TensorIterator
  variants: function, method
  structured_delegate: cosh.out

- func: cosh_(Tensor(a!) self) -> Tensor(a!)
  device_check: NoCheck   # TensorIterator
  variants: function, method
  structured_delegate: cosh.out

- func: cosh.out(Tensor self, *, Tensor(a!) out) -> Tensor(a!)
  device_check: NoCheck   # TensorIterator
  structured: True
  structured_inherits: TensorIteratorBase
  dispatch:
    CPU, CUDA: cosh_out
    MPS: cosh_out_mps

- func: cosine_embedding_loss(Tensor input1, Tensor input2, Tensor target, float margin=0.0, int reduction=Mean) -> Tensor

- func: count_nonzero.dim_IntList(Tensor self, int[] dim) -> Tensor
  variants: function, method
  dispatch:
    CPU: count_nonzero_cpu
    CUDA: count_nonzero_cuda
    MPS: count_nonzero_mps

- func: count_nonzero(Tensor self, int? dim=None) -> Tensor
  variants: function, method
  dispatch:
    CompositeExplicitAutograd: count_nonzero

- func: cov(Tensor self, *, int correction=1, Tensor? fweights=None, Tensor? aweights=None) -> Tensor
  variants: function, method

- func: corrcoef(Tensor self) -> Tensor
  variants: function, method

- func: cudnn_affine_grid_generator(Tensor theta, int N, int C, int H, int W) -> Tensor grid
  dispatch:
    CUDA: cudnn_affine_grid_generator_forward

# TODO: Why do I have to call this grad?!
- func: cudnn_affine_grid_generator_backward(Tensor grad, int N, int C, int H, int W) -> Tensor grad_theta
  dispatch:
    CUDA: cudnn_affine_grid_generator_backward

- func: cudnn_batch_norm(Tensor input, Tensor weight, Tensor? bias, Tensor? running_mean, Tensor? running_var, bool training, float exponential_average_factor, float epsilon) -> (Tensor, Tensor, Tensor, Tensor)
  dispatch:
    CUDA: cudnn_batch_norm

# NB: You can only use this if you used cudnn_batch_norm training=True
- func: cudnn_batch_norm_backward(Tensor input, Tensor grad_output, Tensor weight, Tensor? running_mean, Tensor? running_var, Tensor? save_mean, Tensor? save_var, float epsilon, Tensor reserveSpace) -> (Tensor, Tensor, Tensor)
  dispatch:
    CUDA: cudnn_batch_norm_backward

- func: cudnn_convolution(Tensor self, Tensor weight, int[] padding, int[] stride, int[] dilation, int groups, bool benchmark, bool deterministic, bool allow_tf32) -> Tensor
  dispatch:
    CUDA: cudnn_convolution

- func: cudnn_convolution_transpose(Tensor self, Tensor weight, int[] padding, int[] output_padding, int[] stride, int[] dilation, int groups, bool benchmark, bool deterministic, bool allow_tf32) -> Tensor
  dispatch:
    CUDA: cudnn_convolution_transpose

- func: _mps_convolution_transpose(Tensor self, Tensor weight, int[] padding, int[] output_padding, int[] stride, int[] dilation, int groups) -> Tensor
  dispatch:
    MPS: _mps_convolution_transpose

- func: mps_convolution_transpose_backward(Tensor self, Tensor grad_output, Tensor weight, int[] padding, int[] output_padding, int[] stride, int[] dilation, int groups, bool[2] output_mask) -> (Tensor, Tensor)
  dispatch:
    MPS: mps_convolution_transpose_backward

- func: cudnn_convolution_relu(Tensor self, Tensor weight, Tensor? bias, int[] stride, int[] padding, int[] dilation, int groups) -> Tensor
  dispatch:
    CUDA: cudnn_convolution_relu

- func: cudnn_convolution_add_relu(Tensor self, Tensor weight, Tensor z, Scalar? alpha, Tensor? bias, int[] stride, int[] padding, int[] dilation, int groups) -> Tensor
  dispatch:
    CUDA: cudnn_convolution_add_relu

# NB: input is special cased in a way I don't quite understand
- func: cudnn_grid_sampler(Tensor self, Tensor grid) -> Tensor output
  dispatch:
    CUDA: cudnn_grid_sampler_forward

- func: cudnn_grid_sampler_backward(Tensor self, Tensor grid, Tensor grad_output) -> (Tensor grad_self, Tensor grad_grid)
  dispatch:
    CUDA: cudnn_grid_sampler_backward

- func: cummax(Tensor self, int dim) -> (Tensor values, Tensor indices)
  device_check: NoCheck   # TensorIterator
  variants: function, method
  dispatch:
    CompositeExplicitAutograd: cummax

- func: cummax.out(Tensor self, int dim, *, Tensor(a!) values, Tensor(b!) indices) -> (Tensor(a!) values, Tensor(b!) indices)
  device_check: NoCheck   # TensorIterator
  dispatch:
    CompositeExplicitAutograd: cummax_out

- func: cummax.dimname(Tensor self, Dimname dim) -> (Tensor values, Tensor indices)
  device_check: NoCheck   # TensorIterator
  variants: function, method

- func: cummax.dimname_out(Tensor self, Dimname dim, *, Tensor(a!) values, Tensor(b!) indices) -> (Tensor(a!) values, Tensor(b!) indices)
  device_check: NoCheck   # TensorIterator

- func: _cummax_helper(Tensor self, Tensor(a!) values, Tensor(b!) indices, int dim) -> ()
  variants: function
  dispatch:
    CPU: cummax_helper_cpu
    CUDA: cummax_helper_cuda

- func: cummin(Tensor self, int dim) -> (Tensor values, Tensor indices)
  device_check: NoCheck   # TensorIterator
  variants: function, method
  dispatch:
    CompositeExplicitAutograd: cummin

- func: cummin.out(Tensor self, int dim, *, Tensor(a!) values, Tensor(b!) indices) -> (Tensor(a!) values, Tensor(b!) indices)
  device_check: NoCheck   # TensorIterator
  dispatch:
    CompositeExplicitAutograd: cummin_out

- func: cummin.dimname(Tensor self, Dimname dim) -> (Tensor values, Tensor indices)
  device_check: NoCheck   # TensorIterator
  variants: function, method

- func: cummin.dimname_out(Tensor self, Dimname dim, *, Tensor(a!) values, Tensor(b!) indices) -> (Tensor(a!) values, Tensor(b!) indices)
  device_check: NoCheck   # TensorIterator

- func: _cummin_helper(Tensor self, Tensor(a!) values, Tensor(b!) indices, int dim) -> ()
  variants: function
  dispatch:
    CPU: cummin_helper_cpu
    CUDA: cummin_helper_cuda

- func: cummaxmin_backward(Tensor grad, Tensor input, Tensor indices, int dim) -> Tensor
  variants: function
  device_check: NoCheck
  device_guard: False

- func: cumprod(Tensor self, int dim, *, ScalarType? dtype=None) -> Tensor
  structured_delegate: cumprod.out
  device_check: NoCheck   # TensorIterator
  variants: function, method

- func: cumprod_(Tensor(a!) self, int dim, *, ScalarType? dtype=None) -> Tensor(a!)
  structured_delegate: cumprod.out
  variants: method

- func: cumprod.out(Tensor self, int dim, *, ScalarType? dtype=None, Tensor(a!) out) -> Tensor(a!)
  structured: True
  device_check: NoCheck   # TensorIterator
  dispatch:
    CPU, CUDA: cumprod_out

- func: cumprod.dimname(Tensor self, Dimname dim, *, ScalarType? dtype=None) -> Tensor
  device_check: NoCheck   # TensorIterator
  variants: function, method

- func: cumprod_.dimname(Tensor(a!) self, Dimname dim, *, ScalarType? dtype=None) -> Tensor(a!)
  variants: method

- func: cumprod.dimname_out(Tensor self, Dimname dim, *, ScalarType? dtype=None, Tensor(a!) out) -> Tensor(a!)
  device_check: NoCheck   # TensorIterator

- func: cumprod_backward(Tensor grad, Tensor input, int dim, Tensor output) -> Tensor
  variants: function
  device_check: NoCheck
  device_guard: False

- func: cumsum(Tensor self, int dim, *, ScalarType? dtype=None) -> Tensor
  structured_delegate: cumsum.out
  device_check: NoCheck   # TensorIterator
  variants: function, method

- func: cumsum_(Tensor(a!) self, int dim, *, ScalarType? dtype=None) -> Tensor(a!)
  structured_delegate: cumsum.out
  variants: method

- func: cumsum.out(Tensor self, int dim, *, ScalarType? dtype=None, Tensor(a!) out) -> Tensor(a!)
  structured: True
  device_check: NoCheck   # TensorIterator
  dispatch:
    CPU, CUDA: cumsum_out

- func: cumsum.dimname(Tensor self, Dimname dim, *, ScalarType? dtype=None) -> Tensor
  device_check: NoCheck   # TensorIterator
  variants: function, method

- func: cumsum_.dimname(Tensor(a!) self, Dimname dim, *, ScalarType? dtype=None) -> Tensor(a!)
  variants: method

- func: cumsum.dimname_out(Tensor self, Dimname dim, *, ScalarType? dtype=None, Tensor(a!) out) -> Tensor(a!)
  device_check: NoCheck   # TensorIterator

- func: cumulative_trapezoid.x(Tensor y, Tensor x, *, int dim=-1) -> Tensor

- func: cumulative_trapezoid.dx(Tensor y, *, Scalar dx=1, int dim=-1) -> Tensor

- func: ctc_loss.IntList(Tensor log_probs, Tensor targets, int[] input_lengths, int[] target_lengths, int blank=0, int reduction=Mean, bool zero_infinity=False) -> Tensor

# convenience function that converts to intlists for you
- func: ctc_loss.Tensor(Tensor log_probs, Tensor targets, Tensor input_lengths, Tensor target_lengths, int blank=0, int reduction=Mean, bool zero_infinity=False) -> Tensor

- func: _ctc_loss(Tensor log_probs, Tensor targets, int[] input_lengths, int[] target_lengths, int blank=0, bool zero_infinity=False) -> (Tensor, Tensor)
  dispatch:
    CPU: ctc_loss_cpu
    CUDA: ctc_loss_gpu

- func: _ctc_loss_backward(Tensor grad, Tensor log_probs, Tensor targets, int[] input_lengths, int[] target_lengths, Tensor neg_log_likelihood, Tensor log_alpha, int blank, bool zero_infinity=False) -> Tensor
  dispatch:
    CPU: ctc_loss_backward_cpu
    CUDA: ctc_loss_backward_gpu

- func: diag_embed(Tensor self, int offset=0, int dim1=-2, int dim2=-1) -> Tensor
  variants: function, method
  dispatch:
    CompositeExplicitAutograd: diag_embed

- func: diagflat(Tensor self, int offset=0) -> Tensor
  variants: function, method

- func: diagonal(Tensor(a) self, int offset=0, int dim1=0, int dim2=1) -> Tensor(a)
  variants: function, method
  dispatch:
    CompositeExplicitAutograd: diagonal

- func: linalg_diagonal(Tensor(a) A, *, int offset=0, int dim1=-2, int dim2=-1) -> Tensor(a)
  python_module: linalg
  variants: function

- func: diagonal.Dimname(Tensor(a) self, *, Dimname outdim, Dimname dim1, Dimname dim2, int offset=0) -> Tensor(a)
  variants: function, method

- func: diagonal_backward(Tensor grad_output, int[] input_sizes, int offset, int dim1, int dim2) -> Tensor
  variants: function
  device_check: NoCheck
  device_guard: False
  dispatch:
    CompositeExplicitAutograd: diagonal_backward

- func: fill_diagonal_(Tensor(a!) self, Scalar fill_value, bool wrap=False) -> Tensor(a!)
  variants: method

- func: diff(Tensor self, int n=1, int dim=-1, Tensor? prepend=None, Tensor? append=None) -> Tensor
  variants: function, method

- func: diff.out(Tensor self, int n=1, int dim=-1, Tensor? prepend=None, Tensor? append=None, *, Tensor(a!) out) -> Tensor(a!)
  variants: function

- func: gradient.scalarint(Tensor self, *, Scalar? spacing=None, int? dim=None, int edge_order=1) -> Tensor[]
  variants: function

- func: gradient.scalararray(Tensor self, *, Scalar spacing, int[] dim, int edge_order=1) -> Tensor[]
  variants: function

- func: gradient.array(Tensor self, *, int[] dim, int edge_order=1) -> Tensor[]
  variants: function

- func: gradient.scalarrayint(Tensor self, *, Scalar[] spacing, int? dim=None, int edge_order=1) -> Tensor[]
  variants: function

- func: gradient.scalarrayarray(Tensor self, *, Scalar[] spacing, int[] dim, int edge_order=1) -> Tensor[]
  variants: function

- func: gradient.tensorarrayint(Tensor self, *, Tensor[] spacing, int? dim=None, int edge_order=1) -> Tensor[]
  variants: function

- func: gradient.tensorarray(Tensor self, *, Tensor[] spacing, int[] dim, int edge_order=1) -> Tensor[]
  variants: function

- func: div.Tensor(Tensor self, Tensor other) -> Tensor
  device_check: NoCheck   # TensorIterator
  variants: function, method
  structured_delegate: div.out
  dispatch:
    SparseCPU, SparseCUDA: div_sparse
    ZeroTensor: div_zerotensor

- func: div_.Tensor(Tensor(a!) self, Tensor other) -> Tensor(a!)
  device_check: NoCheck   # TensorIterator
  variants: method
  structured_delegate: div.out
  dispatch:
    SparseCPU, SparseCUDA: div_sparse_

- func: div.out(Tensor self, Tensor other, *, Tensor(a!) out) -> Tensor(a!)
  device_check: NoCheck   # TensorIterator
  structured: True
  structured_inherits: TensorIteratorBase
  dispatch:
    CPU, CUDA: div_out
    MPS: div_out_mps
    SparseCPU, SparseCUDA: div_out_sparse_zerodim

- func: div.Tensor_mode(Tensor self, Tensor other, *, str? rounding_mode) -> Tensor
  device_check: NoCheck   # TensorIterator
  variants: function, method
  structured_delegate: div.out_mode
  dispatch:
    SparseCPU, SparseCUDA: div_sparse

- func: div_.Tensor_mode(Tensor(a!) self, Tensor other, *, str? rounding_mode) -> Tensor(a!)
  device_check: NoCheck   # TensorIterator
  variants: method
  structured_delegate: div.out_mode
  dispatch:
    SparseCPU, SparseCUDA: div_sparse_

- func: div.out_mode(Tensor self, Tensor other, *, str? rounding_mode, Tensor(a!) out) -> Tensor(a!)
  device_check: NoCheck   # TensorIterator
  structured: True
  structured_inherits: TensorIteratorBase
  dispatch:
    CPU, CUDA: div_out_mode
    MPS: div_out_mode_mps
    SparseCPU, SparseCUDA: div_out_sparse_zerodim

# For C++ only, until we have conversion from C++ numbers to Tensor
- func: div.Scalar(Tensor self, Scalar other) -> Tensor
  device_check: NoCheck   # TensorIterator
  variants: function, method
  dispatch:
    CompositeExplicitAutograd: div

- func: div_.Scalar(Tensor(a!) self, Scalar other) -> Tensor(a!)
  device_check: NoCheck   # TensorIterator
  variants: method
  dispatch:
    CompositeExplicitAutograd: div_
  autogen: div.Scalar_out

- func: div.Scalar_mode(Tensor self, Scalar other, *, str? rounding_mode) -> Tensor
  variants: function, method
  dispatch:
    CompositeExplicitAutograd: div

- func: div_.Scalar_mode(Tensor(a!) self, Scalar other, *, str? rounding_mode) -> Tensor(a!)
  variants: method
  dispatch:
    CompositeExplicitAutograd: div_
  autogen: div.Scalar_mode_out

# divide, alias for div
- func: divide.Tensor(Tensor self, Tensor other) -> Tensor
  variants: function, method

- func: divide_.Tensor(Tensor(a!) self, Tensor other) -> Tensor(a!)
  variants: method

- func: divide.out(Tensor self, Tensor other, *, Tensor(a!) out) -> Tensor(a!)

- func: divide.Scalar(Tensor self, Scalar other) -> Tensor
  variants: function, method

- func: divide_.Scalar(Tensor(a!) self, Scalar other) -> Tensor(a!)
  variants: method

- func: divide.Tensor_mode(Tensor self, Tensor other, *, str? rounding_mode) -> Tensor
  variants: function, method

- func: divide_.Tensor_mode(Tensor(a!) self, Tensor other, *, str? rounding_mode) -> Tensor(a!)
  variants: method

- func: divide.out_mode(Tensor self, Tensor other, *, str? rounding_mode, Tensor(a!) out) -> Tensor(a!)

- func: divide.Scalar_mode(Tensor self, Scalar other, *, str? rounding_mode) -> Tensor
  variants: function, method

- func: divide_.Scalar_mode(Tensor(a!) self, Scalar other, *, str? rounding_mode) -> Tensor(a!)
  variants: method

  # true_divide, an alias for div
- func: true_divide.Tensor(Tensor self, Tensor other) -> Tensor
  device_check: NoCheck   # TensorIterator
  variants: function, method

- func: true_divide_.Tensor(Tensor(a!) self, Tensor other) -> Tensor(a!)
  device_check: NoCheck   # TensorIterator
  variants: method

- func: true_divide.out(Tensor self, Tensor other, *, Tensor(a!) out) -> Tensor(a!)
  device_check: NoCheck   # TensorIterator

- func: true_divide.Scalar(Tensor self, Scalar other) -> Tensor
  device_check: NoCheck   # TensorIterator
  variants: function, method

- func: true_divide_.Scalar(Tensor(a!) self, Scalar other) -> Tensor(a!)
  device_check: NoCheck   # TensorIterator
  variants: method

- func: dot(Tensor self, Tensor tensor) -> Tensor
  variants: function, method
  dispatch:
    CPU: dot
    CUDA: dot_cuda
    MPS: dot_mps

- func: dot.out(Tensor self, Tensor tensor, *, Tensor(a!) out) -> Tensor(a!)
  dispatch:
    CompositeExplicitAutograd: dot_out

- func: vdot(Tensor self, Tensor other) -> Tensor
  variants: function, method
  dispatch:
    CPU: vdot
    CUDA: vdot_cuda

- func: vdot.out(Tensor self, Tensor other, *, Tensor(a!) out) -> Tensor(a!)
  dispatch:
    CompositeExplicitAutograd: vdot_out

- func: einsum(str equation, Tensor[] tensors) -> Tensor

- func: embedding(Tensor weight, Tensor indices, int padding_idx=-1, bool scale_grad_by_freq=False, bool sparse=False) -> Tensor
  dispatch:
    CompositeExplicitAutograd: embedding
    NestedTensorCPU, NestedTensorCUDA: NestedTensor_embedding

- func: embedding_backward(Tensor grad, Tensor indices, int num_weights, int padding_idx, bool scale_grad_by_freq, bool sparse) -> Tensor

- func: embedding_dense_backward(Tensor grad_output, Tensor indices, int num_weights, int padding_idx, bool scale_grad_by_freq) -> Tensor
  dispatch:
    CPU: embedding_dense_backward_cpu
    CUDA: embedding_dense_backward_cuda
    MPS: embedding_dense_backward_mps

- func: embedding_renorm_(Tensor(a!) self, Tensor indices, float max_norm, float norm_type) -> Tensor(a!)
  dispatch:
    CPU: embedding_renorm_cpu_
    CUDA: embedding_renorm_cuda_
  autogen: embedding_renorm, embedding_renorm.out

- func: embedding_sparse_backward(Tensor grad, Tensor indices, int num_weights, int padding_idx, bool scale_grad_by_freq) -> Tensor

# NOTE [ embedding_bag Native Functions ]
# The `_embedding_bag.*` variants assume that input tensors except for `weight`,
# e.g. `indices` and `offsets` (and `offset2bag`), are contiguous.
# We really only need to enforce this for `_embedding_bag` (the forward) because
# the backward inputs are the same as forward ones.
# The above `embedding_bag` wrapper is created to achieve this, e.g.,
# applying indices = indices.contiguous().
# The backward functions apply a check that these input tensors are contiguous.


- func: _embedding_bag_forward_only(Tensor weight, Tensor indices, Tensor offsets, bool scale_grad_by_freq=False, int mode=0, bool sparse=False, Tensor? per_sample_weights=None, bool include_last_offset=False, int padding_idx=-1) -> (Tensor, Tensor, Tensor, Tensor)
  dispatch:
    CPU: _embedding_bag_forward_only_cpu
    CUDA: _embedding_bag_forward_only_cuda

- func: _rowwise_prune(Tensor weight, Tensor mask, ScalarType compressed_indices_dtype) -> (Tensor, Tensor)

# row_stack is the alias of vstack
- func: row_stack(Tensor[] tensors) -> Tensor

- func: row_stack.out(Tensor[] tensors, *, Tensor(a!) out) -> Tensor(a!)

- func: embedding_bag(Tensor weight, Tensor indices, Tensor offsets, bool scale_grad_by_freq=False, int mode=0, bool sparse=False, Tensor? per_sample_weights=None, bool include_last_offset=False) -> (Tensor, Tensor, Tensor, Tensor)

# To keep backward and forward compatibility, and to avoid ambiguity with the
# original signature above, scale_grad_by_freq, mode, sparse,
# per_sample_weights, and include_last_offset parameters do not have default
# values. Once the original signature is removed, default values can be added.
- func: embedding_bag.padding_idx(Tensor weight, Tensor indices, Tensor offsets, bool scale_grad_by_freq, int mode, bool sparse, Tensor? per_sample_weights, bool include_last_offset, int? padding_idx) -> (Tensor, Tensor, Tensor, Tensor)

- func: _embedding_bag(Tensor weight, Tensor indices, Tensor offsets, bool scale_grad_by_freq=False, int mode=0, bool sparse=False, Tensor? per_sample_weights=None, bool include_last_offset=False, int padding_idx=-1) -> (Tensor, Tensor, Tensor, Tensor)
  dispatch:
    CPU: _embedding_bag_cpu
    CUDA: _embedding_bag_cuda

- func: _embedding_bag_backward(Tensor grad, Tensor indices, Tensor offsets, Tensor offset2bag, Tensor bag_size, Tensor maximum_indices, int num_weights, bool scale_grad_by_freq, int mode, bool sparse, Tensor? per_sample_weights, int padding_idx=-1) -> Tensor

- func: _embedding_bag_sparse_backward(Tensor grad, Tensor indices, Tensor offsets, Tensor offset2bag, Tensor bag_size, int num_weights, bool scale_grad_by_freq, int mode, Tensor? per_sample_weights, int padding_idx=-1) -> Tensor

- func: _embedding_bag_dense_backward(Tensor grad, Tensor indices, Tensor offset2bag, Tensor bag_size, Tensor maximum_indices, int num_weights, bool scale_grad_by_freq, int mode, Tensor? per_sample_weights, int padding_idx=-1) -> Tensor
  dispatch:
    CPU: _embedding_bag_dense_backward_cpu
    CUDA: _embedding_bag_dense_backward_cuda

- func: _embedding_bag_per_sample_weights_backward(Tensor grad, Tensor weight, Tensor indices, Tensor offsets, Tensor offset2bag, int mode, int padding_idx=-1) -> Tensor
  dispatch:
    CPU: _embedding_bag_per_sample_weights_backward_cpu
    CUDA: _embedding_bag_per_sample_weights_backward_cuda

- func: empty.names(int[] size, *, Dimname[]? names, ScalarType? dtype=None, Layout? layout=None, Device? device=None, bool? pin_memory=None, MemoryFormat? memory_format=None) -> Tensor
  device_check: NoCheck
  device_guard: False

- func: empty.memory_format(int[] size, *, ScalarType? dtype=None, Layout? layout=None, Device? device=None, bool? pin_memory=None, MemoryFormat? memory_format=None) -> Tensor
  dispatch:
    CPU: empty_cpu
    CUDA: empty_cuda
    MPS: empty_mps
    Meta: empty_meta
    MkldnnCPU: empty_mkldnn
    SparseCPU, SparseCUDA: empty_sparse
    SparseCsrCPU, SparseCsrCUDA: empty_sparse_compressed
    QuantizedCPU, QuantizedCUDA: empty_unknown_quantized

- func: empty.SymInt(SymInt[] size, *, ScalarType? dtype=None, Layout? layout=None, Device? device=None, bool? pin_memory=None, MemoryFormat? memory_format=None) -> Tensor
  dispatch:
    CPU: empty_symint_cpu
    CUDA: empty_symint_cuda
    MPS: empty_symint_mps
    Meta: empty_symint_meta
    MkldnnCPU: empty_symint_mkldnn
    SparseCPU, SparseCUDA: empty_symint_sparse
    SparseCsrCPU, SparseCsrCUDA: empty_symint_sparse_compressed
    QuantizedCPU, QuantizedCUDA: empty_symint_unknown_quantized

# We do not make new_empty a composite that calls into new_empty_strided, as the strided version
# is significantly more difficult to implement by different backends
- func: new_empty(Tensor self, int[] size, *, ScalarType? dtype=None, Layout? layout=None, Device? device=None, bool? pin_memory=None) -> Tensor
  variants: method
  dispatch:
    CompositeExplicitAutograd: new_empty

- func: new_empty_strided(Tensor self, int[] size, int[] stride, *, ScalarType? dtype=None, Layout? layout=None, Device? device=None, bool? pin_memory=None) -> Tensor
  variants: method
  dispatch:
    CompositeExplicitAutogradNonFunctional: new_empty_strided

- func: new_full(Tensor self, int[] size, Scalar fill_value, *, ScalarType? dtype=None, Layout? layout=None, Device? device=None, bool? pin_memory=None) -> Tensor
  variants: method

- func: new_zeros(Tensor self, int[] size, *, ScalarType? dtype=None, Layout? layout=None, Device? device=None, bool? pin_memory=None) -> Tensor
  variants: method

- func: new_ones(Tensor self, int[] size, *, ScalarType? dtype=None, Layout? layout=None, Device? device=None, bool? pin_memory=None) -> Tensor
  variants: method

# other overrides are to provide a more helpful error message that dtype is required
- func: _empty_affine_quantized(int[] size, *, ScalarType? dtype=None, Layout? layout=None, Device? device=None, bool? pin_memory=None, float scale=1, int zero_point=0, MemoryFormat? memory_format=contiguous_format) -> Tensor
  dispatch:
    CPU: empty_affine_quantized_other_backends_stub
    QuantizedCPU, QuantizedCUDA: empty_affine_quantized

# it's a factory function receiving a tensor argument, thus overriding explicitly
# other overrides are to provide a more helpful error message that dtype is required
- func: _empty_per_channel_affine_quantized(int[] size, *, Tensor scales, Tensor zero_points, int axis, ScalarType? dtype=None, Layout? layout=None, Device? device=None, bool? pin_memory=None, MemoryFormat? memory_format=contiguous_format) -> Tensor
  category_override: factory
  dispatch:
    CPU: empty_per_channel_affine_quantized_other_backends_stub
    QuantizedCPU, QuantizedCUDA: empty_per_channel_affine_quantized

- func: resize_(Tensor(a!) self, int[] size, *, MemoryFormat? memory_format=None) -> Tensor(a!)
  use_const_ref_for_mutable_tensors: True
  variants: method
  device_check: NoCheck
  device_guard: False
  dispatch:
    CPU, Meta: resize_
    CUDA: resize_cuda_
    MPS: resize_mps_
    QuantizedCPU: quantized_resize_cpu_
    SparseCsrCPU, SparseCsrCUDA: resize_sparse_csr_
  autogen: resize, resize.out

# This is a utility function to enable users to resize out tensor while registering kernels for out variants.
# Eventually, we can consider exposing `resize_output` as a public API to ship it with python op registration
# to make it easy to register out variants for ops.
- func: _resize_output_(Tensor(a!) self, int[] size, Device device) -> Tensor(a!)
  use_const_ref_for_mutable_tensors: True
  variants: function
  dispatch:
    Meta: _resize_output_
  autogen: _resize_output, _resize_output.out

- func: empty_quantized(int[] size, Tensor qtensor, *, ScalarType? dtype=None, Layout? layout=None, Device? device=None, bool? pin_memory=None, MemoryFormat? memory_format=None) -> Tensor
  category_override: factory
  variants: function
  dispatch:
    QuantizedCPU, QuantizedCUDA: empty_quantized

- func: empty.out(int[] size, *, MemoryFormat? memory_format=None, Tensor(a!) out) -> Tensor(a!)
  device_check: NoCheck
  device_guard: False

- func: empty_like(Tensor self, *, ScalarType? dtype=None, Layout? layout=None, Device? device=None, bool? pin_memory=None, MemoryFormat? memory_format=None) -> Tensor
  device_check: NoCheck
  device_guard: False
  dispatch:
    CompositeExplicitAutograd: empty_like
    QuantizedCPU, QuantizedCUDA: empty_like_quantized
    SparseCPU, SparseCUDA: empty_like_sparse_coo
    SparseCsrCPU, SparseCsrCUDA: empty_like_sparse_csr

- func: empty_strided(int[] size, int[] stride, *, ScalarType? dtype=None, Layout? layout=None, Device? device=None, bool? pin_memory=None) -> Tensor
  dispatch:
    CPU: empty_strided_cpu
    CUDA: empty_strided_cuda
    MPS: empty_strided_mps
    Meta: empty_strided_meta
    QuantizedCPU, QuantizedCUDA: empty_strided_unknown_quantized

- func: erf(Tensor self) -> Tensor
  device_check: NoCheck   # TensorIterator
  structured_delegate: erf.out
  variants: function, method
  dispatch:
    SparseCPU, SparseCUDA: erf_sparse
    SparseCsrCPU, SparseCsrCUDA: erf_sparse_csr

- func: erf_(Tensor(a!) self) -> Tensor(a!)
  device_check: NoCheck   # TensorIterator
  structured_delegate: erf.out
  variants: function, method
  dispatch:
    SparseCPU, SparseCUDA: erf_sparse_
    SparseCsrCPU, SparseCsrCUDA: erf_sparse_csr_

- func: erf.out(Tensor self, *, Tensor(a!) out) -> Tensor(a!)
  device_check: NoCheck   # TensorIterator
  structured: True
  structured_inherits: TensorIteratorBase
  dispatch:
    CPU, CUDA: erf_out
    MPS: erf_out_mps
    SparseCPU, SparseCUDA: erf_sparse_out
    SparseCsrCPU, SparseCsrCUDA: erf_sparse_csr_out

- func: erfc(Tensor self) -> Tensor
  device_check: NoCheck   # TensorIterator
  structured_delegate: erfc.out
  variants: function, method

- func: erfc_(Tensor(a!) self) -> Tensor(a!)
  device_check: NoCheck   # TensorIterator
  structured_delegate: erfc.out
  variants: function, method

- func: erfc.out(Tensor self, *, Tensor(a!) out) -> Tensor(a!)
  device_check: NoCheck   # TensorIterator
  structured: True
  structured_inherits: TensorIteratorBase
  dispatch:
    CPU, CUDA: erfc_out

- func: exp(Tensor self) -> Tensor
  device_check: NoCheck   # TensorIterator
  structured_delegate: exp.out
  variants: function, method

- func: exp_(Tensor(a!) self) -> Tensor(a!)
  device_check: NoCheck   # TensorIterator
  structured_delegate: exp.out
  variants: function, method

- func: exp.out(Tensor self, *, Tensor(a!) out) -> Tensor(a!)
  device_check: NoCheck   # TensorIterator
  structured: True
  structured_inherits: TensorIteratorBase
  dispatch:
    CPU, CUDA: exp_out
    MPS: exp_out_mps

- func: exp2(Tensor self) -> Tensor
  structured_delegate: exp2.out
  variants: function, method

- func: exp2_(Tensor(a!) self) -> Tensor(a!)
  structured_delegate: exp2.out
  variants: function, method

- func: exp2.out(Tensor self, *, Tensor(a!) out) -> Tensor(a!)
  structured: True
  structured_inherits: TensorIteratorBase
  dispatch:
    CPU, CUDA: exp2_out
    MPS: exp2_out_mps

- func: expm1(Tensor self) -> Tensor
  device_check: NoCheck   # TensorIterator
  structured_delegate: expm1.out
  variants: function, method
  dispatch:
    SparseCPU, SparseCUDA: expm1_sparse
    SparseCsrCPU, SparseCsrCUDA: expm1_sparse_csr

- func: expm1_(Tensor(a!) self) -> Tensor(a!)
  device_check: NoCheck   # TensorIterator
  structured_delegate: expm1.out
  variants: function, method
  dispatch:
    SparseCPU, SparseCUDA: expm1_sparse_
    SparseCsrCPU, SparseCsrCUDA: expm1_sparse_csr_

- func: expm1.out(Tensor self, *, Tensor(a!) out) -> Tensor(a!)
  device_check: NoCheck   # TensorIterator
  structured: True
  structured_inherits: TensorIteratorBase
  dispatch:
    CPU, CUDA: expm1_out
    SparseCPU, SparseCUDA: expm1_sparse_out
    SparseCsrCPU, SparseCsrCUDA: expm1_sparse_csr_out

- func: expand.SymInt(Tensor(a) self, SymInt[] size, *, bool implicit=False) -> Tensor(a)
  variants: method  # This is method-only to match the previous tensor API. In the future we could make this a function too.
  device_check: NoCheck
  device_guard: False
  dispatch:
    CompositeExplicitAutograd: expand_symint

- func: expand(Tensor(a) self, int[] size, *, bool implicit=False) -> Tensor(a)
  variants: method  # This is method-only to match the previous tensor API. In the future we could make this a function too.
  device_check: NoCheck
  device_guard: False
  dispatch:
    CompositeExplicitAutograd: expand

- func: expand_as(Tensor(a) self, Tensor other) -> Tensor(a)
  variants: method  # This is method-only to match the previous tensor API. In the future we could make this a function too.
  device_check: NoCheck
  device_guard: False

- func: eye(int n, *, ScalarType? dtype=None, Layout? layout=None, Device? device=None, bool? pin_memory=None) -> Tensor

- func: eye.m(int n, int m, *, ScalarType? dtype=None, Layout? layout=None, Device? device=None, bool? pin_memory=None) -> Tensor

- func: eye.out(int n, *, Tensor(a!) out) -> Tensor(a!)
  dispatch:
    CPU: eye_out_cpu
    CUDA: eye_out_cuda
    MPS: eye_out_mps

- func: eye.m_out(int n, int m, *, Tensor(a!) out) -> Tensor(a!)
  dispatch:
    CPU: eye_out_cpu
    CUDA: eye_out_cuda
    MPS: eye_out_mps

- func: flatten.using_ints(Tensor(a) self, int start_dim=0, int end_dim=-1) -> Tensor(a)
  variants: function, method

- func: flatten.named_out_dim(Tensor(a) self, int start_dim, int end_dim, Dimname out_dim) -> Tensor(a)
  variants: function, method

- func: flatten.using_names(Tensor(a) self, Dimname start_dim, Dimname end_dim, Dimname out_dim) -> Tensor(a)
  variants: function, method

- func: flatten.DimnameList(Tensor(a) self, Dimname[] dims, Dimname out_dim) -> Tensor(a)
  variants: function, method

- func: unflatten.int(Tensor(a) self, int dim, int[] sizes, Dimname[]? names=None) -> Tensor(a)
  variants: method

- func: unflatten.Dimname(Tensor(a) self, Dimname dim, int[] sizes, Dimname[] names) -> Tensor(a)
  variants: method

- func: fill.Scalar(Tensor self, Scalar value) -> Tensor
  variants: function
  dispatch:
    CompositeExplicitAutograd: fill

- func: fill.Tensor(Tensor self, Tensor value) -> Tensor
  variants: function
  dispatch:
    CompositeExplicitAutograd: fill

- func: fill_.Scalar(Tensor(a!) self, Scalar value) -> Tensor(a!)
  device_check: NoCheck   # TensorIterator
  variants: function, method
  dispatch:
    CPU, CUDA: fill_
    MPS: fill_scalar_mps
    QuantizedCPU, QuantizedCUDA: fill_quantized_
    Meta: fill_meta_
    SparseCsrCPU, SparseCsrCUDA: fill_sparse_csr_
  autogen: fill.Scalar_out

- func: fill_.Tensor(Tensor(a!) self, Tensor value) -> Tensor(a!)
  device_check: NoCheck   # TensorIterator
  variants: function, method
  dispatch:
    CPU, CUDA: fill_
    MPS: fill_tensor_mps_
    QuantizedCPU, QuantizedCUDA: fill_quantized_
    Meta: fill_meta_
  autogen: fill.Tensor_out

- func: floor(Tensor self) -> Tensor
  device_check: NoCheck   # TensorIterator
  structured_delegate: floor.out
  variants: function, method
  dispatch:
    SparseCPU, SparseCUDA: floor_sparse
    SparseCsrCPU, SparseCsrCUDA: floor_sparse_csr

- func: floor_(Tensor(a!) self) -> Tensor(a!)
  device_check: NoCheck   # TensorIterator
  structured_delegate: floor.out
  variants: function, method
  dispatch:
    SparseCPU, SparseCUDA: floor_sparse_
    SparseCsrCPU, SparseCsrCUDA: floor_sparse_csr_

- func: floor.out(Tensor self, *, Tensor(a!) out) -> Tensor(a!)
  device_check: NoCheck   # TensorIterator
  structured: True
  structured_inherits: TensorIteratorBase
  dispatch:
    CPU, CUDA: floor_out
    MPS: floor_out_mps
    SparseCPU, SparseCUDA: floor_sparse_out
    SparseCsrCPU, SparseCsrCUDA: floor_sparse_csr_out

- func: floor_divide(Tensor self, Tensor other) -> Tensor
  device_check: NoCheck   # TensorIterator
  variants: function, method
  dispatch:
    CPU, CUDA: floor_divide
    SparseCPU, SparseCUDA: floor_divide_sparse

- func: floor_divide_.Tensor(Tensor(a!) self, Tensor other) -> Tensor(a!)
  device_check: NoCheck   # TensorIterator
  variants: method
  dispatch:
    CPU, CUDA: floor_divide_
    SparseCPU, SparseCUDA: floor_divide_sparse_

- func: floor_divide.out(Tensor self, Tensor other, *, Tensor(a!) out) -> Tensor(a!)
  device_check: NoCheck   # TensorIterator
  dispatch:
    CPU, CUDA: floor_divide_out
    SparseCPU, SparseCUDA: floor_divide_out_sparse_zerodim

- func: floor_divide.Scalar(Tensor self, Scalar other) -> Tensor
  device_check: NoCheck   # TensorIterator
  variants: function, method

- func: floor_divide_.Scalar(Tensor(a!) self, Scalar other) -> Tensor(a!)
  device_check: NoCheck   # TensorIterator
  variants: method

- func: frac(Tensor self) -> Tensor
  device_check: NoCheck   # TensorIterator
  structured_delegate: frac.out
  variants: function, method

- func: frac_(Tensor(a!) self) -> Tensor(a!)
  device_check: NoCheck   # TensorIterator
  structured_delegate: frac.out
  variants: function, method

- func: frac.out(Tensor self, *, Tensor(a!) out) -> Tensor(a!)
  device_check: NoCheck   # TensorIterator
  structured: True
  structured_inherits: TensorIteratorBase
  dispatch:
    CPU, CUDA: frac_out

- func: full.names(int[] size, Scalar fill_value, *, Dimname[]? names, ScalarType? dtype=None, Layout? layout=None, Device? device=None, bool? pin_memory=None) -> Tensor
  device_check: NoCheck
  device_guard: False

- func: full(int[] size, Scalar fill_value, *, ScalarType? dtype=None, Layout? layout=None, Device? device=None, bool? pin_memory=None) -> Tensor

- func: full.out(int[] size, Scalar fill_value, *, Tensor(a!) out) -> Tensor(a!)

- func: full_like(Tensor self, Scalar fill_value, *, ScalarType? dtype=None, Layout? layout=None, Device? device=None, bool? pin_memory=None, MemoryFormat? memory_format=None) -> Tensor

- func: from_file(str filename, bool? shared=None, int? size=0, *, ScalarType? dtype=None, Layout? layout=None, Device? device=None, bool? pin_memory=None) -> Tensor
  dispatch:
    CPU: from_file

- func: gcd.out(Tensor self, Tensor other, *, Tensor(a!) out) -> Tensor(a!)
  structured: True
  structured_inherits: TensorIteratorBase
  dispatch:
    CPU, CUDA: gcd_out

- func: gcd(Tensor self, Tensor other) -> Tensor
  structured_delegate: gcd.out
  variants: function, method

- func: gcd_(Tensor(a!) self, Tensor other) -> Tensor(a!)
  structured_delegate: gcd.out
  variants: function, method

- func: lcm.out(Tensor self, Tensor other, *, Tensor(a!) out) -> Tensor(a!)
  structured: True
  structured_inherits: TensorIteratorBase
  dispatch:
    CPU, CUDA: lcm_out

- func: lcm(Tensor self, Tensor other) -> Tensor
  structured_delegate: lcm.out
  variants: function, method

- func: lcm_(Tensor(a!) self, Tensor other) -> Tensor(a!)
  structured_delegate: lcm.out
  variants: function, method

# NOTE [ grid_sampler Native Functions ]
# `grid_sampler` is _supposed to_ do all the shape checking and then dispatch to
# one of `cudnn_grid_sampler`, `grid_sampler_2d`, or `grid_sampler_3d`, each of
# which has the corresponding backward defined as native functions as well.
# However, we do shape checking everywhere for now since each of the mentioned
# functions can be called directly, which will lead to crashes otherwise.
# See https://github.com/pytorch/pytorch/issues/73187 for more information.
#
# There is also _grid_sampler_2d_backward_cpu_fallback which is an
# implementation detail of grid_sampler_2d and is only exposed here for testing
# purposes.
#
# Additionally, arguments `padding_mode` and `interpolation_mode` are cast to
# enums defined in `native/GridSampler.h`. `cudnn_grid_sampler` doesn't take in
# `interpolation_mode` because it only supports Bilinear interpolation mode.
# Nor does it take in `align_corners` because it only supports the mode
# `align_corners = True`.
- func: grid_sampler(Tensor input, Tensor grid, int interpolation_mode, int padding_mode, bool align_corners) -> Tensor

- func: grid_sampler_2d(Tensor input, Tensor grid, int interpolation_mode, int padding_mode, bool align_corners) -> Tensor
  dispatch:
    CPU, QuantizedCPU: grid_sampler_2d_cpu
    CUDA: grid_sampler_2d_cuda

# `grid_sampler_2d_backward` takes in `output_mask` to optimize performance for
# the case where `input` doesn't require gradient. Gradient for `grid` is always
# computed (only `output_mask[0]` is checked by the implementations).
- func: grid_sampler_2d_backward(Tensor grad_output, Tensor input, Tensor grid, int interpolation_mode, int padding_mode, bool align_corners, bool[2] output_mask) -> (Tensor, Tensor)
  dispatch:
    CPU: grid_sampler_2d_backward_cpu
    CUDA: grid_sampler_2d_backward_cuda

# See NOTE [ grid_sample CPU fallback ]
- func: _grid_sampler_2d_cpu_fallback(Tensor input, Tensor grid, int interpolation_mode, int padding_mode, bool align_corners) -> Tensor
  dispatch:
    CompositeExplicitAutograd: _grid_sampler_2d_cpu_fallback

- func: _grid_sampler_2d_cpu_fallback_backward(Tensor grad_output, Tensor input, Tensor grid, int interpolation_mode, int padding_mode, bool align_corners) -> (Tensor, Tensor)

- func: grid_sampler_3d(Tensor input, Tensor grid, int interpolation_mode, int padding_mode, bool align_corners) -> Tensor
  dispatch:
    CPU: grid_sampler_3d_cpu
    CUDA: grid_sampler_3d_cuda

# `grid_sampler_3d_backward` takes in `output_mask` to optimize performance for
# the case where `input` doesn't require gradient. Gradient for `grid` is always
# computed (only `output_mask[0]` is checked by the implementations).
- func: grid_sampler_3d_backward(Tensor grad_output, Tensor input, Tensor grid, int interpolation_mode, int padding_mode, bool align_corners, bool[2] output_mask) -> (Tensor, Tensor)
  dispatch:
    CPU: grid_sampler_3d_backward_cpu
    CUDA: grid_sampler_3d_backward_cuda

- func: hann_window(int window_length, *, ScalarType? dtype=None, Layout? layout=None, Device? device=None, bool? pin_memory=None) -> Tensor

- func: hann_window.periodic(int window_length, bool periodic, *, ScalarType? dtype=None, Layout? layout=None, Device? device=None, bool? pin_memory=None) -> Tensor

- func: hamming_window(int window_length, *, ScalarType? dtype=None, Layout? layout=None, Device? device=None, bool? pin_memory=None) -> Tensor

- func: hamming_window.periodic(int window_length, bool periodic, *, ScalarType? dtype=None, Layout? layout=None, Device? device=None, bool? pin_memory=None) -> Tensor

- func: hamming_window.periodic_alpha(int window_length, bool periodic, float alpha, *, ScalarType? dtype=None, Layout? layout=None, Device? device=None, bool? pin_memory=None) -> Tensor

- func: hamming_window.periodic_alpha_beta(int window_length, bool periodic, float alpha, float beta, *, ScalarType? dtype=None, Layout? layout=None, Device? device=None, bool? pin_memory=None) -> Tensor

- func: kaiser_window(int window_length, *, ScalarType? dtype=None, Layout? layout=None, Device? device=None, bool? pin_memory=None) -> Tensor

- func: kaiser_window.periodic(int window_length, bool periodic, *, ScalarType? dtype=None, Layout? layout=None, Device? device=None, bool? pin_memory=None) -> Tensor

- func: kaiser_window.beta(int window_length, bool periodic, float beta, *, ScalarType? dtype=None, Layout? layout=None, Device? device=None, bool? pin_memory=None) -> Tensor

- func: hinge_embedding_loss(Tensor self, Tensor target, float margin=1.0, int reduction=Mean) -> Tensor

- func: group_norm(Tensor input, int num_groups, Tensor? weight=None, Tensor? bias=None, float eps=1e-05, bool cudnn_enabled=True) -> Tensor

- func: native_group_norm(Tensor input, Tensor? weight, Tensor? bias, int N, int C, int HxW, int group, float eps) -> (Tensor, Tensor, Tensor)
  dispatch:
    CPU, CUDA: native_group_norm
    CompositeExplicitAutograd: math_group_norm

- func: native_group_norm_backward(Tensor grad_out, Tensor input, Tensor mean, Tensor rstd, Tensor? weight, int N, int C, int HxW, int group, bool[3] output_mask) -> (Tensor, Tensor, Tensor)
  dispatch:
    CPU, CUDA: native_group_norm_backward

# Real to complex forward FFT
- func: _fft_r2c(Tensor self, int[] dim, int normalization, bool onesided) -> Tensor
  variants: function
  dispatch:
    CPU: _fft_r2c_mkl
    CUDA: _fft_r2c_cufft

- func: _fft_r2c.out(Tensor self, int[] dim, int normalization, bool onesided, *, Tensor(a!) out) -> Tensor(a!)
  variants: function
  dispatch:
    CPU: _fft_r2c_mkl_out
    CUDA: _fft_r2c_cufft_out

# Complex to real inverse FFT
- func: _fft_c2r(Tensor self, int[] dim, int normalization, int last_dim_size) -> Tensor
  variants: function
  dispatch:
    CPU: _fft_c2r_mkl
    CUDA: _fft_c2r_cufft

- func: _fft_c2r.out(Tensor self, int[] dim, int normalization, int last_dim_size, *, Tensor(a!) out) -> Tensor(a!)
  variants: function
  dispatch:
    CPU: _fft_c2r_mkl_out
    CUDA: _fft_c2r_cufft_out

# Standard complex to complex FFT (forward or backward)
- func: _fft_c2c(Tensor self, int[] dim, int normalization, bool forward) -> Tensor
  variants: function
  dispatch:
    CPU: _fft_c2c_mkl
    CUDA: _fft_c2c_cufft

- func: _fft_c2c.out(Tensor self, int[] dim, int normalization, bool forward, *, Tensor(a!) out) -> Tensor(a!)
  variants: function
  dispatch:
    CPU: _fft_c2c_mkl_out
    CUDA: _fft_c2c_cufft_out

- func: _cufft_get_plan_cache_size(int device_index) -> int

- func: _cufft_get_plan_cache_max_size(int device_index) -> int

- func: _cufft_set_plan_cache_max_size(int device_index, int max_size) -> ()

- func: _cufft_clear_plan_cache(int device_index) -> ()

- func: index.Tensor(Tensor self, Tensor?[] indices) -> Tensor
  device_check: NoCheck   # TensorIterator
  structured_delegate: index.Tensor_out
  variants: function, method
  dispatch:
    QuantizedCPU: quantized_index
  tags: dynamic_output_shape
  # NB: This function is special-cased in tools/autograd/gen_variable_type.py
  # NB: The following functions are declared in aten/src/ATen/templates/TensorBody.h and defined in aten/src/ATen/TensorIndexing.cpp:
  # - Tensor Tensor::index(ArrayRef<TensorIndex> indices)
  # - Tensor Tensor::index(std::initializer_list<TensorIndex> indices)

- func: index.Tensor_out(Tensor self, Tensor?[] indices, *, Tensor(a!) out) -> Tensor(a!)
  device_check: NoCheck
  structured: True
  structured_inherits: TensorIteratorBase
  precomputed:
  - indices -> DimVector sizes, DimVector strides
  dispatch:
    CPU, CUDA: index_out

- func: index_copy.out(Tensor self, int dim, Tensor index, Tensor source, *, Tensor(a!) out) -> Tensor(a!)
  structured: True
  variants: function
  precomputed:
  - dim -> int dim
  dispatch:
    CPU, CUDA: index_copy_out

- func: index_copy_(Tensor(a!) self, int dim, Tensor index, Tensor source) -> Tensor(a!)
  variants: method
  structured_delegate: index_copy.out

- func: index_copy(Tensor self, int dim, Tensor index, Tensor source) -> Tensor
  variants: function, method
  structured_delegate: index_copy.out

- func: index_copy_.dimname(Tensor(a!) self, Dimname dim, Tensor index, Tensor source) -> Tensor(a!)
  variants: method

- func: index_copy.dimname(Tensor self, Dimname dim, Tensor index, Tensor source) -> Tensor
  variants: function, method

- func: index_put_(Tensor(a!) self, Tensor?[] indices, Tensor values, bool accumulate=False) -> Tensor(a!)
  device_check: NoCheck   # delegate to _index_put_impl_, which leverages TensorIterator
  variants: function, method
  dispatch:
    CompositeExplicitAutograd: index_put_
  autogen: index_put.out
  # NB: The following functions are declared in aten/src/ATen/templates/TensorBody.h and defined in aten/src/ATen/TensorIndexing.cpp:
  # - Tensor & Tensor::index_put_(ArrayRef<TensorIndex> indices, Tensor const & rhs)
  # - Tensor & Tensor::index_put_(ArrayRef<TensorIndex> indices, Scalar v)
  # - Tensor & Tensor::index_put_(std::initializer_list<TensorIndex> indices, Tensor const & rhs)
  # - Tensor & Tensor::index_put_(std::initializer_list<TensorIndex> indices, Scalar v)

- func: index_put(Tensor self, Tensor?[] indices, Tensor values, bool accumulate=False) -> Tensor
  device_check: NoCheck   # delegate to _index_put_impl_ after clone, which leverages TensorIterator
  variants: function, method
  dispatch:
    CompositeExplicitAutograd: index_put

- func: _index_put_impl_(Tensor(a!) self, Tensor?[] indices, Tensor values, bool accumulate=False, bool unsafe=False) -> Tensor(a!)
  device_check: NoCheck   # TensorIterator
  variants: function
  dispatch:
    CPU, CUDA: _index_put_impl_
    QuantizedCPU: _index_put_impl_quantized_cpu_
  autogen: _index_put_impl, _index_put_impl.out

- func: instance_norm(Tensor input, Tensor? weight, Tensor? bias, Tensor? running_mean, Tensor? running_var, bool use_input_stats, float momentum, float eps, bool cudnn_enabled) -> Tensor
  variants: function

- func: isclose(Tensor self, Tensor other, float rtol=1e-05, float atol=1e-08, bool equal_nan=False) -> Tensor
  variants: function, method

- func: isin.Tensor_Tensor_out(Tensor elements, Tensor test_elements, *, bool assume_unique=False, bool invert=False, Tensor(a!) out) -> Tensor(a!)
  variants: function
  structured: True
  dispatch:
    CPU, CUDA: isin_Tensor_Tensor_out

- func: isin.Tensor_Tensor(Tensor elements, Tensor test_elements, *, bool assume_unique=False, bool invert=False) -> Tensor
  variants: function
  structured_delegate: isin.Tensor_Tensor_out

- func: isin.Tensor_Scalar_out(Tensor elements, Scalar test_element, *, bool assume_unique=False, bool invert=False, Tensor(a!) out) -> Tensor(a!)
  variants: function
  structured: True
  dispatch:
    CPU, CUDA: isin_Tensor_Scalar_out

- func: isin.Tensor_Scalar(Tensor elements, Scalar test_element, *, bool assume_unique=False, bool invert=False) -> Tensor
  variants: function
  structured_delegate: isin.Tensor_Scalar_out

- func: isin.Scalar_Tensor_out(Scalar element, Tensor test_elements, *, bool assume_unique=False, bool invert=False, Tensor(a!) out) -> Tensor(a!)
  variants: function
  structured: True
  dispatch:
    CPU, CUDA: isin_Scalar_Tensor_out

- func: isin.Scalar_Tensor(Scalar element, Tensor test_elements, *, bool assume_unique=False, bool invert=False) -> Tensor
  variants: function
  structured_delegate: isin.Scalar_Tensor_out

- func: isnan(Tensor self) -> Tensor
  variants: function, method
  device_check: NoCheck
  device_guard: False
  dispatch:
    CPU, CUDA, MPS: isnan
    SparseCPU, SparseCUDA: isnan_sparse
    SparseCsrCPU, SparseCsrCUDA: isnan_sparse_csr

- func: is_distributed(Tensor self) -> bool
  variants: function, method
  device_check: NoCheck
  device_guard: False

- func: is_floating_point(Tensor self) -> bool
  variants: function, method
  device_check: NoCheck
  device_guard: False
  manual_cpp_binding: True

- func: is_complex(Tensor self) -> bool
  variants: function, method
  device_check: NoCheck
  device_guard: False
  manual_cpp_binding: True

- func: is_conj(Tensor self) -> bool
  variants: function, method
  device_guard: False
  manual_cpp_binding: True

- func: _is_zerotensor(Tensor self) -> bool
  variants: function, method
  device_guard: False
  manual_cpp_binding: True

- func: is_neg(Tensor self) -> bool
  variants: function, method
  device_guard: False
  manual_cpp_binding: True

- func: isreal(Tensor self) -> Tensor
  variants: function, method

- func: is_nonzero(Tensor self) -> bool
  variants: function, method
  device_check: NoCheck
  device_guard: False

- func: is_same_size(Tensor self, Tensor other) -> bool
  variants: function, method
  device_check: NoCheck
  device_guard: False
  dispatch:
    NestedTensorCPU, NestedTensorCUDA: nested_is_same_size
    CompositeExplicitAutograd: is_same_size

- func: is_signed(Tensor self) -> bool
  variants: function, method
  device_check: NoCheck
  device_guard: False
  manual_cpp_binding: True

- func: is_inference(Tensor self) -> bool
  variants: function, method
  device_check: NoCheck
  device_guard: False
  manual_cpp_binding: True

- func: kl_div(Tensor self, Tensor target, int reduction=Mean, *, bool log_target=False) -> Tensor
  dispatch:
    CompositeExplicitAutograd: kl_div

- func: kl_div_backward(Tensor grad_output, Tensor self, Tensor target, int reduction=Mean, *, bool log_target=False) -> Tensor
  dispatch:
    CPU: kl_div_backward_cpu
    CUDA: kl_div_backward_cuda

- func: kron(Tensor self, Tensor other) -> Tensor
  variants: function, method

- func: kron.out(Tensor self, Tensor other, *, Tensor(a!) out) -> Tensor(a!)

- func: kthvalue(Tensor self, int k, int dim=-1, bool keepdim=False) -> (Tensor values, Tensor indices)
  variants: function, method
  dispatch:
    CompositeExplicitAutograd: kthvalue

- func: kthvalue.values(Tensor self, int k, int dim=-1, bool keepdim=False, *, Tensor(a!) values, Tensor(b!) indices) -> (Tensor(a!) values, Tensor(b!) indices)
  dispatch:
    CPU: kthvalue_out_cpu
    CUDA: kthvalue_out_cuda

- func: kthvalue.dimname(Tensor self, int k, Dimname dim, bool keepdim=False) -> (Tensor values, Tensor indices)
  variants: function, method

- func: kthvalue.dimname_out(Tensor self, int k, Dimname dim, bool keepdim=False, *, Tensor(a!) values, Tensor(b!) indices) -> (Tensor(a!) values, Tensor(b!) indices)

- func: layer_norm(Tensor input, int[] normalized_shape, Tensor? weight=None, Tensor? bias=None, float eps=1e-05, bool cudnn_enable=True) -> Tensor

- func: native_layer_norm(Tensor input, int[] normalized_shape, Tensor? weight, Tensor? bias, float eps) -> (Tensor, Tensor, Tensor)
  dispatch:
    CPU: layer_norm_cpu
    CUDA: layer_norm_cuda
    MPS: layer_norm_mps
    CompositeExplicitAutograd: math_native_layer_norm

- func: native_layer_norm_backward(Tensor grad_out, Tensor input, int[] normalized_shape, Tensor mean, Tensor rstd, Tensor? weight, Tensor? bias, bool[3] output_mask) -> (Tensor, Tensor, Tensor)
  dispatch:
    CPU: layer_norm_backward_cpu
    CUDA: layer_norm_backward_cuda
    MPS: layer_norm_backward_mps

- func: nan_to_num(Tensor self, float? nan=None, float? posinf=None, float? neginf=None) -> Tensor
  variants: function, method
  dispatch:
    CompositeExplicitAutograd: nan_to_num
    SparseCPU, SparseCUDA: nan_to_num_sparse

- func: nan_to_num_(Tensor(a!) self, float? nan=None, float? posinf=None, float? neginf=None) -> Tensor(a!)
  variants: function, method
  dispatch:
    CompositeExplicitAutograd: nan_to_num_
    SparseCPU, SparseCUDA: nan_to_num_sparse_

- func: nan_to_num.out(Tensor self, float? nan=None, float? posinf=None, float? neginf=None, *, Tensor(a!) out) -> Tensor(a!)
  dispatch:
    CPU, CUDA: nan_to_num_out
    SparseCPU, SparseCUDA: nan_to_num_sparse_out

- func: linear(Tensor input, Tensor weight, Tensor? bias=None) -> Tensor
  python_module: nn
  dispatch:
    CompositeImplicitAutograd: linear
    NestedTensorCPU, NestedTensorCUDA: nested_linear

- func: linear_backward(Tensor self, Tensor grad_output, Tensor weight, bool[3] output_mask) -> (Tensor, Tensor, Tensor)
  dispatch:
    NestedTensorCPU, NestedTensorCUDA: nested_linear_backward

- func: linear.out(Tensor input, Tensor weight, Tensor? bias=None, *, Tensor(a!) out) -> Tensor(a!)
  python_module: nn
  dispatch:
    CompositeExplicitAutograd: linear_out

# TODO: Add this function to MPS dispatch key so that we avoid declaring it in
# native_functions.yaml
# https://github.com/pytorch/pytorch/issues/77394
- func: _mps_linear(Tensor self, Tensor weight, Tensor? bias=None) -> Tensor
  python_module: nn
  dispatch:
    MPS: _mps_linear

- func: mkldnn_linear(Tensor self, Tensor weight, Tensor? bias=None) -> Tensor
  python_module: nn
  dispatch:
    MkldnnCPU: mkldnn_linear

- func: mkldnn_linear_backward_input(int[] input_size, Tensor grad_output, Tensor weight) -> Tensor
  dispatch:
    MkldnnCPU: mkldnn_linear_backward_input

- func: mkldnn_linear_backward_weights(Tensor grad_output, Tensor input, Tensor weight, bool bias_defined) -> (Tensor, Tensor)
  dispatch:
    MkldnnCPU: mkldnn_linear_backward_weights

- func: mkldnn_linear_backward(Tensor self, Tensor grad_output, Tensor weight, bool[3] output_mask) -> (Tensor, Tensor, Tensor)
  dispatch:
    MkldnnCPU: mkldnn_linear_backward

- func: _mps_linear_backward_input(int[] input_size, Tensor grad_output, Tensor weight) -> Tensor
  dispatch:
    MPS: _mps_linear_backward_input

- func: _mps_linear_backward_weights(Tensor grad_output, Tensor input, Tensor weight, bool bias_defined) -> (Tensor, Tensor)
  dispatch:
    MPS: _mps_linear_backward_weights

- func: mps_linear_backward(Tensor self, Tensor grad_output, Tensor weight, bool[3] output_mask) -> (Tensor, Tensor, Tensor)
  dispatch:
    MPS: mps_linear_backward

- func: fbgemm_linear_int8_weight_fp32_activation(Tensor input, Tensor weight, Tensor packed, Tensor col_offsets, Scalar weight_scale, Scalar weight_zero_point, Tensor bias) -> Tensor

- func: fbgemm_linear_int8_weight(Tensor input, Tensor weight, Tensor packed, Tensor col_offsets, Scalar weight_scale, Scalar weight_zero_point, Tensor bias) -> Tensor

- func: fbgemm_linear_quantize_weight(Tensor input) -> (Tensor, Tensor, float, int)

- func: fbgemm_pack_gemm_matrix_fp16(Tensor input) -> Tensor

- func: fbgemm_linear_fp16_weight_fp32_activation(Tensor input, Tensor packed_weight, Tensor bias) -> Tensor

- func: fbgemm_linear_fp16_weight(Tensor input, Tensor packed_weight, Tensor bias) -> Tensor

- func: fbgemm_pack_quantized_matrix(Tensor input) -> Tensor

- func: fbgemm_pack_quantized_matrix.KN(Tensor input, int K, int N) -> Tensor

- func: ldexp.Tensor(Tensor self, Tensor other) -> Tensor
  variants: function, method

- func: ldexp_(Tensor(a!) self, Tensor other) -> Tensor(a!)
  variants: function, method

- func: ldexp.out(Tensor self, Tensor other, *, Tensor(a!) out) -> Tensor(a!)

- func: linspace(Scalar start, Scalar end, int steps, *, ScalarType? dtype=None, Layout? layout=None, Device? device=None, bool? pin_memory=None) -> Tensor

- func: linspace.out(Scalar start, Scalar end, int steps, *, Tensor(a!) out) -> Tensor(a!)
  dispatch:
    CPU, Meta: linspace_out
    CUDA: linspace_cuda_out
    MPS: linspace_out_mps

- func: log(Tensor self) -> Tensor
  device_check: NoCheck   # TensorIterator
  structured_delegate: log.out
  variants: function, method

- func: log_(Tensor(a!) self) -> Tensor(a!)
  device_check: NoCheck   # TensorIterator
  structured_delegate: log.out
  variants: function, method

- func: log.out(Tensor self, *, Tensor(a!) out) -> Tensor(a!)
  device_check: NoCheck   # TensorIterator
  structured: True
  structured_inherits: TensorIteratorBase
  dispatch:
    CPU, CUDA: log_out
    MPS: log_out_mps

- func: log10(Tensor self) -> Tensor
  device_check: NoCheck   # TensorIterator
  structured_delegate: log10.out
  variants: function, method

- func: log10_(Tensor(a!) self) -> Tensor(a!)
  device_check: NoCheck   # TensorIterator
  structured_delegate: log10.out
  variants: function, method

- func: log10.out(Tensor self, *, Tensor(a!) out) -> Tensor(a!)
  device_check: NoCheck   # TensorIterator
  structured: True
  structured_inherits: TensorIteratorBase
  dispatch:
    CPU, CUDA: log10_out
    MPS: log10_out_mps

- func: log1p(Tensor self) -> Tensor
  device_check: NoCheck   # TensorIterator
  structured_delegate: log1p.out
  variants: function, method
  dispatch:
    SparseCPU, SparseCUDA: log1p_sparse
    SparseCsrCPU, SparseCsrCUDA: log1p_sparse_csr

- func: log1p_(Tensor(a!) self) -> Tensor(a!)
  device_check: NoCheck   # TensorIterator
  structured_delegate: log1p.out
  variants: function, method
  dispatch:
    SparseCPU, SparseCUDA: log1p_sparse_
    SparseCsrCPU, SparseCsrCUDA: log1p_sparse_csr_

- func: log1p.out(Tensor self, *, Tensor(a!) out) -> Tensor(a!)
  device_check: NoCheck   # TensorIterator
  structured: True
  structured_inherits: TensorIteratorBase
  dispatch:
    CPU, CUDA: log1p_out
    MPS: log1p_out_mps
    SparseCPU, SparseCUDA: log1p_sparse_out
    SparseCsrCPU, SparseCsrCUDA: log1p_sparse_csr_out

- func: log2(Tensor self) -> Tensor
  device_check: NoCheck   # TensorIterator
  structured_delegate: log2.out
  variants: function, method

- func: log2_(Tensor(a!) self) -> Tensor(a!)
  device_check: NoCheck   # TensorIterator
  structured_delegate: log2.out
  variants: function, method

- func: log2.out(Tensor self, *, Tensor(a!) out) -> Tensor(a!)
  device_check: NoCheck   # TensorIterator
  structured: True
  structured_inherits: TensorIteratorBase
  dispatch:
    CPU, CUDA: log2_out
    MPS: log2_out_mps

- func: logaddexp.out(Tensor self, Tensor other, *, Tensor(a!) out) -> Tensor(a!)
  structured: True
  structured_inherits: TensorIteratorBase
  dispatch:
    CPU, CUDA: logaddexp_out
    MPS: logaddexp_out_mps

- func: logaddexp(Tensor self, Tensor other) -> Tensor
  variants: method, function
  structured_delegate: logaddexp.out

- func: logaddexp2.out(Tensor self, Tensor other, *, Tensor(a!) out) -> Tensor(a!)
  structured: True
  structured_inherits: TensorIteratorBase
  dispatch:
    CPU, CUDA: logaddexp2_out
    MPS: logaddexp2_out_mps

- func: logaddexp2(Tensor self, Tensor other) -> Tensor
  variants: method, function
  structured_delegate: logaddexp2.out

- func: xlogy.Tensor(Tensor self, Tensor other) -> Tensor
  device_check: NoCheck   # TensorIterator
  structured_delegate: xlogy.OutTensor
  variants: function, method

- func: xlogy.Scalar_Self(Scalar self, Tensor other) -> Tensor
  device_check: NoCheck   # TensorIterator
  variants: function
  dispatch:
    CompositeExplicitAutograd: xlogy

- func: xlogy.Scalar_Other(Tensor self, Scalar other) -> Tensor
  device_check: NoCheck   # TensorIterator
  variants: function, method
  dispatch:
    CompositeExplicitAutograd: xlogy

# xlogy: inplace variant
- func: xlogy_.Tensor(Tensor(a!) self, Tensor other) -> Tensor(a!)
  device_check: NoCheck   # TensorIterator
  variants: function, method
  structured_delegate: xlogy.OutTensor

- func: xlogy_.Scalar_Other(Tensor(a!) self, Scalar other) -> Tensor(a!)
  device_check: NoCheck   # TensorIterator
  variants: function, method
  dispatch:
    CompositeExplicitAutograd: xlogy_

# xlogy: out variant
- func: xlogy.OutTensor(Tensor self, Tensor other, *, Tensor(a!) out) -> Tensor(a!)
  device_check: NoCheck   # TensorIterator
  structured: True
  structured_inherits: TensorIteratorBase
  variants: function
  dispatch:
    CPU, CUDA: xlogy_out

- func: xlogy.OutScalar_Self(Scalar self, Tensor other, *, Tensor(a!) out) -> Tensor(a!)
  device_check: NoCheck   # TensorIterator
  variants: function
  dispatch:
    CompositeExplicitAutograd: xlogy_out

- func: xlogy.OutScalar_Other(Tensor self, Scalar other, *, Tensor(a!) out) -> Tensor(a!)
  device_check: NoCheck   # TensorIterator
  variants: function
  dispatch:
    CompositeExplicitAutograd: xlogy_out

- func: logspace(Scalar start, Scalar end, int steps, float base=10.0, *, ScalarType? dtype=None, Layout? layout=None, Device? device=None, bool? pin_memory=None) -> Tensor

- func: logspace.out(Scalar start, Scalar end, int steps, float base=10.0, *, Tensor(a!) out) -> Tensor(a!)
  dispatch:
    CPU, Meta: logspace_out
    CUDA: logspace_cuda_out

# log_softmax allows positional dtype, unlike most operators, because kwonly is BC-breaking when loading jit models.
- func: log_softmax.int(Tensor self, int dim, ScalarType? dtype=None) -> Tensor
  variants: function, method

- func: log_softmax.int_out(Tensor self, int dim, ScalarType? dtype=None, *, Tensor(a!) out) -> Tensor(a!)
  variants: function
  dispatch:
    CompositeExplicitAutograd: log_softmax_out

- func: log_softmax.Dimname(Tensor self, Dimname dim, *, ScalarType? dtype=None) -> Tensor
  variants: function, method

- func: _log_softmax(Tensor self, int dim, bool half_to_float) -> Tensor
  structured_delegate: _log_softmax.out

- func: _log_softmax.out(Tensor self, int dim, bool half_to_float, *, Tensor(a!) out) -> Tensor(a!)
  structured: True
  dispatch:
    CPU: log_softmax_cpu_out
    CUDA: log_softmax_cuda_out
    MPS: log_softmax_mps_out

- func: _log_softmax_backward_data(Tensor grad_output, Tensor output, int dim, ScalarType input_dtype) -> Tensor
  structured_delegate: _log_softmax_backward_data.out

- func: _log_softmax_backward_data.out(Tensor grad_output, Tensor output, int dim, ScalarType input_dtype, *, Tensor(a!) out) -> Tensor(a!)
  structured: True
  dispatch:
    CPU: log_softmax_backward_cpu_out
    CUDA: log_softmax_backward_cuda_out
    MPS: log_softmax_backward_mps_out

- func: _logcumsumexp(Tensor self, int dim) -> Tensor
  dispatch:
    CPU: _logcumsumexp_cpu
    CUDA: _logcumsumexp_cuda

- func: _logcumsumexp.out(Tensor self, int dim, *, Tensor(a!) out) -> Tensor(a!)
  dispatch:
    CPU: _logcumsumexp_out_cpu
    CUDA: _logcumsumexp_out_cuda

- func: logcumsumexp(Tensor self, int dim) -> Tensor
  variants: function, method
  dispatch:
    CompositeExplicitAutograd: logcumsumexp

- func: logcumsumexp.out(Tensor self, int dim, *, Tensor(a!) out) -> Tensor(a!)
  dispatch:
    CompositeExplicitAutograd: logcumsumexp_out

- func: logcumsumexp.dimname(Tensor self, Dimname dim) -> Tensor
  variants: function, method

- func: logcumsumexp.dimname_out(Tensor self, Dimname dim, *, Tensor(a!) out) -> Tensor(a!)

- func: logsumexp(Tensor self, int[1] dim, bool keepdim=False) -> Tensor
  device_check: NoCheck   # TensorIterator
  variants: function, method
  dispatch:
    CompositeExplicitAutograd: logsumexp

- func: logsumexp.out(Tensor self, int[1] dim, bool keepdim=False, *, Tensor(a!) out) -> Tensor(a!)
  device_check: NoCheck   # TensorIterator
  dispatch:
    # calls squeeze
    CompositeExplicitAutogradNonFunctional: logsumexp_out

- func: logsumexp.names(Tensor self, Dimname[1] dim, bool keepdim=False) -> Tensor
  device_check: NoCheck   # TensorIterator
  variants: function, method

- func: logsumexp.names_out(Tensor self, Dimname[1] dim, bool keepdim=False, *, Tensor(a!) out) -> Tensor(a!)
  device_check: NoCheck   # TensorIterator

- func: margin_ranking_loss(Tensor input1, Tensor input2, Tensor target, float margin=0.0, int reduction=Mean) -> Tensor

- func: matmul(Tensor self, Tensor other) -> Tensor
  variants: function, method

- func: matmul.out(Tensor self, Tensor other, *, Tensor(a!) out) -> Tensor(a!)

- func: matrix_rank.tol(Tensor self, float tol, bool symmetric=False) -> Tensor

- func: matrix_rank(Tensor self, bool symmetric=False) -> Tensor

# Alias to linalg.matrix_power
- func: matrix_power(Tensor self, int n) -> Tensor
  variants: function, method

# Alias to linalg.matrix_power
- func: matrix_power.out(Tensor self, int n, *, Tensor(a!) out) -> Tensor(a!)

# Alias to linalg.matrix_exp
- func: matrix_exp(Tensor self) -> Tensor
  variants: function, method

# This function should be deprecated in favor of differential_analytic_matrix_function in FunctionsManual.cpp
- func: matrix_exp_backward(Tensor self, Tensor grad) -> Tensor

# DEPRECATED: Use torch.aminmax instead
- func: _aminmax(Tensor self) -> (Tensor, Tensor)
  dispatch:
    CPU, CUDA: _aminmax_all

# DEPRECATED: Use torch.aminmax instead
- func: _aminmax.dim(Tensor self, int dim, bool keepdim=False) -> (Tensor, Tensor)
  dispatch:
    CPU, CUDA: _aminmax

- func: aminmax(Tensor self, *, int? dim=None, bool keepdim=False) -> (Tensor min, Tensor max)
  device_check: NoCheck   # TensorIterator
  structured_delegate: aminmax.out
  variants: function, method

- func: aminmax.out(Tensor self, *, int? dim=None, bool keepdim=False, Tensor(a!) min, Tensor(b!) max) -> (Tensor(a!) min, Tensor(b!) max)
  device_check: NoCheck   # TensorIterator
  structured: True
  dispatch:
    CPU, CUDA: aminmax_out

- func: _compute_linear_combination(Tensor input, Tensor coefficients) -> Tensor
  dispatch:
    CPU, CUDA: _compute_linear_combination

- func: _compute_linear_combination.out(Tensor input, Tensor coefficients, *, Tensor(a!) out) -> Tensor(a!)
  dispatch:
    CPU, CUDA: _compute_linear_combination_out

- func: max.dim(Tensor self, int dim, bool keepdim=False) -> (Tensor values, Tensor indices)
  device_check: NoCheck   # TensorIterator
  structured_delegate: max.dim_max
  variants: function, method
  dispatch:
    QuantizedCPU, QuantizedCUDA: qmax

- func: max.dim_max(Tensor self, int dim, bool keepdim=False, *, Tensor(a!) max, Tensor(b!) max_values) -> (Tensor(a!) values, Tensor(b!) indices)
  device_check: NoCheck   # TensorIterator
  structured: True
  precomputed:
  - dim -> int dim
  dispatch:
    CPU, CUDA: max_out
    MPS: max_out_mps

- func: max.names_dim(Tensor self, Dimname dim, bool keepdim=False) -> (Tensor values, Tensor indices)
  device_check: NoCheck   # TensorIterator
  variants: function, method

- func: max.names_dim_max(Tensor self, Dimname dim, bool keepdim=False, *, Tensor(a!) max, Tensor(b!) max_values) -> (Tensor(a!) values, Tensor(b!) indices)
  device_check: NoCheck   # TensorIterator

- func: value_selecting_reduction_backward(Tensor grad, int dim, Tensor indices, int[] sizes, bool keepdim) -> Tensor
  variants: function
  device_check: NoCheck
  device_guard: False

- func: amax(Tensor self, int[1] dim=[], bool keepdim=False) -> Tensor
  variants: function, method
  structured_delegate: amax.out

- func: amax.out(Tensor self, int[1] dim=[], bool keepdim=False, *, Tensor(a!) out) -> Tensor(a!)
  structured: True
  dispatch:
    CPU, CUDA: amax_out
    MPS: amax_out_mps

# Return: (Tensor output, Tensor indices)
- func: max_pool1d_with_indices(Tensor self, int[1] kernel_size, int[1] stride=[], int[1] padding=0, int[1] dilation=1, bool ceil_mode=False) -> (Tensor, Tensor)

- func: max_pool1d(Tensor self, int[1] kernel_size, int[1] stride=[], int[1] padding=0, int[1] dilation=1, bool ceil_mode=False) -> Tensor

- func: max_pool2d(Tensor self, int[2] kernel_size, int[2] stride=[], int[2] padding=0, int[2] dilation=1, bool ceil_mode=False) -> Tensor

# TODO: Add this function to MPS dispatch key so that we avoid declaring it in
# native_functions.yaml
# https://github.com/pytorch/pytorch/issues/77394
- func: _mps_max_pool2d(Tensor self, int[2] kernel_size, int[2] stride=[], int[2] padding=0, int[2] dilation=1, bool ceil_mode=False) -> Tensor
  dispatch:
    MPS: _mps_max_pool2d

- func: mps_max_pool2d_backward(Tensor grad_output, Tensor self, int[2] kernel_size, int[2] stride=[], int[2] padding=0, int[2] dilation=1, bool ceil_mode=False) -> Tensor
  dispatch:
    MPS: mps_max_pool2d_backward

- func: mkldnn_max_pool2d(Tensor self, int[2] kernel_size, int[2] stride=[], int[2] padding=0, int[2] dilation=1, bool ceil_mode=False) -> Tensor
  dispatch:
    MkldnnCPU: mkldnn_max_pool2d

- func: mkldnn_max_pool2d_backward(Tensor grad_output, Tensor output, Tensor input, int[2] kernel_size, int[2] stride=[], int[2] padding=0, int[2] dilation=1, bool ceil_mode=False) -> Tensor
  dispatch:
    MkldnnCPU: mkldnn_max_pool2d_backward

- func: mkldnn_max_pool3d(Tensor self, int[3] kernel_size, int[3] stride=[], int[3] padding=0, int[3] dilation=1, bool ceil_mode=False) -> Tensor
  dispatch:
    MkldnnCPU: mkldnn_max_pool3d

- func: mkldnn_max_pool3d_backward(Tensor grad_output, Tensor output, Tensor input, int[3] kernel_size, int[3] stride=[], int[3] padding=0, int[3] dilation=1, bool ceil_mode=False) -> Tensor
  dispatch:
    MkldnnCPU: mkldnn_max_pool3d_backward

- func: quantized_max_pool1d(Tensor self, int[1] kernel_size, int[1] stride=[], int[1] padding=0, int[1] dilation=1, bool ceil_mode=False) -> Tensor
  dispatch:
    QuantizedCPU: quantized_max_pool1d

- func: quantized_max_pool2d(Tensor self, int[2] kernel_size, int[2] stride=[], int[2] padding=0, int[2] dilation=1, bool ceil_mode=False) -> Tensor
  dispatch:
    QuantizedCPU: quantized_max_pool2d
    QuantizedCUDA: quantized_max_pool2d_cudnn

- func: max_pool3d(Tensor self, int[3] kernel_size, int[3] stride=[], int[3] padding=0, int[3] dilation=1, bool ceil_mode=False) -> Tensor

# The CPU and GPU dispatch variants are named weirdly here because otherwise there
# are namespacing issues in C++
- func: mean(Tensor self, *, ScalarType? dtype=None) -> Tensor
  device_check: NoCheck   # TensorIterator
  variants: function, method
  dispatch:
    CompositeExplicitAutograd: mean

- func: mean.dim(Tensor self, int[1] dim, bool keepdim=False, *, ScalarType? dtype=None) -> Tensor
  structured_delegate: mean.out
  device_check: NoCheck   # TensorIterator
  variants: function, method
  dispatch:
    QuantizedCPU: mean_quantized_cpu

- func: mean.out(Tensor self, int[1] dim, bool keepdim=False, *, ScalarType? dtype=None, Tensor(a!) out) -> Tensor(a!)
  structured: True
  device_check: NoCheck   # TensorIterator
  dispatch:
    CPU, CUDA: mean_out
    MPS: mean_out_mps
    QuantizedCPU: mean_out_quantized_cpu

- func: mean.names_dim(Tensor self, Dimname[1] dim, bool keepdim=False, *, ScalarType? dtype=None) -> Tensor
  device_check: NoCheck   # TensorIterator
  variants: function, method

- func: mean.names_out(Tensor self, Dimname[1] dim, bool keepdim=False, *, ScalarType? dtype=None, Tensor(a!) out) -> Tensor(a!)
  device_check: NoCheck   # TensorIterator

- func: nanmean(Tensor self, int[1] dim=[], bool keepdim=False, *, ScalarType? dtype=None) -> Tensor
  device_check: NoCheck   # Composite
  variants: function, method

- func: nanmean.out(Tensor self, int[1] dim=[], bool keepdim=False, *, ScalarType? dtype=None, Tensor(a!) out) -> Tensor(a!)
  device_check: NoCheck   # Composite

- func: median(Tensor self) -> Tensor
  variants: function, method
  dispatch:
    CPU: median_cpu
    CUDA: median_cuda

- func: median.dim(Tensor self, int dim, bool keepdim=False) -> (Tensor values, Tensor indices)
  variants: function, method
  dispatch:
    CompositeExplicitAutograd: median

- func: median.dim_values(Tensor self, int dim, bool keepdim=False, *, Tensor(a!) values, Tensor(b!) indices) -> (Tensor(a!) values, Tensor(b!) indices)
  dispatch:
    CPU: median_out_cpu
    CUDA: median_out_cuda

- func: median.names_dim(Tensor self, Dimname dim, bool keepdim=False) -> (Tensor values, Tensor indices)
  variants: function, method

- func: median.names_dim_values(Tensor self, Dimname dim, bool keepdim=False, *, Tensor(a!) values, Tensor(b!) indices) -> (Tensor(a!) values, Tensor(b!) indices)

- func: nanmedian(Tensor self) -> Tensor
  variants: function, method
  dispatch:
    CPU: nanmedian_cpu
    CUDA: nanmedian_cuda

- func: nanmedian.dim(Tensor self, int dim, bool keepdim=False) -> (Tensor values, Tensor indices)
  variants: function, method
  dispatch:
    CompositeExplicitAutograd: nanmedian

- func: nanmedian.dim_values(Tensor self, int dim, bool keepdim=False, *, Tensor(a!) values, Tensor(b!) indices) -> (Tensor(a!) values, Tensor(b!) indices)
  dispatch:
    CPU: nanmedian_out_cpu
    CUDA: nanmedian_out_cuda

- func: nanmedian.names_dim(Tensor self, Dimname dim, bool keepdim=False) -> (Tensor values, Tensor indices)
  variants: function, method

- func: nanmedian.names_dim_values(Tensor self, Dimname dim, bool keepdim=False, *, Tensor(a!) values, Tensor(b!) indices) -> (Tensor(a!) values, Tensor(b!) indices)

- func: min.dim(Tensor self, int dim, bool keepdim=False) -> (Tensor values, Tensor indices)
  device_check: NoCheck   # TensorIterator
  structured_delegate: min.dim_min
  variants: function, method
  dispatch:
    QuantizedCPU, QuantizedCUDA: qmin

- func: min.dim_min(Tensor self, int dim, bool keepdim=False, *, Tensor(a!) min, Tensor(b!) min_indices) -> (Tensor(a!) values, Tensor(b!) indices)
  device_check: NoCheck   # TensorIterator
  structured: True
  precomputed:
  - dim -> int dim
  dispatch:
    CPU, CUDA: min_out
    MPS: min_out_mps

- func: min.names_dim(Tensor self, Dimname dim, bool keepdim=False) -> (Tensor values, Tensor indices)
  device_check: NoCheck   # TensorIterator
  variants: function, method

- func: min.names_dim_min(Tensor self, Dimname dim, bool keepdim=False, *, Tensor(a!) min, Tensor(b!) min_indices) -> (Tensor(a!) values, Tensor(b!) indices)
  device_check: NoCheck   # TensorIterator

- func: amin(Tensor self, int[1] dim=[], bool keepdim=False) -> Tensor
  variants: function, method
  structured_delegate: amin.out

- func: amin.out(Tensor self, int[1] dim=[], bool keepdim=False, *, Tensor(a!) out) -> Tensor(a!)
  structured: True
  dispatch:
    CPU, CUDA: amin_out
    MPS: amin_out_mps

# TODO: Add this function to MPS dispatch key so that we avoid declaring it in
# native_functions.yaml
# https://github.com/pytorch/pytorch/issues/77394
- func: _mps_convolution(Tensor self, Tensor weight, Tensor? bias, int[] padding, int[] stride, int[] dilation, int groups) -> Tensor
  dispatch:
    MPS: _mps_convolution

- func: mps_convolution_backward(Tensor self, Tensor grad_output, Tensor weight, int[] padding, int[] stride, int[] dilation, int groups, bool[3] output_mask) -> (Tensor, Tensor, Tensor)
  dispatch:
    MPS: mps_convolution_backward

- func: mkldnn_convolution(Tensor self, Tensor weight, Tensor? bias, int[] padding, int[] stride, int[] dilation, int groups) -> Tensor
  dispatch:
    CompositeExplicitAutograd: mkldnn_convolution

- func: miopen_batch_norm(Tensor input, Tensor weight, Tensor? bias, Tensor? running_mean, Tensor? running_var, bool training, float exponential_average_factor, float epsilon) -> (Tensor, Tensor, Tensor)
  dispatch:
    CUDA: miopen_batch_norm

- func: miopen_batch_norm_backward(Tensor input, Tensor grad_output, Tensor weight, Tensor? running_mean, Tensor? running_var, Tensor? save_mean, Tensor? save_var, float epsilon) -> (Tensor, Tensor, Tensor)
  dispatch:
    CUDA: miopen_batch_norm_backward

- func: miopen_convolution(Tensor self, Tensor weight, Tensor? bias, int[] padding, int[] stride, int[] dilation, int groups, bool benchmark, bool deterministic) -> Tensor
  dispatch:
    CUDA: miopen_convolution

- func: miopen_convolution_transpose(Tensor self, Tensor weight, Tensor? bias, int[] padding, int[] output_padding, int[] stride, int[] dilation, int groups, bool benchmark, bool deterministic) -> Tensor
  dispatch:
    CUDA: miopen_convolution_transpose

- func: miopen_depthwise_convolution(Tensor self, Tensor weight, Tensor? bias, int[] padding, int[] stride, int[] dilation, int groups, bool benchmark, bool deterministic) -> Tensor
  dispatch:
    CUDA: miopen_depthwise_convolution

- func: miopen_rnn(Tensor input, Tensor[] weight, int weight_stride0, Tensor hx, Tensor? cx, int mode, int hidden_size, int num_layers, bool batch_first, float dropout, bool train, bool bidirectional, int[] batch_sizes, Tensor? dropout_state) -> (Tensor, Tensor, Tensor, Tensor, Tensor)
  dispatch:
    CUDA: miopen_rnn

- func: miopen_rnn_backward(Tensor input, Tensor[] weight, int weight_stride0, Tensor weight_buf, Tensor hx, Tensor? cx, Tensor output, Tensor? grad_output, Tensor? grad_hy, Tensor? grad_cy, int mode, int hidden_size, int num_layers, bool batch_first, float dropout, bool train, bool bidirectional, int[] batch_sizes, Tensor? dropout_state, Tensor reserve, bool[4] output_mask) -> (Tensor, Tensor, Tensor, Tensor[])
  dispatch:
    CUDA: miopen_rnn_backward

- func: mm(Tensor self, Tensor mat2) -> Tensor
  structured_delegate: mm.out
  variants: function, method
  dispatch:
    SparseCPU, SparseCUDA: _sparse_mm
    SparseCsrCPU, SparseCsrCUDA: _sparse_csr_mm

- func: mm.out(Tensor self, Tensor mat2, *, Tensor(a!) out) -> Tensor(a!)
  structured: True
  dispatch:
    CPU: mm_out_cpu
    CUDA: mm_out_cuda
    MPS: mm_out_mps
    SparseCPU, SparseCUDA: _sparse_mm_out
    SparseCsrCPU, SparseCsrCUDA: _sparse_csr_mm_out

- func: _sparse_mm(Tensor sparse, Tensor dense) -> Tensor
  python_module: sparse

- func: _sparse_sparse_matmul(Tensor self, Tensor other) -> Tensor
  dispatch:
    SparseCPU: sparse_sparse_matmul_cpu
    SparseCUDA: sparse_sparse_matmul_cuda

- func: _sparse_mask_helper(Tensor t, Tensor mask_indices) -> Tensor
  dispatch:
    SparseCPU: sparse_mask_helper_cpu
    SparseCUDA: sparse_mask_helper_cuda

- func: mode(Tensor self, int dim=-1, bool keepdim=False) -> (Tensor values, Tensor indices)
  variants: function, method
  dispatch:
    CPU, CUDA: mode

- func: mode.values(Tensor self, int dim=-1, bool keepdim=False, *, Tensor(a!) values, Tensor(b!) indices) -> (Tensor(a!) values, Tensor(b!) indices)
  dispatch:
    CompositeExplicitAutograd: mode_out

- func: mode.dimname(Tensor self, Dimname dim, bool keepdim=False) -> (Tensor values, Tensor indices)
  variants: function, method

- func: mode.dimname_out(Tensor self, Dimname dim, bool keepdim=False, *, Tensor(a!) values, Tensor(b!) indices) -> (Tensor(a!) values, Tensor(b!) indices)

- func: mul.Tensor(Tensor self, Tensor other) -> Tensor
  device_check: NoCheck   # TensorIterator
  structured_delegate: mul.out
  variants: function, method
  dispatch:
    SparseCPU, SparseCUDA: mul_sparse
    SparseCsrCPU, SparseCsrCUDA: mul_sparse_csr
    MkldnnCPU: mkldnn_mul
    ZeroTensor: mul_zerotensor
    NestedTensorCPU, NestedTensorCUDA: NestedTensor_mul_Tensor

- func: mul_.Tensor(Tensor(a!) self, Tensor other) -> Tensor(a!)
  device_check: NoCheck   # TensorIterator
  structured_delegate: mul.out
  variants: method
  dispatch:
    SparseCPU, SparseCUDA: mul_sparse_
    SparseCsrCPU, SparseCsrCUDA: mul_sparse_csr_
    MkldnnCPU: mkldnn_mul_
    NestedTensorCPU, NestedTensorCUDA: NestedTensor_mul__Tensor

- func: mul.out(Tensor self, Tensor other, *, Tensor(a!) out) -> Tensor(a!)
  device_check: NoCheck   # TensorIterator
  structured: True
  structured_inherits: TensorIteratorBase
  dispatch:
    CPU, CUDA: mul_out
    MPS: mul_out_mps
    SparseCPU: mul_out_sparse_cpu
    SparseCUDA: mul_out_sparse_cuda
    SparseCsrCPU, SparseCsrCUDA: mul_out_sparse_csr
    MkldnnCPU: mkldnn_mul_out

  # For C++ only, until we have conversion from C++ numbers to Tensor
- func: mul.Scalar(Tensor self, Scalar other) -> Tensor
  device_check: NoCheck   # TensorIterator
  variants: function, method
  dispatch:
    CompositeExplicitAutograd: mul
    SparseCsrCPU, SparseCsrCUDA: mul_scalar_sparse_csr

- func: mul_.Scalar(Tensor(a!) self, Scalar other) -> Tensor(a!)
  device_check: NoCheck   # TensorIterator
  variants: method
  dispatch:
    CompositeExplicitAutograd: mul_
    SparseCsrCPU, SparseCsrCUDA: mul__scalar_sparse_csr
  autogen: mul.Scalar_out

# multiply, alias for mul
- func: multiply.Tensor(Tensor self, Tensor other) -> Tensor
  variants: function, method

- func: multiply_.Tensor(Tensor(a!) self, Tensor other) -> Tensor(a!)
  variants: method

- func: multiply.out(Tensor self, Tensor other, *, Tensor(a!) out) -> Tensor(a!)

- func: multiply.Scalar(Tensor self, Scalar other) -> Tensor
  variants: function, method

- func: multiply_.Scalar(Tensor(a!) self, Scalar other) -> Tensor(a!)
  variants: method

- func: mv(Tensor self, Tensor vec) -> Tensor
  variants: function, method
  dispatch:
    CompositeExplicitAutograd: mv
    SparseCPU, SparseCUDA: mv_sparse

- func: mv.out(Tensor self, Tensor vec, *, Tensor(a!) out) -> Tensor(a!)
  dispatch:
    CompositeExplicitAutograd: mv_out

- func: mvlgamma.out(Tensor self, int p, *, Tensor(a!) out) -> Tensor(a!)
  dispatch:
    CPU, CUDA: mvlgamma_out

- func: mvlgamma(Tensor self, int p) -> Tensor
  device_check: NoCheck   # TensorIterator
  variants: function, method
  dispatch:
    CompositeExplicitAutograd: mvlgamma

- func: mvlgamma_(Tensor(a!) self, int p) -> Tensor(a!)
  device_check: NoCheck   # TensorIterator
  variants: method
  dispatch:
    CompositeExplicitAutograd: mvlgamma_

- func: narrow_copy(Tensor self, int dim, int start, int length) -> Tensor
  variants: function, method
  dispatch:
    CPU: narrow_copy_dense_cpu
    SparseCPU, SparseCUDA: narrow_copy_sparse
    CompositeExplicitAutogradNonFunctional: narrow_copy_dense
  tags: view_copy

- func: narrow_copy.SymInt(Tensor self, int dim, int start, SymInt length) -> Tensor
  variants: function, method
  dispatch:
    CompositeExplicitAutograd: narrow_copy_symint

- func: narrow_copy.out(Tensor self, int dim, int start, int length, *, Tensor(a!) out) -> Tensor(a!)
  dispatch:
    CPU: narrow_copy_dense_cpu_out

- func: narrow(Tensor(a) self, int dim, int start, int length) -> Tensor(a)
  variants: function, method
  device_check: NoCheck
  device_guard: False

- func: narrow.Tensor(Tensor(a) self, int dim, Tensor start, int length) -> Tensor(a)
  variants: function, method
  device_check: NoCheck
  device_guard: False

- func: native_batch_norm(Tensor input, Tensor? weight, Tensor? bias, Tensor? running_mean, Tensor? running_var, bool training, float momentum, float eps) -> (Tensor, Tensor, Tensor)
  dispatch:
    CPU: batch_norm_cpu
    CUDA: batch_norm_cuda
    MPS: batch_norm_mps
    MkldnnCPU: mkldnn_batch_norm

- func: native_batch_norm.out(Tensor input, Tensor? weight, Tensor? bias, Tensor? running_mean, Tensor? running_var, bool training, float momentum, float eps, *, Tensor(a!) out, Tensor(b!) save_mean, Tensor(c!) save_invstd) -> (Tensor(a!), Tensor(b!), Tensor(c!))
  dispatch:
    CUDA: batch_norm_cuda_out
    MPS: batch_norm_mps_out

- func: batch_norm_stats(Tensor input, float eps) -> (Tensor, Tensor)
  dispatch:
    CUDA: batch_norm_stats_cuda

- func: batch_norm_elemt(Tensor input, Tensor? weight, Tensor? bias, Tensor mean, Tensor invstd, float eps) -> Tensor
  dispatch:
    CUDA: batch_norm_elemt_cuda

- func: batch_norm_elemt.out(Tensor input, Tensor? weight, Tensor? bias, Tensor mean, Tensor invstd, float eps, *, Tensor(a!) out) -> Tensor(a!)
  dispatch:
    CUDA: batch_norm_elemt_cuda_out

# for backward compatibility
- func: batch_norm_gather_stats(Tensor input, Tensor mean, Tensor invstd, Tensor? running_mean, Tensor? running_var, float momentum, float eps, int count) -> (Tensor, Tensor)
  dispatch:
    CUDA: batch_norm_gather_stats_cuda

- func: batch_norm_gather_stats_with_counts(Tensor input, Tensor mean, Tensor invstd, Tensor? running_mean, Tensor? running_var, float momentum, float eps, Tensor counts) -> (Tensor, Tensor)
  dispatch:
    CUDA: batch_norm_gather_stats_with_counts_cuda

- func: native_batch_norm_backward(Tensor grad_out, Tensor input, Tensor? weight, Tensor? running_mean, Tensor? running_var, Tensor? save_mean, Tensor? save_invstd, bool train, float eps, bool[3] output_mask) -> (Tensor, Tensor, Tensor)
  dispatch:
    CPU: batch_norm_backward_cpu
    CUDA: batch_norm_backward_cuda
    MPS: batch_norm_backward_mps
    MkldnnCPU: mkldnn_batch_norm_backward

- func: batch_norm_backward_reduce(Tensor grad_out, Tensor input, Tensor mean, Tensor invstd, Tensor? weight, bool input_g, bool weight_g, bool bias_g) -> (Tensor, Tensor, Tensor, Tensor)
  dispatch:
    CUDA: batch_norm_backward_reduce_cuda

- func: batch_norm_backward_elemt(Tensor grad_out, Tensor input, Tensor mean, Tensor invstd, Tensor? weight, Tensor mean_dy, Tensor mean_dy_xmu, Tensor count) -> Tensor
  dispatch:
    CUDA: batch_norm_backward_elemt_cuda

- func: batch_norm_update_stats(Tensor input, Tensor? running_mean, Tensor? running_var, float momentum) -> (Tensor, Tensor)
  dispatch:
    CPU: batch_norm_update_stats_cpu
    CUDA: batch_norm_update_stats_cuda

- func: is_vulkan_available() -> bool

- func: _nnpack_available() -> bool

- func: _nnpack_spatial_convolution(Tensor input, Tensor weight, Tensor? bias, int[2] padding, int[2] stride=1) -> Tensor
  variants: function
  dispatch:
    CompositeExplicitAutograd: _nnpack_spatial_convolution

- func: ones.names(int[] size, *, Dimname[]? names, ScalarType? dtype=None, Layout? layout=None, Device? device=None, bool? pin_memory=None) -> Tensor
  device_check: NoCheck
  device_guard: False

- func: ones(int[] size, *, ScalarType? dtype=None, Layout? layout=None, Device? device=None, bool? pin_memory=None) -> Tensor

- func: ones.out(int[] size, *, Tensor(a!) out) -> Tensor(a!)

- func: ones_like(Tensor self, *, ScalarType? dtype=None, Layout? layout=None, Device? device=None, bool? pin_memory=None, MemoryFormat? memory_format=None) -> Tensor

- func: pairwise_distance(Tensor x1, Tensor x2, float p=2, float eps=1e-06, bool keepdim=False) -> Tensor

- func: cdist(Tensor x1, Tensor x2, float p=2, int? compute_mode=None) -> Tensor

- func: _euclidean_dist(Tensor x1, Tensor x2) -> Tensor
  dispatch:
    CompositeExplicitAutograd: _euclidean_dist

- func: _cdist_forward(Tensor x1, Tensor x2, float p, int? compute_mode) -> Tensor
  dispatch:
    CPU, CUDA: _cdist_forward

- func: _cdist_backward(Tensor grad, Tensor x1, Tensor x2, float p, Tensor cdist) -> Tensor
  dispatch:
    CPU, CUDA: _cdist_backward

- func: pdist(Tensor self, float p=2) -> Tensor

- func: _pdist_forward(Tensor self, float p=2) -> Tensor
  dispatch:
    CPU, CUDA: _pdist_forward

- func: _pdist_backward(Tensor grad, Tensor self, float p, Tensor pdist) -> Tensor
  dispatch:
    CPU, CUDA: _pdist_backward

- func: cosine_similarity(Tensor x1, Tensor x2, int dim=1, float eps=1e-08) -> Tensor
  variants: function

- func: permute(Tensor(a) self, int[] dims) -> Tensor(a)
  variants: function, method
  dispatch:
    CompositeExplicitAutograd: permute
    MPS: permute_mps
    SparseCPU, SparseCUDA: permute_sparse_coo

- func: movedim.intlist(Tensor(a) self, int[] source, int[] destination) -> Tensor(a)
  variants: function, method

- func: movedim.int(Tensor(a) self, int source, int destination) -> Tensor(a)
  variants: function, method

# moveaxis, alias for movedim
- func: moveaxis.intlist(Tensor(a) self, int[] source, int[] destination) -> Tensor(a)
  variants: function, method

- func: moveaxis.int(Tensor(a) self, int source, int destination) -> Tensor(a)
  variants: function, method

# Only exposed from C++ -- in Python,
# we expose it as an attribute `T`, not a function.
#
# I'd like to name this "T" in C++ too, but
# calling a native function "T" causes undefined
# behavior on Windows, for reasons I don't understand
# (maybe related to capital letter collation somehow...)
- func: numpy_T(Tensor(a) self) -> Tensor(a)
  variants: method

# Exposed on Python as an attribute 'H'
- func: matrix_H(Tensor(a) self) -> Tensor(a)
  variants: method

# Exposed on Python as an attribute 'mT'
- func: mT(Tensor(a) self) -> Tensor(a)
  variants: method

# Exposed on Python as an attribute 'mH'
- func: mH(Tensor(a) self) -> Tensor(a)
  variants: method

- func: adjoint(Tensor(a) self) -> Tensor(a)
  variants: function, method

- func: pixel_shuffle(Tensor self, int upscale_factor) -> Tensor
  dispatch:
    CPU: pixel_shuffle_cpu
    CompositeExplicitAutogradNonFunctional: math_pixel_shuffle

- func: pixel_unshuffle(Tensor self, int downscale_factor) -> Tensor
  dispatch:
    CPU: pixel_unshuffle_cpu
    CompositeExplicitAutogradNonFunctional: math_pixel_unshuffle

- func: channel_shuffle(Tensor self, int groups) -> Tensor
  dispatch:
    CPU: channel_shuffle
    QuantizedCPU: channel_shuffle_quantized_cpu

- func: native_channel_shuffle(Tensor self, int groups) -> Tensor
  dispatch:
    CPU: channel_shuffle_cpu
    CompositeImplicitAutograd: math_channel_shuffle

- func: is_pinned(Tensor self, Device? device=None) -> bool
  variants: method
  dispatch:
    CUDA: is_pinned_cuda
    MPS: is_pinned_mps
    CompositeExplicitAutograd: is_pinned_default

# TODO: add a copy kwarg that guarantees that the tensor is put into fresh
# pinned memory
- func: pin_memory(Tensor(a) self, Device? device=None) -> Tensor(a)
  variants: method

# Unlike pin_memory, this is guaranteed to give a new non-aliasing tensor
- func: _pin_memory(Tensor self, Device? device=None) -> Tensor
  dispatch:
    CUDA: _pin_memory_cuda
    MPS: _pin_memory_mps

- func: pinverse(Tensor self, float rcond=1e-15) -> Tensor
  variants: function, method

- func: poisson_nll_loss(Tensor input, Tensor target, bool log_input, bool full, float eps, int reduction) -> Tensor
  variants: function

- func: rad2deg(Tensor self) -> Tensor
  variants: function, method
  dispatch:
    CompositeExplicitAutograd: rad2deg
    SparseCsrCPU, SparseCsrCUDA: rad2deg_sparse_csr

- func: rad2deg_(Tensor(a!) self) -> Tensor(a!)
  variants: function, method
  dispatch:
    CompositeExplicitAutograd: rad2deg_
    SparseCsrCPU, SparseCsrCUDA: rad2deg_sparse_csr_

- func: rad2deg.out(Tensor self, *, Tensor(a!) out) -> Tensor(a!)
  dispatch:
    CompositeExplicitAutograd: rad2deg_out
    SparseCsrCPU, SparseCsrCUDA: rad2deg_sparse_csr_out

- func: deg2rad(Tensor self) -> Tensor
  variants: function, method
  dispatch:
    CompositeExplicitAutograd: deg2rad

- func: deg2rad_(Tensor(a!) self) -> Tensor(a!)
  variants: function, method
  dispatch:
    CompositeExplicitAutograd: deg2rad_

- func: deg2rad.out(Tensor self, *, Tensor(a!) out) -> Tensor(a!)
  dispatch:
    CompositeExplicitAutograd: deg2rad_out

- func: scalar_tensor(Scalar s, *, ScalarType? dtype=None, Layout? layout=None, Device? device=None, bool? pin_memory=None) -> Tensor

- func: rand.names(int[] size, *, Dimname[]? names, ScalarType? dtype=None, Layout? layout=None, Device? device=None, bool? pin_memory=None) -> Tensor
  device_check: NoCheck
  device_guard: False

- func: rand.generator_with_names(int[] size, *, Generator? generator, Dimname[]? names, ScalarType? dtype=None, Layout? layout=None, Device? device=None, bool? pin_memory=None) -> Tensor
  device_check: NoCheck
  device_guard: False

- func: rand(int[] size, *, ScalarType? dtype=None, Layout? layout=None, Device? device=None, bool? pin_memory=None) -> Tensor

- func: rand.generator(int[] size, *, Generator? generator, ScalarType? dtype=None, Layout? layout=None, Device? device=None, bool? pin_memory=None) -> Tensor

- func: rand.out(int[] size, *, Tensor(a!) out) -> Tensor(a!)

- func: rand.generator_out(int[] size, *, Generator? generator, Tensor(a!) out) -> Tensor(a!)

- func: rand_like(Tensor self, *, ScalarType? dtype=None, Layout? layout=None, Device? device=None, bool? pin_memory=None, MemoryFormat? memory_format=None) -> Tensor

- func: randint(int high, int[] size, *, ScalarType? dtype=None, Layout? layout=None, Device? device=None, bool? pin_memory=None) -> Tensor

- func: randint.generator(int high, int[] size, *, Generator? generator, ScalarType? dtype=None, Layout? layout=None, Device? device=None, bool? pin_memory=None) -> Tensor

- func: randint.low(int low, int high, int[] size, *, ScalarType? dtype=None, Layout? layout=None, Device? device=None, bool? pin_memory=None) -> Tensor

- func: randint.low_generator(int low, int high, int[] size, *, Generator? generator, ScalarType? dtype=None, Layout? layout=None, Device? device=None, bool? pin_memory=None) -> Tensor

- func: randint.out(int high, int[] size, *, Tensor(a!) out) -> Tensor(a!)

- func: randint.generator_out(int high, int[] size, *, Generator? generator, Tensor(a!) out) -> Tensor(a!)

- func: randint.low_out(int low, int high, int[] size, *, Tensor(a!) out) -> Tensor(a!)

- func: randint.low_generator_out(int low, int high, int[] size, *, Generator? generator, Tensor(a!) out) -> Tensor(a!)

- func: randint_like(Tensor self, int high, *, ScalarType? dtype=None, Layout? layout=None, Device? device=None, bool? pin_memory=None, MemoryFormat? memory_format=None) -> Tensor

- func: randint_like.low_dtype(Tensor self, int low, int high, *, ScalarType? dtype=None, Layout? layout=None, Device? device=None, bool? pin_memory=None, MemoryFormat? memory_format=None) -> Tensor

- func: randn(int[] size, *, ScalarType? dtype=None, Layout? layout=None, Device? device=None, bool? pin_memory=None) -> Tensor

- func: randn.generator(int[] size, *, Generator? generator, ScalarType? dtype=None, Layout? layout=None, Device? device=None, bool? pin_memory=None) -> Tensor

- func: randn.names(int[] size, *, Dimname[]? names, ScalarType? dtype=None, Layout? layout=None, Device? device=None, bool? pin_memory=None) -> Tensor
  device_check: NoCheck
  device_guard: False

- func: randn.generator_with_names(int[] size, *, Generator? generator, Dimname[]? names, ScalarType? dtype=None, Layout? layout=None, Device? device=None, bool? pin_memory=None) -> Tensor
  device_check: NoCheck
  device_guard: False

- func: randn.out(int[] size, *, Tensor(a!) out) -> Tensor(a!)

- func: randn.generator_out(int[] size, *, Generator? generator, Tensor(a!) out) -> Tensor(a!)

- func: randn_like(Tensor self, *, ScalarType? dtype=None, Layout? layout=None, Device? device=None, bool? pin_memory=None, MemoryFormat? memory_format=None) -> Tensor

- func: randperm(int n, *, ScalarType? dtype=long, Layout? layout=None, Device? device=None, bool? pin_memory=None) -> Tensor

- func: randperm.generator(int n, *, Generator? generator, ScalarType? dtype=long, Layout? layout=None, Device? device=None, bool? pin_memory=None) -> Tensor

- func: randperm.out(int n, *, Tensor(a!) out) -> Tensor(a!)

- func: randperm.generator_out(int n, *, Generator? generator, Tensor(a!) out) -> Tensor(a!)
  dispatch:
    CPU: randperm_out_cpu
    CUDA: randperm_out_cuda

- func: range.step(Scalar start, Scalar end, Scalar step=1, *, ScalarType? dtype=None, Layout? layout=None, Device? device=None, bool? pin_memory=None) -> Tensor

- func: range(Scalar start, Scalar end, *, ScalarType? dtype=None, Layout? layout=None, Device? device=None, bool? pin_memory=None) -> Tensor

- func: range.out(Scalar start, Scalar end, Scalar step=1, *, Tensor(a!) out) -> Tensor(a!)
  dispatch:
    CPU, Meta: range_out
    CUDA: range_cuda_out

- func: ravel(Tensor(a) self) -> Tensor(a)
  variants: function, method

- func: reciprocal(Tensor self) -> Tensor
  device_check: NoCheck   # TensorIterator
  structured_delegate: reciprocal.out
  variants: function, method

- func: reciprocal_(Tensor(a!) self) -> Tensor(a!)
  device_check: NoCheck   # TensorIterator
  structured_delegate: reciprocal.out
  variants: function, method

- func: reciprocal.out(Tensor self, *, Tensor(a!) out) -> Tensor(a!)
  device_check: NoCheck   # TensorIterator
  structured: True
  structured_inherits: TensorIteratorBase
  dispatch:
    CPU, CUDA: reciprocal_out
    MPS: reciprocal_out_mps

- func: neg(Tensor self) -> Tensor
  device_check: NoCheck   # TensorIterator
  structured_delegate: neg.out
  variants: function, method
  dispatch:
    SparseCPU, SparseCUDA: neg_sparse
    SparseCsrCPU, SparseCsrCUDA: neg_sparse_csr

- func: neg_(Tensor(a!) self) -> Tensor(a!)
  device_check: NoCheck   # TensorIterator
  structured_delegate: neg.out
  variants: function, method
  dispatch:
    SparseCPU, SparseCUDA: neg_sparse_
    SparseCsrCPU, SparseCsrCUDA: neg_sparse_csr_

- func: neg.out(Tensor self, *, Tensor(a!) out) -> Tensor(a!)
  device_check: NoCheck   # TensorIterator
  structured: True
  structured_inherits: TensorIteratorBase
  dispatch:
    CPU, CUDA: neg_out
    MPS: neg_out_mps
    SparseCPU, SparseCUDA: neg_out_sparse
    SparseCsrCPU, SparseCsrCUDA: neg_sparse_csr_out

# Alias for neg
- func: negative(Tensor self) -> Tensor
  variants: function, method

- func: negative_(Tensor(a!) self) -> Tensor(a!)
  variants: function, method

- func: negative.out(Tensor self, *, Tensor(a!) out) -> Tensor(a!)

- func: repeat(Tensor self, int[] repeats) -> Tensor
  variants: method  # This is method-only to match the previous tensor API. In the future we could make this a function too.
  dispatch:
    CompositeExplicitAutograd: repeat
    MPS: repeat_mps

- func: repeat_interleave.Tensor(Tensor repeats, *, int? output_size=None) -> Tensor
  variants: function
  dispatch:
    CPU: repeat_interleave_cpu
    CUDA: repeat_interleave_cuda
  tags: dynamic_output_shape

- func: repeat_interleave.self_Tensor(Tensor self, Tensor repeats, int? dim=None, *, int? output_size=None) -> Tensor
  variants: function, method

- func: repeat_interleave.self_int(Tensor self, int repeats, int? dim=None, *, int? output_size=None) -> Tensor
  variants: function, method

- func: reshape(Tensor(a) self, int[] shape) -> Tensor(a)
  variants: function, method
  device_check: NoCheck
  device_guard: False

# NOTE [ _reshape_alias ] is meant to be used in the implementation of reshape.
# They are not user-facing, hence the leading underscore. Please don't use it
# anywhere else.
- func: _reshape_alias(Tensor(a) self, int[] size, int[] stride) -> Tensor(a)
  variants: function, method
  device_check: NoCheck
  device_guard: False
  dispatch:
    CPU, CUDA, Meta, QuantizedCPU, QuantizedCUDA, ZeroTensor, MPS: _reshape_alias
    # We don't need to support mkldnn since this is handled explicitly by the reshape operator.

- func: _mkldnn_reshape(Tensor self, int[] shape) -> Tensor
  device_check: NoCheck
  device_guard: False
  dispatch:
    MkldnnCPU: mkldnn_reshape

- func: reshape_as(Tensor(a) self, Tensor other) -> Tensor(a)
  variants: method
  device_check: NoCheck
  device_guard: False

- func: round(Tensor self) -> Tensor
  device_check: NoCheck   # TensorIterator
  structured_delegate: round.out
  variants: function, method
  dispatch:
    SparseCPU, SparseCUDA: round_sparse
    SparseCsrCPU, SparseCsrCUDA: round_sparse_csr

- func: round_(Tensor(a!) self) -> Tensor(a!)
  device_check: NoCheck   # TensorIterator
  structured_delegate: round.out
  variants: function, method
  dispatch:
    SparseCPU, SparseCUDA: round_sparse_
    SparseCsrCPU, SparseCsrCUDA: round_sparse_csr_

- func: round.out(Tensor self, *, Tensor(a!) out) -> Tensor(a!)
  device_check: NoCheck   # TensorIterator
  structured: True
  structured_inherits: TensorIteratorBase
  dispatch:
    CPU: round_out
    CUDA: round_out
    MPS: round_out_mps
    SparseCPU, SparseCUDA: round_sparse_out
    SparseCsrCPU, SparseCsrCUDA: round_sparse_csr_out

- func: round.decimals(Tensor self, *, int decimals) -> Tensor
  device_check: NoCheck   # TensorIterator
  structured_delegate: round.decimals_out
  variants: function, method

- func: round_.decimals(Tensor(a!) self, *, int decimals) -> Tensor(a!)
  device_check: NoCheck   # TensorIterator
  structured_delegate: round.decimals_out
  variants: function, method

- func: round.decimals_out(Tensor self, *, int decimals, Tensor(a!) out) -> Tensor(a!)
  device_check: NoCheck   # TensorIterator
  structured: True
  structured_inherits: TensorIteratorBase
  dispatch:
    CPU: round_decimals_out
    CUDA: round_decimals_out

- func: rrelu(Tensor self, Scalar lower=0.125, Scalar upper=0.3333333333333333, bool training=False, Generator? generator=None) -> Tensor
  device_check: NoCheck   # TensorIterator

- func: rrelu_(Tensor(a!) self, Scalar lower=0.125, Scalar upper=0.3333333333333333, bool training=False, Generator? generator=None) -> Tensor(a!)
  device_check: NoCheck   # TensorIterator

- func: relu(Tensor self) -> Tensor
  device_check: NoCheck   # TensorIterator
  variants: function, method
  dispatch:
    CPU, CUDA: relu
    MPS: relu_mps
    MkldnnCPU: mkldnn_relu
    QuantizedCPU: relu_quantized_cpu
    NestedTensorCPU, NestedTensorCUDA: NestedTensor_relu

- func: relu_(Tensor(a!) self) -> Tensor(a!)
  device_check: NoCheck   # TensorIterator
  variants: function, method
  dispatch:
    CPU, CUDA: relu_
    MPS: relu_mps_
    MkldnnCPU: mkldnn_relu_
    QuantizedCPU: relu_quantized_cpu_
    NestedTensorCPU, NestedTensorCUDA: NestedTensor_relu_
  autogen: relu.out

- func: relu6(Tensor self) -> Tensor
  python_module: nn

- func: relu6_(Tensor(a!) self) -> Tensor(a!)
  python_module: nn

- func: prelu(Tensor self, Tensor weight) -> Tensor
  variants: function, method
  dispatch:
    MkldnnCPU: mkldnn_prelu
    CPU: prelu_cpu
    CUDA: prelu_cuda

- func: prelu_backward(Tensor grad_output, Tensor self, Tensor weight) -> (Tensor, Tensor)
  variants: function, method
  dispatch:
    MkldnnCPU: mkldnn_prelu_backward
    CPU: prelu_backward_cpu
    CUDA: prelu_backward_cuda

- func: gelu.out(Tensor self, *, str approximate='none', Tensor(a!) out) -> Tensor(a!)
  structured: True
  structured_inherits: TensorIteratorBase
  device_check: NoCheck   # TensorIterator
  python_module: nn
  dispatch:
    CPU: gelu_out_cpu
    CUDA: gelu_out_cuda
    MPS: gelu_out_mps

- func: gelu_(Tensor(a!) self, *, str approximate='none') -> Tensor(a!)
  structured_delegate: gelu.out
  device_check: NoCheck   # TensorIterator
  python_module: nn
  dispatch:
    NestedTensorCPU, NestedTensorCUDA: NestedTensor_gelu_

- func: gelu(Tensor self, *, str approximate='none') -> Tensor
  structured_delegate: gelu.out
  device_check: NoCheck   # TensorIterator
  python_module: nn
  dispatch:
    MkldnnCPU: mkldnn_gelu
    QuantizedCPU: gelu_quantized_cpu
    QuantizedCUDA: gelu_quantized_cuda
    NestedTensorCPU, NestedTensorCUDA: NestedTensor_gelu

- func: gelu_backward.grad_input(Tensor grad_output, Tensor self, *, str approximate='none', Tensor(a!) grad_input) -> Tensor(a!)
  structured: True
  structured_inherits: TensorIteratorBase
  python_module: nn
  dispatch:
    CPU: gelu_backward_out_cpu
    CUDA: gelu_backward_out_cuda
    MPS: gelu_backward_out_mps

- func: gelu_backward(Tensor grad_output, Tensor self, *, str approximate='none') -> Tensor
  structured_delegate: gelu_backward.grad_input
  python_module: nn
  dispatch:
    MkldnnCPU: mkldnn_gelu_backward

- func: infinitely_differentiable_gelu_backward(Tensor grad, Tensor self) -> Tensor
  variants: function
  python_module: nn
  device_check: NoCheck
  device_guard: False

- func: hardshrink.out(Tensor self, Scalar lambd=0.5, *, Tensor(a!) out) -> Tensor(a!)
  structured: True
  structured_inherits: TensorIteratorBase
  device_check: NoCheck   # TensorIterator
  dispatch:
    CPU, CUDA: hardshrink_out

- func: hardshrink(Tensor self, Scalar lambd=0.5) -> Tensor
  structured_delegate: hardshrink.out
  device_check: NoCheck   # TensorIterator
  variants: function, method

- func: hardshrink_backward.grad_input(Tensor grad_out, Tensor self, Scalar lambd, *, Tensor(a!) grad_input) -> Tensor(a!)
  structured: True
  structured_inherits: TensorIteratorBase
  dispatch:
    CPU, CUDA: hardshrink_backward_out

- func: hardshrink_backward(Tensor grad_out, Tensor self, Scalar lambd) -> Tensor
  structured_delegate: hardshrink_backward.grad_input
  variants: function, method

- func: rsqrt(Tensor self) -> Tensor
  device_check: NoCheck   # TensorIterator
  structured_delegate: rsqrt.out
  variants: function, method

- func: rsqrt_(Tensor(a!) self) -> Tensor(a!)
  device_check: NoCheck   # TensorIterator
  structured_delegate: rsqrt.out
  variants: function, method

- func: rsqrt.out(Tensor self, *, Tensor(a!) out) -> Tensor(a!)
  device_check: NoCheck   # TensorIterator
  structured: True
  structured_inherits: TensorIteratorBase
  dispatch:
    CPU, CUDA: rsqrt_out
    MPS: rsqrt_out_mps

- func: select.Dimname(Tensor(a) self, Dimname dim, int index) -> Tensor(a)
  variants: function, method
  device_check: NoCheck
  device_guard: False

- func: select.int(Tensor(a) self, int dim, int index) -> Tensor(a)
  variants: function, method
  device_check: NoCheck
  device_guard: False
  dispatch:
    CompositeExplicitAutograd: select
    SparseCsrCPU, SparseCsrCUDA: select_sparse_csr
    NestedTensorCPU, NestedTensorCUDA: select_nested

- func: select_backward(Tensor grad_output, int[] input_sizes, int dim, int index) -> Tensor
  variants: function
  device_check: NoCheck
  device_guard: False
  dispatch:
    CompositeExplicitAutogradNonFunctional: select_backward

- func: selu(Tensor self) -> Tensor
  device_check: NoCheck   # TensorIterator

- func: selu_(Tensor(a!) self) -> Tensor(a!)
  device_check: NoCheck   # TensorIterator

- func: celu(Tensor self, Scalar alpha=1.0) -> Tensor
  device_check: NoCheck   # TensorIterator
  dispatch:
    CompositeExplicitAutograd: celu

- func: celu_(Tensor(a!) self, Scalar alpha=1.0) -> Tensor(a!)
  device_check: NoCheck   # TensorIterator
  dispatch:
    CompositeExplicitAutograd: celu_
  autogen: celu.out

- func: silu(Tensor self) -> Tensor
  structured_delegate: silu.out
  python_module: nn

- func: silu_(Tensor(a!) self) -> Tensor(a!)
  structured_delegate: silu.out
  python_module: nn

- func: silu.out(Tensor self, *, Tensor(a!) out) -> Tensor(a!)
  structured: True
  structured_inherits: TensorIteratorBase
  python_module: nn
  dispatch:
    CPU, CUDA: silu_out
    MPS: silu_out_mps

- func: silu_backward.grad_input(Tensor grad_output, Tensor self, *, Tensor(a!) grad_input) -> Tensor(a!)
  structured: True
  structured_inherits: TensorIteratorBase
  python_module: nn
  dispatch:
    CPU, CUDA: silu_backward_out
    MPS: silu_backward_out_mps

- func: silu_backward(Tensor grad_output, Tensor self) -> Tensor
  structured_delegate: silu_backward.grad_input
  python_module: nn
  dispatch:
    CompositeImplicitAutograd: math_silu_backward

- func: mish(Tensor self) -> Tensor
  structured_delegate: mish.out
  python_module: nn

- func: mish_(Tensor(a!) self) -> Tensor(a!)
  structured_delegate: mish.out
  python_module: nn

- func: mish.out(Tensor self, *, Tensor(a!) out) -> Tensor(a!)
  structured: True
  structured_inherits: TensorIteratorBase
  python_module: nn
  dispatch:
    CPU, CUDA: mish_out

- func: mish_backward(Tensor grad_output, Tensor self) -> Tensor
  python_module: nn
  dispatch:
    CPU, CUDA: mish_backward
    CompositeImplicitAutograd: math_mish_backward

- func: sigmoid(Tensor self) -> Tensor
  device_check: NoCheck   # TensorIterator
  structured_delegate: sigmoid.out
  variants: function, method
  dispatch:
    QuantizedCPU: sigmoid_quantized_cpu
    MkldnnCPU: mkldnn_sigmoid

- func: sigmoid_(Tensor(a!) self) -> Tensor(a!)
  device_check: NoCheck   # TensorIterator
  structured_delegate: sigmoid.out
  variants: function, method
  dispatch:
    MkldnnCPU: mkldnn_sigmoid_

- func: sigmoid.out(Tensor self, *, Tensor(a!) out) -> Tensor(a!)
  device_check: NoCheck   # TensorIterator
  structured: True
  structured_inherits: TensorIteratorBase
  dispatch:
    CPU, CUDA: sigmoid_out
    MPS: sigmoid_out_mps

- func: logit(Tensor self, float? eps=None) -> Tensor
  variants: function, method
  dispatch:
    CPU, CUDA: logit

- func: logit_(Tensor(a!) self, float? eps=None) -> Tensor(a!)
  variants: function, method
  dispatch:
    CPU, CUDA: logit_

- func: logit.out(Tensor self, float? eps=None, *, Tensor(a!) out) -> Tensor(a!)
  dispatch:
    CPU, CUDA: logit_out

- func: sin(Tensor self) -> Tensor
  device_check: NoCheck   # TensorIterator
  structured_delegate: sin.out
  variants: function, method
  dispatch:
    SparseCsrCPU, SparseCsrCUDA: sin_sparse_csr
    SparseCPU, SparseCUDA: sin_sparse

- func: sin_(Tensor(a!) self) -> Tensor(a!)
  device_check: NoCheck   # TensorIterator
  structured_delegate: sin.out
  variants: function, method
  dispatch:
    SparseCsrCPU, SparseCsrCUDA: sin_sparse_csr_
    SparseCPU, SparseCUDA: sin_sparse_

- func: sin.out(Tensor self, *, Tensor(a!) out) -> Tensor(a!)
  device_check: NoCheck   # TensorIterator
  structured: True
  structured_inherits: TensorIteratorBase
  dispatch:
    CPU, CUDA: sin_out
    MPS: sin_out_mps
    SparseCsrCPU, SparseCsrCUDA: sin_sparse_csr_out
    SparseCPU, SparseCUDA: sin_sparse_out

- func: sinc(Tensor self) -> Tensor
  structured_delegate: sinc.out
  variants: function, method

- func: sinc_(Tensor(a!) self) -> Tensor(a!)
  structured_delegate: sinc.out
  variants: function, method

- func: sinc.out(Tensor self, *, Tensor(a!) out) -> Tensor(a!)
  structured: True
  structured_inherits: TensorIteratorBase
  dispatch:
    CPU, CUDA: sinc_out

- func: sinh(Tensor self) -> Tensor
  device_check: NoCheck   # TensorIterator
  structured_delegate: sinh.out
  variants: function, method
  dispatch:
    SparseCPU, SparseCUDA: sinh_sparse
    SparseCsrCPU, SparseCsrCUDA: sinh_sparse_csr

- func: sinh_(Tensor(a!) self) -> Tensor(a!)
  device_check: NoCheck   # TensorIterator
  structured_delegate: sinh.out
  variants: function, method
  dispatch:
    SparseCPU, SparseCUDA: sinh_sparse_
    SparseCsrCPU, SparseCsrCUDA: sinh_sparse_csr_

- func: sinh.out(Tensor self, *, Tensor(a!) out) -> Tensor(a!)
  device_check: NoCheck   # TensorIterator
  structured: True
  structured_inherits: TensorIteratorBase
  dispatch:
    CPU, CUDA: sinh_out
    MPS: sinh_out_mps
    SparseCPU, SparseCUDA: sinh_sparse_out
    SparseCsrCPU, SparseCsrCUDA: sinh_sparse_csr_out

# Returns a copy of this `Variable` that is detached from its autograd graph.
# This method is OK to call if the `Variable` is a view.
#
# NOTE: Previously, if we change the tensor metadata (e.g. sizes / strides /
# storage / storage_offset) of a tensor created from `detach()`, those metadata
# in the original tensor will also be updated. However, the new behavior is that
# those metadata changes to the detached tensor will not update the original tensor
# anymore, and in the `detach()` function we need to set `allow_tensor_metadata_change_`
# to false to make such changes explicitly illegal, in order to prevent users from
# changing metadata of the detached tensor and expecting the original tensor to also
# be updated.
- func: detach(Tensor(a) self) -> Tensor(a)
  variants: function, method
  dispatch:
    CompositeExplicitAutograd: detach

# Like `detach()`, but modifies this `Variable` in-place. This method may
# only be called on non-view `Variable`s. You can use `is_view()` to check
# this. If this `Variable` is a view, throws an `std::runtime_error()`.
- func: detach_(Tensor(a!) self) -> Tensor(a!)
  variants: function, method
  tags: inplace_view
  dispatch:
    CompositeExplicitAutograd: detach_

- func: size.int(Tensor self, int dim) -> int
  variants: function
  device_check: NoCheck
  device_guard: False
  manual_cpp_binding: True

- func: size.Dimname(Tensor self, Dimname dim) -> int
  variants: function, method
  device_check: NoCheck
  device_guard: False

- func: slice.Tensor(Tensor(a) self, int dim=0, int? start=None, int? end=None, int step=1) -> Tensor(a)
  variants: function, method
  device_check: NoCheck
  device_guard: False
  dispatch:
    CompositeExplicitAutograd: slice

- func: slice_backward(Tensor grad_output, int[] input_sizes, int dim, int start, int end, int step) -> Tensor
  variants: function
  device_check: NoCheck
  device_guard: False
  dispatch:
    CompositeExplicitAutograd: slice_backward

- func: slice_scatter(Tensor self, Tensor src, int dim=0, int? start=None, int? end=None, int step=1) -> Tensor
  variants: function, method
  device_check: NoCheck
  device_guard: False
  dispatch:
    CompositeExplicitAutograd: slice_scatter

- func: select_scatter(Tensor self, Tensor src, int dim, int index) -> Tensor
  variants: function, method
  device_check: NoCheck
  device_guard: False
  dispatch:
    CompositeExplicitAutograd: select_scatter

- func: diagonal_scatter(Tensor self, Tensor src, int offset=0, int dim1=0, int dim2=1) -> Tensor
  variants: function, method
  device_check: NoCheck
  device_guard: False
  dispatch:
    CompositeExplicitAutograd: diagonal_scatter

- func: as_strided_scatter(Tensor self, Tensor src, int[] size, int[] stride, int? storage_offset=None) -> Tensor
  variants: function, method
  device_check: NoCheck
  device_guard: False
  dispatch:
    CompositeExplicitAutograd: as_strided_scatter

- func: smm(Tensor self, Tensor mat2) -> Tensor
  variants: function, method

# softmax allows positional dtype, unlike most operators, because kwonly is BC-breaking when loading jit models.
- func: softmax.int(Tensor self, int dim, ScalarType? dtype=None) -> Tensor
  variants: function, method
  dispatch:
    CompositeImplicitAutograd: softmax
    NestedTensorCPU, NestedTensorCUDA: softmax

- func: softmax.int_out(Tensor self, int dim, ScalarType? dtype=None, *, Tensor(a!) out) -> Tensor(a!)
  variants: function
  dispatch:
    CompositeExplicitAutograd: softmax_out

- func: softmax.Dimname(Tensor self, Dimname dim, *, ScalarType? dtype=None) -> Tensor
  variants: function, method

- func: _softmax(Tensor self, int dim, bool half_to_float) -> Tensor
  structured_delegate: _softmax.out
  dispatch:
    MkldnnCPU: mkldnn_softmax
    NestedTensorCPU, NestedTensorCUDA: softmax_nested

- func: _softmax.out(Tensor self, int dim, bool half_to_float, *, Tensor(a!) out) -> Tensor(a!)
  structured: True
  dispatch:
    CPU: softmax_cpu_out
    CUDA: softmax_cuda_out
    MPS: softmax_mps_out

- func: _softmax_backward_data(Tensor grad_output, Tensor output, int dim, ScalarType input_dtype) -> Tensor
  structured_delegate: _softmax_backward_data.out

- func: _softmax_backward_data.out(Tensor grad_output, Tensor output, int dim, ScalarType input_dtype, *, Tensor(a!) grad_input) -> Tensor(a!)
  structured: True
  dispatch:
    CPU: softmax_backward_cpu_out
    CUDA: softmax_backward_cuda_out
    MPS: softmax_backward_mps_out

- func: unsafe_split.Tensor(Tensor self, int split_size, int dim=0) -> Tensor[]
  variants: function, method
  device_check: NoCheck
  device_guard: False
  dispatch:
    CompositeExplicitAutograd: unsafe_split

- func: split.Tensor(Tensor(a -> *) self, int split_size, int dim=0) -> Tensor(a)[]
  variants: function, method
  device_check: NoCheck
  device_guard: False
  dispatch:
    CompositeExplicitAutograd: split

- func: split.sizes(Tensor(a -> *) self, int[] split_size, int dim=0) -> Tensor(a)[]
  variants: function, method
  device_guard: False

- func: unsafe_split_with_sizes(Tensor self, int[] split_sizes, int dim=0) -> Tensor[]
  variants: function, method
  device_check: NoCheck
  device_guard: False
  dispatch:
    CompositeExplicitAutograd: unsafe_split_with_sizes

- func: split_with_sizes(Tensor(a -> *) self, int[] split_sizes, int dim=0) -> Tensor(a)[]
  variants: function, method
  device_check: NoCheck
  device_guard: False
  dispatch:
    CompositeExplicitAutograd: split_with_sizes

- func: hsplit.int(Tensor(a -> *) self, int sections) -> Tensor(a)[]
  variants: function, method

- func: hsplit.array(Tensor(a -> *) self, int[] indices) -> Tensor(a)[]
  variants: function, method

- func: vsplit.int(Tensor(a -> *) self, int sections) -> Tensor(a)[]
  variants: function, method

- func: vsplit.array(Tensor(a -> *) self, int[] indices) -> Tensor(a)[]
  variants: function, method

- func: dsplit.int(Tensor(a -> *) self, int sections) -> Tensor(a)[]
  variants: function, method

- func: dsplit.array(Tensor(a -> *) self, int[] indices) -> Tensor(a)[]
  variants: function, method

- func: squeeze(Tensor(a) self) -> Tensor(a)
  variants: function, method
  device_check: NoCheck
  device_guard: False
  dispatch:
    CompositeExplicitAutograd: squeeze
    QuantizedCPU, QuantizedCUDA: squeeze_quantized

- func: squeeze.dim(Tensor(a) self, int dim) -> Tensor(a)
  variants: function, method
  device_check: NoCheck
  device_guard: False
  dispatch:
    CompositeExplicitAutograd: squeeze
    QuantizedCPU, QuantizedCUDA: squeeze_quantized

- func: squeeze.dimname(Tensor(a) self, Dimname dim) -> Tensor(a)
  variants: function, method
  device_check: NoCheck
  device_guard: False

- func: squeeze_(Tensor(a!) self) -> Tensor(a!)
  variants: method
  device_check: NoCheck
  device_guard: False
  tags: inplace_view
  dispatch:
    CompositeExplicitAutograd: squeeze_

- func: squeeze_.dim(Tensor(a!) self, int dim) -> Tensor(a!)
  variants: method
  device_check: NoCheck
  device_guard: False
  tags: inplace_view
  dispatch:
    CompositeExplicitAutograd: squeeze_

- func: squeeze_.dimname(Tensor(a!) self, Dimname dim) -> Tensor(a!)
  variants: method
  device_check: NoCheck
  device_guard: False
  tags: inplace_view

- func: sspaddmm(Tensor self, Tensor mat1, Tensor mat2, *, Scalar beta=1, Scalar alpha=1) -> Tensor
  variants: function, method

- func: sspaddmm.out(Tensor self, Tensor mat1, Tensor mat2, *, Scalar beta=1, Scalar alpha=1, Tensor(a!) out) -> Tensor(a!)
  dispatch:
    CPU: _sspaddmm_out_only_sparse
    CUDA: _sspaddmm_out_only_sparse_cuda
    SparseCPU: _sspaddmm_out_cpu
    SparseCUDA: _sspaddmm_out_cuda

- func: stack(Tensor[] tensors, int dim=0) -> Tensor
  dispatch:
    CompositeExplicitAutograd: stack

- func: stack.out(Tensor[] tensors, int dim=0, *, Tensor(a!) out) -> Tensor(a!)
  dispatch:
    CompositeExplicitAutograd: stack_out

- func: _stack(Tensor[] tensors, int dim=0) -> Tensor
  dispatch: # match the backends supported by _cat
    CPU: _stack_cpu
    CompositeExplicitAutograd: _stack

- func: _stack.out(Tensor[] tensors, int dim=0, *, Tensor(a!) out) -> Tensor(a!)
  dispatch: # match the backends supported by _cat_out
    CPU: _stack_out_cpu
    CompositeExplicitAutograd: _stack_out

- func: hstack(Tensor[] tensors) -> Tensor

- func: hstack.out(Tensor[] tensors, *, Tensor(a!) out) -> Tensor(a!)

- func: vstack(Tensor[] tensors) -> Tensor

- func: vstack.out(Tensor[] tensors, *, Tensor(a!) out) -> Tensor(a!)

- func: dstack(Tensor[] tensors) -> Tensor

- func: dstack.out(Tensor[] tensors, *, Tensor(a!) out) -> Tensor(a!)

# Overload without center & pad mode, needed for forward-compatibility
- func: stft(Tensor self, int n_fft, int? hop_length=None, int? win_length=None, Tensor? window=None, bool normalized=False, bool? onesided=None, bool? return_complex=None) -> Tensor
  variants: function, method
  cpp_no_default_args: ['hop_length', 'win_length', 'window', 'normalized']

- func: stft.center(Tensor self, int n_fft, int? hop_length=None, int? win_length=None, Tensor? window=None, bool center=True, str pad_mode="reflect", bool normalized=False, bool? onesided=None, bool? return_complex=None) -> Tensor
  variants: function, method

- func: istft(Tensor self, int n_fft, int? hop_length=None, int? win_length=None, Tensor? window=None, bool center=True, bool normalized=False, bool? onesided=None, int? length=None, bool return_complex=False) -> Tensor
  variants: function, method

- func: stride.int(Tensor self, int dim) -> int
  variants: function
  device_check: NoCheck
  device_guard: False
  manual_cpp_binding: True

- func: stride.Dimname(Tensor self, Dimname dim) -> int
  variants: function, method
  device_check: NoCheck
  device_guard: False

- func: sum(Tensor self, *, ScalarType? dtype=None) -> Tensor
  device_check: NoCheck   # TensorIterator
  variants: function, method
  dispatch:
    CompositeExplicitAutograd: sum
    SparseCsrCPU, SparseCsrCUDA: sum_csr

- func: sum.dim_IntList(Tensor self, int[1]? dim, bool keepdim=False, *, ScalarType? dtype=None) -> Tensor
  structured_delegate: sum.IntList_out
  device_check: NoCheck   # TensorIterator
  variants: function, method

- func: sum.dim_DimnameList(Tensor self, Dimname[1] dim, bool keepdim=False, *, ScalarType? dtype=None) -> Tensor
  device_check: NoCheck   # TensorIterator
  variants: function, method

- func: sum.IntList_out(Tensor self, int[1]? dim, bool keepdim=False, *, ScalarType? dtype=None, Tensor(a!) out) -> Tensor(a!)
  structured: True
  device_check: NoCheck   # TensorIterator
  dispatch:
    CPU, CUDA: sum_out
    MPS: sum_out_mps

- func: sum.DimnameList_out(Tensor self, Dimname[1] dim, bool keepdim=False, *, ScalarType? dtype=None, Tensor(a!) out) -> Tensor(a!)
  device_check: NoCheck   # TensorIterator

- func: nansum(Tensor self, int[1] dim=[], bool keepdim=False, *, ScalarType? dtype=None) -> Tensor
  variants: function, method
  dispatch:
    CPU, CUDA: nansum

- func: nansum.out(Tensor self, int[1] dim=[], bool keepdim=False, *, ScalarType? dtype=None, Tensor(a!) out) -> Tensor(a!)
  dispatch:
    CPU, CUDA: nansum_out

- func: sum_to_size(Tensor self, int[] size) -> Tensor
  variants: method
  device_check: NoCheck
  device_guard: False

- func: sqrt(Tensor self) -> Tensor
  device_check: NoCheck   # TensorIterator
  structured_delegate: sqrt.out
  variants: function, method
  dispatch:
    SparseCPU, SparseCUDA: sqrt_sparse
    SparseCsrCPU, SparseCsrCUDA: sqrt_sparse_csr

- func: sqrt_(Tensor(a!) self) -> Tensor(a!)
  device_check: NoCheck   # TensorIterator
  structured_delegate: sqrt.out
  variants: function, method
  dispatch:
    SparseCPU, SparseCUDA: sqrt_sparse_
    SparseCsrCPU, SparseCsrCUDA: sqrt_sparse_csr_

- func: sqrt.out(Tensor self, *, Tensor(a!) out) -> Tensor(a!)
  device_check: NoCheck   # TensorIterator
  structured: True
  structured_inherits: TensorIteratorBase
  dispatch:
    CPU, CUDA: sqrt_out
    MPS: sqrt_out_mps
    SparseCPU, SparseCUDA: sqrt_sparse_out
    SparseCsrCPU, SparseCsrCUDA: sqrt_sparse_csr_out

- func: square(Tensor self) -> Tensor
  device_check: NoCheck   # TensorIterator
  variants: function, method

- func: square_(Tensor(a!) self) -> Tensor(a!)
  device_check: NoCheck   # TensorIterator
  variants: function, method

- func: square.out(Tensor self, *, Tensor(a!) out) -> Tensor(a!)

- func: std(Tensor self, bool unbiased=True) -> Tensor
  device_check: NoCheck   # TensorIterator
  variants: function, method

- func: std.dim(Tensor self, int[1] dim, bool unbiased=True, bool keepdim=False) -> Tensor
  device_check: NoCheck   # TensorIterator
  variants: function, method

- func: std.correction(Tensor self, int[1]? dim, *, int? correction, bool keepdim=False) -> Tensor
  device_check: NoCheck   # TensorIterator
  variants: function, method
  dispatch:
    CPU, CUDA: std
    MPS: std_mps
    QuantizedCPU: std_quantized_cpu

- func: std_mean(Tensor self, bool unbiased=True) -> (Tensor, Tensor)
  device_check: NoCheck   # TensorIterator
  variants: function

- func: std_mean.dim(Tensor self, int[1] dim, bool unbiased=True, bool keepdim=False) -> (Tensor, Tensor)
  device_check: NoCheck   # TensorIterator
  variants: function

- func: std_mean.correction(Tensor self, int[1]? dim, *, int? correction, bool keepdim=False) -> (Tensor, Tensor)
  device_check: NoCheck   # TensorIterator
  variants: function
  dispatch:
    CPU, CUDA: std_mean

- func: std_mean.names_dim(Tensor self, Dimname[1] dim, bool unbiased=True, bool keepdim=False) -> (Tensor, Tensor)
  device_check: NoCheck   # TensorIterator
  variants: function

- func: std_mean.correction_names(Tensor self, Dimname[1] dim, *, int? correction, bool keepdim=False) -> (Tensor, Tensor)
  device_check: NoCheck   # TensorIterator
  variants: function

- func: std.out(Tensor self, int[1] dim, bool unbiased=True, bool keepdim=False, *, Tensor(a!) out) -> Tensor(a!)
  device_check: NoCheck   # TensorIterator

- func: std.correction_out(Tensor self, int[1]? dim, *, int? correction, bool keepdim=False, Tensor(a!) out) -> Tensor(a!)
  device_check: NoCheck   # TensorIterator
  dispatch:
    CPU, CUDA: std_out
    QuantizedCPU: std_out_quantized_cpu

- func: std.names_dim(Tensor self, Dimname[1] dim, bool unbiased=True, bool keepdim=False) -> Tensor
  device_check: NoCheck   # TensorIterator
  variants: function, method

- func: std.names_out(Tensor self, Dimname[1] dim, bool unbiased=True, bool keepdim=False, *, Tensor(a!) out) -> Tensor(a!)
  device_check: NoCheck   # TensorIterator

- func: std.correction_names(Tensor self, Dimname[1] dim, *, int? correction, bool keepdim=False) -> Tensor
  device_check: NoCheck   # TensorIterator
  variants: function, method

- func: std.correction_names_out(Tensor self, Dimname[1] dim, *, int? correction, bool keepdim=False, Tensor(a!) out) -> Tensor(a!)
  device_check: NoCheck   # TensorIterator
  variants: function

- func: prod(Tensor self, *, ScalarType? dtype=None) -> Tensor
  device_check: NoCheck   # TensorIterator
  variants: function, method
  dispatch:
    CPU, CUDA: prod
    MPS: prod_mps

- func: prod.dim_int(Tensor self, int dim, bool keepdim=False, *, ScalarType? dtype=None) -> Tensor
  structured_delegate: prod.int_out
  device_check: NoCheck   # TensorIterator
  variants: function, method

- func: prod.int_out(Tensor self, int dim, bool keepdim=False, *, ScalarType? dtype=None, Tensor(a!) out) -> Tensor(a!)
  structured: True
  device_check: NoCheck   # TensorIterator
  dispatch:
    CPU, CUDA: prod_out
    MPS: prod_out_mps

- func: prod.dim_Dimname(Tensor self, Dimname dim, bool keepdim=False, *, ScalarType? dtype=None) -> Tensor
  device_check: NoCheck   # TensorIterator
  variants: function, method

- func: prod.Dimname_out(Tensor self, Dimname dim, bool keepdim=False, *, ScalarType? dtype=None, Tensor(a!) out) -> Tensor(a!)
  device_check: NoCheck   # TensorIterator

- func: t(Tensor(a) self) -> Tensor(a)
  device_check: NoCheck
  device_guard: False
  variants: function, method
  dispatch:
    CompositeExplicitAutograd: t

- func: t_(Tensor(a!) self) -> Tensor(a!)
  device_check: NoCheck
  device_guard: False
  variants: method
  tags: inplace_view
  dispatch:
    CompositeExplicitAutograd: t_

- func: tan(Tensor self) -> Tensor
  device_check: NoCheck   # TensorIterator
  structured_delegate: tan.out
  variants: function, method
  dispatch:
    SparseCPU, SparseCUDA: tan_sparse
    SparseCsrCPU, SparseCsrCUDA: tan_sparse_csr

- func: tan_(Tensor(a!) self) -> Tensor(a!)
  device_check: NoCheck   # TensorIterator
  structured_delegate: tan.out
  variants: function, method
  dispatch:
    SparseCPU, SparseCUDA: tan_sparse_
    SparseCsrCPU, SparseCsrCUDA: tan_sparse_csr_

- func: tan.out(Tensor self, *, Tensor(a!) out) -> Tensor(a!)
  device_check: NoCheck   # TensorIterator
  structured: True
  structured_inherits: TensorIteratorBase
  dispatch:
    CPU, CUDA: tan_out
    MPS: tan_out_mps
    SparseCPU, SparseCUDA: tan_sparse_out
    SparseCsrCPU, SparseCsrCUDA: tan_sparse_csr_out

- func: tanh(Tensor self) -> Tensor
  device_check: NoCheck   # TensorIterator
  structured_delegate: tanh.out
  variants: function, method
  dispatch:
    QuantizedCPU: tanh_quantized_cpu
    MkldnnCPU: mkldnn_tanh
    SparseCPU, SparseCUDA: tanh_sparse
    SparseCsrCPU, SparseCsrCUDA: tanh_sparse_csr

- func: tanh_(Tensor(a!) self) -> Tensor(a!)
  device_check: NoCheck   # TensorIterator
  structured_delegate: tanh.out
  variants: function, method
  dispatch:
    MkldnnCPU: mkldnn_tanh_
    SparseCPU, SparseCUDA: tanh_sparse_
    SparseCsrCPU, SparseCsrCUDA: tanh_sparse_csr_

- func: tanh.out(Tensor self, *, Tensor(a!) out) -> Tensor(a!)
  device_check: NoCheck   # TensorIterator
  structured: True
  structured_inherits: TensorIteratorBase
  dispatch:
    CPU, CUDA: tanh_out
    MPS: tanh_out_mps
    SparseCPU, SparseCUDA: tanh_sparse_out
    SparseCsrCPU, SparseCsrCUDA: tanh_sparse_csr_out

- func: tensordot(Tensor self, Tensor other, int[] dims_self, int[] dims_other) -> Tensor
  variants: function

- func: tensordot.out(Tensor self, Tensor other, int[] dims_self, int[] dims_other, *, Tensor(a!) out) -> Tensor(a!)
  variants: function
  dispatch:
    CPU, CUDA: tensordot_out

# TODO: namespace threshold in 'nn'
- func: threshold(Tensor self, Scalar threshold, Scalar value) -> Tensor
  device_check: NoCheck   # TensorIterator
  variants: function
  structured_delegate: threshold.out
  dispatch:
    QuantizedCPU: threshold_quantized_cpu

- func: threshold_(Tensor(a!) self, Scalar threshold, Scalar value) -> Tensor(a!)
  device_check: NoCheck   # TensorIterator
  variants: function
  structured_delegate: threshold.out

- func: threshold.out(Tensor self, Scalar threshold, Scalar value, *, Tensor(a!) out) -> Tensor(a!)
  device_check: NoCheck   # TensorIterator
  structured: True
  structured_inherits: TensorIteratorBase
  dispatch:
    CPU, CUDA: threshold_out
    MPS: threshold_out_mps

- func: threshold_backward.grad_input(Tensor grad_output, Tensor self, Scalar threshold, *, Tensor(a!) grad_input) -> Tensor(a!)
  structured: True
  structured_inherits: TensorIteratorBase
  dispatch:
    CPU, CUDA: threshold_backward_out
    MPS: threshold_backward_out_mps

- func: threshold_backward(Tensor grad_output, Tensor self, Scalar threshold) -> Tensor
  variants: function
  structured_delegate: threshold_backward.grad_input
  dispatch:
    MkldnnCPU: mkldnn_relu_backward

- func: tile(Tensor self, int[] dims) -> Tensor
  variants: function, method

- func: transpose.int(Tensor(a) self, int dim0, int dim1) -> Tensor(a)
  variants: function, method
  device_check: NoCheck
  device_guard: False
  dispatch:
    CompositeExplicitAutograd: transpose

- func: transpose.Dimname(Tensor(a) self, Dimname dim0, Dimname dim1) -> Tensor(a)
  variants: function, method
  device_check: NoCheck
  device_guard: False

- func: _mkldnn_transpose(Tensor self, int dim0, int dim1) -> Tensor
  device_check: NoCheck
  device_guard: False
  dispatch:
    MkldnnCPU: mkldnn_transpose

- func: transpose_(Tensor(a!) self, int dim0, int dim1) -> Tensor(a!)
  variants: method
  device_check: NoCheck
  device_guard: False
  tags: inplace_view
  dispatch:
    CompositeExplicitAutograd: transpose_

- func: _mkldnn_transpose_(Tensor(a!) self, int dim0, int dim1) -> Tensor(a!)
  device_check: NoCheck
  device_guard: False
  dispatch:
    MkldnnCPU: mkldnn_transpose_
  autogen: _mkldnn_transpose.out

- func: one_hot(Tensor self, int num_classes=-1) -> Tensor
  python_module: nn
  variants: function
  tags: dynamic_output_shape

- func: flip(Tensor self, int[] dims) -> Tensor
  variants: function, method
  dispatch:
    CPU, QuantizedCPU, CUDA, QuantizedCUDA: flip
    MPS: flip_mps

- func: fliplr(Tensor self) -> Tensor
  variants: function, method

- func: flipud(Tensor self) -> Tensor
  variants: function, method

- func: roll(Tensor self, int[1] shifts, int[1] dims=[]) -> Tensor
  variants: function, method
  dispatch:
    CPU: roll_cpu
    CUDA: roll_cuda

# default int[] value [0,1] should not add space after comma, since codegen parser uses ', ' to split args

- func: rot90(Tensor self, int k=1, int[] dims=[0,1]) -> Tensor
  variants: function, method
  dispatch:
    CompositeExplicitAutograd: rot90

- func: trapezoid.x(Tensor y, Tensor x, *, int dim=-1) -> Tensor

- func: trapezoid.dx(Tensor y, *, Scalar dx=1, int dim=-1) -> Tensor

- func: trapz.x(Tensor y, Tensor x, *, int dim=-1) -> Tensor

- func: trapz.dx(Tensor y, *, float dx=1, int dim=-1) -> Tensor

# Fused implementation detail for transformers. Adds in-projection bias to QKV and divides Q by sqrt(D/num_heads).
- func: _transform_bias_rescale_qkv(Tensor qkv, Tensor qkv_bias, int num_heads) -> (Tensor, Tensor, Tensor)
  dispatch:
    CPU, NestedTensorCPU: transform_bias_rescale_qkv_cpu
    CUDA, NestedTensorCUDA: transform_bias_rescale_qkv_cuda

- func: _nested_tensor_from_mask(Tensor t, Tensor mask) -> Tensor
  dispatch:
    CPU, CUDA: NestedTensor_nested_tensor_from_mask

- func: _nested_tensor_from_mask_left_aligned(Tensor t, Tensor mask) -> bool
  dispatch:
    CPU, CUDA: NestedTensor_nested_tensor_from_mask_left_aligned

- func: _nested_from_padded(Tensor padded, Tensor cpu_nested_shape_example, bool fuse_transform_0213=False) -> Tensor
  device_check: NoCheck # cpu_nested_shape_example will always be on CPU
  dispatch:
    CPU: nested_from_padded_generic
    CUDA: nested_from_padded_cuda

- func: _nested_tensor_size(Tensor self) -> Tensor
  variants: method
  dispatch:
    NestedTensorCPU, NestedTensorCUDA: NestedTensor_get_nested_size_tensor

# _nested_from_padded is not usable from Python, so
# _nested_from_padded_and_nested_example is available for testing.
- func: _nested_from_padded_and_nested_example(Tensor padded, Tensor nt_example) -> Tensor
  dispatch:
    NestedTensorCPU, NestedTensorCUDA: NestedTensor_from_padded_and_nested_example

- func: _trilinear(Tensor i1, Tensor i2, Tensor i3, int[] expand1, int[] expand2, int[] expand3, int[] sumdim, int unroll_dim=1) -> Tensor
  dispatch:
      # calls unsqueeze
    CompositeExplicitAutogradNonFunctional: _trilinear

- func: triplet_margin_loss(Tensor anchor, Tensor positive, Tensor negative, float margin=1.0, float p=2, float eps=1e-06, bool swap=False, int reduction=Mean) -> Tensor

- func: trunc(Tensor self) -> Tensor
  structured_delegate: trunc.out
  device_check: NoCheck   # TensorIterator
  variants: function, method
  dispatch:
    SparseCPU, SparseCUDA: trunc_sparse
    SparseCsrCPU, SparseCsrCUDA: trunc_sparse_csr

- func: trunc_(Tensor(a!) self) -> Tensor(a!)
  structured_delegate: trunc.out
  device_check: NoCheck   # TensorIterator
  variants: function, method
  dispatch:
    SparseCPU, SparseCUDA: trunc_sparse_
    SparseCsrCPU, SparseCsrCUDA: trunc_sparse_csr_

- func: trunc.out(Tensor self, *, Tensor(a!) out) -> Tensor(a!)
  structured: True
  structured_inherits: TensorIteratorBase
  device_check: NoCheck   # TensorIterator
  dispatch:
    CPU, CUDA: trunc_out
    MPS: trunc_out_mps
    SparseCPU, SparseCUDA: trunc_sparse_out
    SparseCsrCPU, SparseCsrCUDA: trunc_sparse_csr_out

# Alias for trunc
- func: fix(Tensor self) -> Tensor
  variants: function, method

- func: fix_(Tensor(a!) self) -> Tensor(a!)
  variants: function, method

- func: fix.out(Tensor self, *, Tensor(a!) out) -> Tensor(a!)

- func: type_as(Tensor self, Tensor other) -> Tensor
  variants: method

- func: _has_compatible_shallow_copy_type(Tensor self, Tensor from) -> bool
  variants: function

- func: _unique(Tensor self, bool sorted=True, bool return_inverse=False) -> (Tensor, Tensor)
  variants: function
  dispatch:
    CPU: _unique_cpu
    CUDA: _unique_cuda

- func: unique_dim(Tensor self, int dim, bool sorted=True, bool return_inverse=False, bool return_counts=False) -> (Tensor, Tensor, Tensor)
  variants: function
  dispatch:
    CPU: unique_dim_cpu
    CUDA: unique_dim_cuda
  tags: dynamic_output_shape

- func: unique_consecutive(Tensor self, bool return_inverse=False, bool return_counts=False, int? dim=None) -> (Tensor, Tensor, Tensor)
  variants: function
  dispatch:
    CPU: unique_consecutive_cpu
    CUDA: unique_consecutive_cuda
  tags: dynamic_output_shape

- func: unique_dim_consecutive(Tensor self, int dim, bool return_inverse=False, bool return_counts=False) -> (Tensor, Tensor, Tensor)
  variants: function
  dispatch:
    CPU: unique_dim_consecutive_cpu
    CUDA: unique_dim_consecutive_cuda
  tags: dynamic_output_shape

# _unique and _unique_dim are fragile and modifying them easily cause internal break
# the below operator is a temporary hack for adding return_counts support
# Please don't rely on these two operators, they will be removed soon

- func: _unique2(Tensor self, bool sorted=True, bool return_inverse=False, bool return_counts=False) -> (Tensor, Tensor, Tensor)
  variants: function
  dispatch:
    CPU: _unique2_cpu
    CUDA: _unique2_cuda
  tags: dynamic_output_shape

- func: _unsafe_view(Tensor self, int[] size) -> Tensor
  dispatch:
    CompositeExplicitAutograd: _unsafe_view

- func: unsqueeze(Tensor(a) self, int dim) -> Tensor(a)
  variants: function, method
  device_check: NoCheck
  device_guard: False
  dispatch:
    CompositeExplicitAutograd: unsqueeze
    SparseCPU, SparseCUDA: unsqueeze_sparse
    QuantizedCPU, QuantizedCUDA: unsqueeze_quantized

- func: unsqueeze_(Tensor(a!) self, int dim) -> Tensor(a!)
  variants: method
  device_check: NoCheck
  device_guard: False
  tags: inplace_view
  dispatch:
    CompositeExplicitAutograd: unsqueeze_

- func: vander(Tensor x, int? N=None, bool increasing=False) -> Tensor

- func: var(Tensor self, bool unbiased=True) -> Tensor
  device_check: NoCheck   # TensorIterator
  variants: function, method

- func: var.dim(Tensor self, int[1] dim, bool unbiased=True, bool keepdim=False) -> Tensor
  device_check: NoCheck   # TensorIterator
  variants: function, method

- func: var.correction(Tensor self, int[1]? dim, *, int? correction, bool keepdim=False) -> Tensor
  device_check: NoCheck   # TensorIterator
  variants: function, method
  dispatch:
    CPU, CUDA: var
    MPS: var_mps

- func: var.out(Tensor self, int[1] dim, bool unbiased=True, bool keepdim=False, *, Tensor(a!) out) -> Tensor(a!)
  device_check: NoCheck   # TensorIterator

- func: var.correction_out(Tensor self, int[1]? dim, *, int? correction, bool keepdim=False, Tensor(a!) out) -> Tensor(a!)
  device_check: NoCheck   # TensorIterator
  dispatch:
    CPU, CUDA: var_out

- func: var.names_dim(Tensor self, Dimname[1] dim, bool unbiased=True, bool keepdim=False) -> Tensor
  device_check: NoCheck   # TensorIterator
  variants: function, method

- func: var.names_out(Tensor self, Dimname[1] dim, bool unbiased=True, bool keepdim=False, *, Tensor(a!) out) -> Tensor(a!)
  device_check: NoCheck   # TensorIterator

- func: var.correction_names(Tensor self, Dimname[1] dim, *, int? correction, bool keepdim=False) -> Tensor
  device_check: NoCheck   # TensorIterator
  variants: function, method

- func: var.correction_names_out(Tensor self, Dimname[1] dim, *, int? correction, bool keepdim=False, Tensor(a!) out) -> Tensor(a!)
  device_check: NoCheck   # TensorIterator
  variants: function

- func: var_mean(Tensor self, bool unbiased=True) -> (Tensor, Tensor)
  device_check: NoCheck   # TensorIterator
  variants: function

- func: var_mean.dim(Tensor self, int[1] dim, bool unbiased=True, bool keepdim=False) -> (Tensor, Tensor)
  device_check: NoCheck   # TensorIterator
  variants: function

- func: var_mean.correction(Tensor self, int[1]? dim, *, int? correction, bool keepdim=False) -> (Tensor, Tensor)
  device_check: NoCheck   # TensorIterator
  variants: function
  dispatch:
    CPU, CUDA: var_mean

- func: var_mean.names_dim(Tensor self, Dimname[1] dim, bool unbiased=True, bool keepdim=False) -> (Tensor, Tensor)
  device_check: NoCheck   # TensorIterator
  variants: function

- func: var_mean.correction_names(Tensor self, Dimname[1] dim, *, int? correction, bool keepdim=False) -> (Tensor, Tensor)
  device_check: NoCheck   # TensorIterator
  variants: function

- func: view_as(Tensor(a) self, Tensor other) -> Tensor(a)
  variants: method
  device_check: NoCheck
  device_guard: False

- func: where.self(Tensor condition, Tensor self, Tensor other) -> Tensor
  device_check: NoCheck   # TensorIterator
  variants: function, method
  dispatch:
    CPU, CUDA: where
    MPS: where_mps

- func: where.self_out(Tensor condition, Tensor self, Tensor other, *, Tensor(a!) out) -> Tensor(a!)
  device_check: NoCheck   # TensorIterator
  dispatch:
    CPU, CUDA: where_self_out
    MPS: where_self_out_mps

- func: where.ScalarSelf(Tensor condition, Scalar self, Tensor other) -> Tensor
  variants: function

- func: where.ScalarOther(Tensor condition, Tensor self, Scalar other) -> Tensor
  variants: function

- func: where.Scalar(Tensor condition, Scalar self, Scalar other) -> Tensor
  variants: function

- func: where(Tensor condition) -> Tensor[]
  device_check: NoCheck   # TensorIterator
  variants: function

- func: norm_except_dim(Tensor v, int pow=2, int dim=0) -> Tensor
  variants: function

# VariableType::_weight_norm does not want to be given a gap in the autograd graph,
# so we don't define "dispatch" variants for it.
- func: _weight_norm(Tensor v, Tensor g, int dim=0) -> Tensor
  variants: function

- func: _weight_norm_interface(Tensor v, Tensor g, int dim=0) -> (Tensor, Tensor)
  variants: function
  dispatch:
    CPU: weight_norm_cpu
    CUDA: weight_norm_cuda

- func: _weight_norm_interface_backward(Tensor grad_w, Tensor saved_v, Tensor saved_g, Tensor saved_norms, int dim) -> (Tensor, Tensor)
  variants: function
  dispatch:
    CPU: weight_norm_backward_cpu
    CUDA: weight_norm_backward_cuda

- func: _weight_norm_differentiable_backward(Tensor grad_w, Tensor saved_v, Tensor saved_g, Tensor saved_norms, int dim) -> (Tensor, Tensor)
  variants: function

- func: zeros.names(int[] size, *, Dimname[]? names, ScalarType? dtype=None, Layout? layout=None, Device? device=None, bool? pin_memory=None) -> Tensor
  device_check: NoCheck
  device_guard: False

- func: _efficientzerotensor(int[] size, *, ScalarType? dtype=None, Layout? layout=None, Device? device=None, bool? pin_memory=None) -> Tensor
  dispatch:
    CPU: _efficientzerotensor
    CUDA: _efficientzerotensor_cuda

- func: zeros(int[] size, *, ScalarType? dtype=None, Layout? layout=None, Device? device=None, bool? pin_memory=None) -> Tensor

- func: zeros.out(int[] size, *, Tensor(a!) out) -> Tensor(a!)

- func: zeros_like(Tensor self, *, ScalarType? dtype=None, Layout? layout=None, Device? device=None, bool? pin_memory=None, MemoryFormat? memory_format=None) -> Tensor

- func: _standard_gamma_grad(Tensor self, Tensor output) -> Tensor
  variants: function
  dispatch:
    CPU: _standard_gamma_grad_cpu
    CUDA: _standard_gamma_grad_cuda

- func: _standard_gamma(Tensor self, Generator? generator=None) -> Tensor
  variants: function
  dispatch:
    CPU: _s_gamma_cpu
    CUDA: _s_gamma_cuda

- func: _dirichlet_grad(Tensor x, Tensor alpha, Tensor total) -> Tensor
  dispatch:
    CPU: _dirichlet_grad_cpu
    CUDA: _dirichlet_grad_cuda

- func: _sample_dirichlet(Tensor self, Generator? generator=None) -> Tensor
  variants: function
  dispatch:
    CPU: _s_dirichlet_cpu
    CUDA: _s_dirichlet_cuda

- func: poisson(Tensor self, Generator? generator=None) -> Tensor
  device_check: NoCheck   # TensorIterator
  dispatch:
    CPU: _s_poisson_cpu
    CUDA: _s_poisson_cuda

- func: binomial(Tensor count, Tensor prob, Generator? generator=None) -> Tensor
  device_check: NoCheck   # TensorIterator
  dispatch:
    CPU: _s_binomial_cpu
    CUDA: _s_binomial_cuda

# When more variants get ported to native, this dispatch will get more
# complicated

- func: native_norm(Tensor self, Scalar p=2) -> Tensor
  dispatch:
    SparseCPU, SparseCUDA: norm_sparse

- func: native_norm.ScalarOpt_dim_dtype(Tensor self, Scalar? p, int[1] dim, bool keepdim, ScalarType? dtype) -> Tensor
  dispatch:
    SparseCPU, SparseCUDA: norm_sparse

# TODO: reduce signatures down to one when optional args is available
- func: _sparse_sum(Tensor self) -> Tensor

- func: _sparse_sum.dtype(Tensor self, *, ScalarType dtype) -> Tensor

- func: _sparse_sum.dim(Tensor self, int[1] dim) -> Tensor
  dispatch:
    CompositeExplicitAutograd: _sparse_sum

- func: _sparse_sum.dim_dtype(Tensor self, int[1] dim, *, ScalarType dtype) -> Tensor

- func: _sparse_sum_backward(Tensor grad, Tensor self, int[] dim) -> Tensor
  dispatch:
    SparseCPU: _sparse_sum_backward_cpu
    SparseCUDA: _sparse_sum_backward_cuda

- func: _sparse_csr_sum.dim_dtype(Tensor self, int[1] dim, bool keepdim=False, *, ScalarType? dtype=None) -> Tensor
  dispatch:
    SparseCsrCPU: _sparse_csr_sum_cpu
    SparseCsrCUDA: _sparse_csr_sum_cuda

- func: _sparse_csr_prod.dim_dtype(Tensor self, int[1] dim, bool keepdim=False, *, ScalarType? dtype=None) -> Tensor
  dispatch:
    SparseCsrCPU: _sparse_csr_prod_cpu
    SparseCsrCUDA: _sparse_csr_prod_cuda

- func: _sparse_softmax.int(Tensor self, int dim, ScalarType? dtype=None) -> Tensor
  python_module: sparse
  variants: function

- func: _sparse_softmax.Dimname(Tensor self, Dimname dim, *, ScalarType? dtype=None) -> Tensor
  python_module: sparse
  variants: function

- func: _sparse_softmax(Tensor self, int dim, bool half_to_float) -> Tensor
  python_module: sparse
  dispatch:
    SparseCPU: softmax_sparse_cpu
    SparseCUDA: softmax_sparse_cuda

- func: _sparse_softmax_backward_data(Tensor grad_output, Tensor output, int dim, Tensor self) -> Tensor
  dispatch:
    SparseCPU: softmax_backward_sparse_cpu
    SparseCUDA: softmax_backward_sparse_cuda

- func: _sparse_log_softmax.int(Tensor self, int dim, ScalarType? dtype=None) -> Tensor
  python_module: sparse
  variants: function

- func: _sparse_log_softmax.Dimname(Tensor self, Dimname dim, *, ScalarType? dtype=None) -> Tensor
  python_module: sparse
  variants: function

- func: _sparse_log_softmax(Tensor self, int dim, bool half_to_float) -> Tensor
  python_module: sparse
  dispatch:
    SparseCPU: log_softmax_sparse_cpu
    SparseCUDA: log_softmax_sparse_cuda

- func: _sparse_log_softmax_backward_data(Tensor grad_output, Tensor output, int dim, Tensor self) -> Tensor
  dispatch:
    SparseCPU: log_softmax_backward_sparse_cpu
    SparseCUDA: log_softmax_backward_sparse_cuda

- func: _spdiags(Tensor diagonals, Tensor offsets, int[] shape, Layout? layout=None) -> Tensor
  python_module: sparse
  dispatch:
    CPU: spdiags

- func: norm.ScalarOpt_dtype(Tensor self, Scalar? p, *, ScalarType dtype) -> Tensor
  device_check: NoCheck   # TensorIterator
  variants: function, method
  dispatch:
    CompositeExplicitAutograd: norm

- func: norm.Scalar(Tensor self, Scalar p=2) -> Tensor
  device_check: NoCheck   # TensorIterator
  variants: function, method
  dispatch:
    CompositeExplicitAutograd: norm

- func: norm.ScalarOpt_dim_dtype(Tensor self, Scalar? p, int[1] dim, bool keepdim, *, ScalarType dtype) -> Tensor
  structured_delegate: norm.dtype_out
  device_check: NoCheck   # TensorIterator
  variants: function, method
  dispatch:
    SparseCPU, SparseCUDA: sparse_dtype_norm

- func: norm.ScalarOpt_dim(Tensor self, Scalar? p, int[1] dim, bool keepdim=False) -> Tensor
  structured_delegate: norm.out
  device_check: NoCheck   # TensorIterator
  variants: function, method
  dispatch:
    SparseCPU, SparseCUDA: sparse_norm

- func: norm.dtype_out(Tensor self, Scalar? p, int[1] dim, bool keepdim, *, ScalarType dtype, Tensor(a!) out) -> Tensor(a!)
  structured: True
  device_check: NoCheck   # TensorIterator
  dispatch:
    CPU, CUDA: norm_dtype_out

- func: norm.out(Tensor self, Scalar? p, int[1] dim, bool keepdim=False, *, Tensor(a!) out) -> Tensor(a!)
  structured: True
  device_check: NoCheck   # TensorIterator
  dispatch:
    CPU, CUDA: norm_out
    MPS: norm_out_mps

# These four redispatch in their implementation, so OK to be CompositeImplicitAutograd
- func: norm.names_ScalarOpt_dim_dtype(Tensor self, Scalar? p, Dimname[1] dim, bool keepdim, *, ScalarType dtype) -> Tensor
  device_check: NoCheck   # TensorIterator
  variants: function, method

- func: norm.names_ScalarOpt_dim(Tensor self, Scalar? p, Dimname[1] dim, bool keepdim=False) -> Tensor
  device_check: NoCheck   # TensorIterator
  variants: function, method

- func: norm.names_dtype_out(Tensor self, Scalar? p, Dimname[1] dim, bool keepdim, *, ScalarType dtype, Tensor(a!) out) -> Tensor(a!)
  device_check: NoCheck   # TensorIterator

- func: norm.names_out(Tensor self, Scalar? p, Dimname[1] dim, bool keepdim=False, *, Tensor(a!) out) -> Tensor(a!)
  device_check: NoCheck   # TensorIterator

- func: frexp.Tensor(Tensor self) -> (Tensor mantissa, Tensor exponent)
  variants: method, function
  dispatch:
    CompositeExplicitAutograd: frexp

- func: frexp.Tensor_out(Tensor self, *, Tensor(a!) mantissa, Tensor(b!) exponent) -> (Tensor(a!) mantissa, Tensor(b!) exponent)
  dispatch:
    CPU, CUDA: frexp_out

# Deprecated (v.1.12)
- func: frobenius_norm(Tensor self) -> Tensor
  variants: function

# Deprecated (v.1.12)
- func: frobenius_norm.dim(Tensor self, int[1] dim, bool keepdim=False) -> Tensor
  variants: function

# Deprecated (v.1.12)
- func: frobenius_norm.out(Tensor self, int[1] dim, bool keepdim=False, *, Tensor(a!) out) -> Tensor(a!)
  variants: function

# Deprecated (v.1.12)
- func: nuclear_norm(Tensor self, bool keepdim=False) -> Tensor
  variants: function

# Deprecated (v.1.12)
- func: nuclear_norm.out(Tensor self, bool keepdim=False, *, Tensor(a!) out) -> Tensor(a!)
  variants: function

# Deprecated (v.1.12)
- func: nuclear_norm.dim(Tensor self, int[2] dim, bool keepdim=False) -> Tensor
  variants: function

# Deprecated (v.1.12)
- func: nuclear_norm.dim_out(Tensor self, int[2] dim, bool keepdim=False, *, Tensor(a!) out) -> Tensor(a!)
  variants: function

- func: clone(Tensor self, *, MemoryFormat? memory_format=None) -> Tensor
  variants: function, method
  dispatch:
    CompositeExplicitAutograd: clone
    SparseCPU, SparseCUDA: clone_sparse
    SparseCsrCPU, SparseCsrCUDA: clone_sparse_compressed
    MkldnnCPU: mkldnn_clone
    QuantizedCPU, QuantizedCUDA: quantized_clone
    NestedTensorCPU, NestedTensorCUDA: clone_nested

- func: positive(Tensor(a) self) -> Tensor(a)
  variants: function, method

- func: resize_as_(Tensor(a!) self, Tensor the_template, *, MemoryFormat? memory_format=None) -> Tensor(a!)
  use_const_ref_for_mutable_tensors: True
  variants: function, method
  dispatch:
    CompositeExplicitAutograd: resize_as_
  autogen: resize_as, resize_as.out

- func: resize_as_sparse_(Tensor(a!) self, Tensor the_template) -> Tensor(a!)
  use_const_ref_for_mutable_tensors: True
  variants: function, method
  dispatch:
    SparseCPU, SparseCUDA: resize_as_sparse_
    SparseCsrCPU, SparseCsrCUDA: resize_as_sparse_csr_
  autogen: resize_as_sparse, resize_as_sparse.out

- func: zero_(Tensor(a!) self) -> Tensor(a!)
  device_check: NoCheck   # TensorIterator
  variants: method, function
  dispatch:
    CPU, CUDA: zero_
    MPS: zero_mps_
    Meta: zero_meta_
    SparseCPU, SparseCUDA: zero_sparse_
    SparseCsrCPU, SparseCsrCUDA: zero_sparse_csr_
    MkldnnCPU: mkldnn_zero_
  autogen: zero, zero.out

- func: sub.out(Tensor self, Tensor other, *, Scalar alpha=1, Tensor(a!) out) -> Tensor(a!)
  device_check: NoCheck   # TensorIterator
  structured: True
  structured_inherits: TensorIteratorBase
  dispatch:
    CPU, CUDA: sub_out
    MPS: sub_out_mps
    SparseCPU, SparseCUDA: sub_out_sparse

- func: sub.Tensor(Tensor self, Tensor other, *, Scalar alpha=1) -> Tensor
  device_check: NoCheck   # TensorIterator
  variants: function, method
  structured_delegate: sub.out
  dispatch:
    SparseCPU, SparseCUDA: sub_sparse
    ZeroTensor: sub_zerotensor

- func: sub_.Tensor(Tensor(a!) self, Tensor other, *, Scalar alpha=1) -> Tensor(a!)
  device_check: NoCheck   # TensorIterator
  variants: method
  structured_delegate: sub.out
  dispatch:
    SparseCPU, SparseCUDA: sub_sparse_

# For C++ only, until we have conversion from C++ numbers to Tensor
- func: sub.Scalar(Tensor self, Scalar other, Scalar alpha=1) -> Tensor
  device_check: NoCheck   # TensorIterator
  variants: function, method
  dispatch:
    CompositeExplicitAutograd: sub

- func: sub_.Scalar(Tensor(a!) self, Scalar other, Scalar alpha=1) -> Tensor(a!)
  device_check: NoCheck   # TensorIterator
  variants: method
  dispatch:
    CompositeExplicitAutograd: sub_
  autogen: sub.Scalar_out

# subtract, alias for sub
- func: subtract.out(Tensor self, Tensor other, *, Scalar alpha=1, Tensor(a!) out) -> Tensor(a!)

- func: subtract.Tensor(Tensor self, Tensor other, *, Scalar alpha=1) -> Tensor
  variants: function, method

- func: subtract_.Tensor(Tensor(a!) self, Tensor other, *, Scalar alpha=1) -> Tensor(a!)
  variants: method

# For C++ only, until we have conversion from C++ numbers to Tensor
- func: subtract.Scalar(Tensor self, Scalar other, Scalar alpha=1) -> Tensor
  variants: function, method

- func: subtract_.Scalar(Tensor(a!) self, Scalar other, Scalar alpha=1) -> Tensor(a!)
  variants: method

- func: rsub.Tensor(Tensor self, Tensor other, *, Scalar alpha=1) -> Tensor
  device_check: NoCheck   # TensorIterator
  variants: function
  dispatch:
    CPU, CUDA: rsub

- func: heaviside.out(Tensor self, Tensor values, *, Tensor(a!) out) -> Tensor(a!)
  structured: True
  structured_inherits: TensorIteratorBase
  device_check: NoCheck   # TensorIterator
  dispatch:
    CPU, CUDA: heaviside_out

- func: heaviside(Tensor self, Tensor values) -> Tensor
  device_check: NoCheck   # TensorIterator
  variants: function, method
  structured_delegate: heaviside.out

- func: heaviside_(Tensor(a!) self, Tensor values) -> Tensor(a!)
  device_check: NoCheck   # TensorIterator
  variants: method
  structured_delegate: heaviside.out

# For C++ only, until we have conversion from C++ numbers to Tensor
- func: rsub.Scalar(Tensor self, Scalar other, Scalar alpha=1) -> Tensor
  device_check: NoCheck   # TensorIterator
  variants: function
  dispatch:
    CompositeExplicitAutograd: rsub

# Functionally the same as addmm, but we give it a different derivative formula
# that doesn't propagate gradients to non-present entries on sparse.
- func: _sparse_addmm(Tensor self, Tensor mat1, Tensor mat2, *, Scalar beta=1, Scalar alpha=1) -> Tensor
  python_module: sparse
  dispatch:
    CompositeExplicitAutograd: _sparse_addmm

- func: sparse_sampled_addmm.out(Tensor self, Tensor mat1, Tensor mat2, *, Scalar beta=1, Scalar alpha=1, Tensor(a!) out) -> Tensor(a!)
  python_module: sparse
  dispatch:
    SparseCsrCUDA: sparse_sampled_addmm_out_sparse_csr_cuda
    SparseCsrCPU: sparse_sampled_addmm_out_sparse_csr_cpu

- func: sparse_sampled_addmm(Tensor self, Tensor mat1, Tensor mat2, *, Scalar beta=1, Scalar alpha=1) -> Tensor
  python_module: sparse
  dispatch:
    SparseCsrCUDA: sparse_sampled_addmm_sparse_csr_cuda
    SparseCsrCPU: sparse_sampled_addmm_sparse_csr_cpu

- func: addmm.out(Tensor self, Tensor mat1, Tensor mat2, *, Scalar beta=1, Scalar alpha=1, Tensor(a!) out) -> Tensor(a!)
  structured: True
  dispatch:
    CPU: addmm_out_cpu
    CUDA: addmm_out_cuda
    MPS: addmm_out_mps
    SparseCPU: addmm_out_sparse_dense_cpu
    SparseCUDA: addmm_out_sparse_dense_cuda
    SparseCsrCPU: addmm_out_sparse_compressed_cpu
    SparseCsrCUDA: addmm_out_sparse_compressed_cuda

- func: addmm(Tensor self, Tensor mat1, Tensor mat2, *, Scalar beta=1, Scalar alpha=1) -> Tensor
  structured_delegate: addmm.out
  variants: function, method
  dispatch:
    SparseCPU: addmm_sparse_dense_cpu
    SparseCUDA: addmm_sparse_dense_cuda
    SparseCsrCPU, SparseCsrCUDA: addmm_sparse_compressed_dense

- func: addmm_(Tensor(a!) self, Tensor mat1, Tensor mat2, *, Scalar beta=1, Scalar alpha=1) -> Tensor(a!)
  structured_delegate: addmm.out
  variants: method
  dispatch:
    # Warning!  For whatever reason, the inplace sparse addmm is NON
    # broadcasting
    SparseCPU: s_addmm_sparse_dense_cpu_
    SparseCUDA: s_addmm_sparse_dense_cuda_

- func: _addmm_activation.out(Tensor self, Tensor mat1, Tensor mat2, *, Scalar beta=1, Scalar alpha=1, bool use_gelu=False, Tensor(a!) out) -> Tensor(a!)
  structured: True
  dispatch:
    CPU: addmm_activation_out_cpu
    CUDA: addmm_activation_out_cuda

- func: _addmm_activation(Tensor self, Tensor mat1, Tensor mat2, *, Scalar beta=1, Scalar alpha=1, bool use_gelu=False) -> Tensor
  structured_delegate: _addmm_activation.out
  variants: function, method

# NOTE [ Sparse: autograd and API ]
#
#
# Sparse Tensor Constructors
# ~~~~~~~~~~~~~~~~~~~~~~~~~~
#
# The API entry points to sparse tensor construction should be
# `sparse_coo tensor` and `_sparse_coo_tensor_unsafe`. Depending on whether the
# indices and values tensors are given, they eventually dispatch to either
# `sparse_coo_tensor_with_dims` or `sparse_coo_tensor_with_dims_and_tensors`.
#
# The autograd support for ctor is implement on `sparse_coo_tensor_with_dims_and_tensors`.
#
# The API methods `sparse_coo tensor` and `_sparse_coo_tensor_unsafe`
# **must not** have specific type dispatches because otherwise codegen will
# consider them as abstract methods (see Note [Abstract ATen methods]), dispatch
# using **Tensor** type, and thus lose autograd tracking on the actual method
# they dispatch to, e.g., `sparse_coo_tensor_with_dims_and_tensors`.
#
#
# Sparse Methods API Design
# ~~~~~~~~~~~~~~~~~~~~~~~~~
#
# Goals: 1. Flexible API for users to write custom sparse ops
#        2. ctor and member accessor with autograd support
#
# To achieve 1, we need to provide a set of *dangerous* APIs (dangerous in the
# sense that misusing them will break sparse tensor invariant and may out in
# unexpected behavior, e.g., crash). These methods are all prefixed with
# underscore "_" to indicate that they should be used with care. We provide:
#
#   + `_indices()`: returns the *raw* indices within the sparse tensor (not just
#                   sharing storage). Any inplace operation will change the
#                   actual indices, including t_, set_, as_strided_, resize_,
#                   etc.
#   + `_values()`: returns the *raw* values within the sparse tensor. Similar
#                  semantics as `_indices()`
#   + `_nnz()`: returns the number of non-zero entries. This will always be
#               determined by the shapes of indices and values.
#   + `_coalesced_(bool)`: inplace sets whether the tensor is coalesced, and
#                          returns itself.
#
# These methods are very useful in writing new operations, e.g., a custom
# autograd Function.
#
# We also provide other public *safe* APIs:
#   + `indices()`: returns a **view** of the indices tensor if the sparse tensor
#                  is **coalesced**.
#   + `values()`: returns a **view** of the values tensor if the containing
#                 sparse tensor is **coalesced**.
#   + `sparse_dim()`: number of sparse dimensions
#   + `dense_dim()`: number of dense dimensions
#   + `is_coalesced()`: whether the sparse tensor is coalesced
#
# `_indices()` and `_values()` should returns the raw indices and values dense
# tensors within a sparse tensor. They can be quite unsafe with inplace
# operations like `t_()`, and exposes uncoalesced indices and values. The public
# recommended API is `indices()` and `values()`, both of which first check that
# the tensor is coalesced and return views on those tensors.
#
#
# Autograd Support
# ~~~~~~~~~~~~~~~~
#
# Autograd is supported on `values()` and sparse tensor ctor with indices and
# values tensors. E.g., `torch.sparse_coo_tensor(i, v).values().sum()` is
# differentiable w.r.t. `v`.
#
# NB: The `values()` and `_values()` operators are special in that they are
# layout-aware, i.e., the output depends not just on the data it represents, but
# also on the input layout details (in this case, the `indices` tensor). See
# NOTE [ as_strided Backward and layout-aware/agnostic autograd ] in Functions.cpp
# for discussion on layout-aware vs layout-agnostic autograd. Since PyTorch ops
# operate in the layout-agnostic mode, similar to `as_strided`, backward of
# these two operators need to consider them in a layout-agnostic way:
#   + `values()`:
#     Input is coalesced.
#     We just pretend having `input.indices()` as an additional argument
#     `input_indices`, then forward is similar to
#     `input.to(kStrided).index_select(input_indices)` regardless of the layout.
#     Note that `values()` normally is layout-aware even if we constrain
#     ourselves on sparse inputs since it may include all zeros values entries
#     as "present" entries.
#   + `_values()`:
#     Input may be uncoalesced.
#     It is not straightforward to construct a layout-agnostic version because
#     duplicate indices entries may exist and additional parameterization is
#     needed to distribute the value into different values entries. Furthermore,
#     this op is intended to provide ways to write custom sparse ops, rather
#     than being used in autograd graph, so it is marked as *non-differentiable*
#     in derivatives.yaml.
#
# Before reading the following, see NOTE [ Autograd Variable Views ] in
# variable.h for details on views that are tracked by autograd, and views that
# are not.
#
# Moreover, these methods return tensors that share storage with inputs, so we
# mark these methods as view ops to support autograd history tracking.
# The sparse tensor ctor output should technically be view of both input indices
# and values tensors, but currently we only support setting as view of a single
# Variable, so it is only view of the values tensor.
# TODO: clone indices in sparse tensor ctor.
#
# For other methods that return outputs that share storage with inputs, i.e.,
# `indices()` and `_indices()`. We mark their outputs as non-differentiable, so
# the view relation is not tracked by autograd, but the version counter is still
# shared. In other words, their outputs are non-differentiable views of the
# sparse tensor.
# FIXME: would be nicer if TensorOptions was optional based; not adding default arguments for options given
# the default would never make sense.

- func: sparse_compressed_tensor.comp_plain_value_size(Tensor compressed_indices, Tensor plain_indices, Tensor values, int[] size, *, ScalarType? dtype=None, Layout? layout=None, Device? device=None, bool? pin_memory=False) -> Tensor
- func: sparse_csr_tensor.crow_col_value_size(Tensor crow_indices, Tensor col_indices, Tensor values, int[] size, *, ScalarType? dtype=None, Layout? layout=None, Device? device=None, bool? pin_memory=False) -> Tensor
- func: sparse_csc_tensor.ccol_row_value_size(Tensor ccol_indices, Tensor row_indices, Tensor values, int[] size, *, ScalarType? dtype=None, Layout? layout=None, Device? device=None, bool? pin_memory=False) -> Tensor
- func: sparse_bsr_tensor.crow_col_value_size(Tensor crow_indices, Tensor col_indices, Tensor values, int[] size, *, ScalarType? dtype=None, Layout? layout=None, Device? device=None, bool? pin_memory=False) -> Tensor
- func: sparse_bsc_tensor.ccol_row_value_size(Tensor ccol_indices, Tensor row_indices, Tensor values, int[] size, *, ScalarType? dtype=None, Layout? layout=None, Device? device=None, bool? pin_memory=False) -> Tensor

- func: sparse_compressed_tensor.comp_plain_value(Tensor compressed_indices, Tensor plain_indices, Tensor values, *, ScalarType? dtype=None, Layout? layout=None, Device? device=None, bool? pin_memory=False) -> Tensor
- func: sparse_csr_tensor.crow_col_value(Tensor crow_indices, Tensor col_indices, Tensor values, *, ScalarType? dtype=None, Layout? layout=None, Device? device=None, bool? pin_memory=False) -> Tensor
- func: sparse_csc_tensor.ccol_row_value(Tensor ccol_indices, Tensor row_indices, Tensor values, *, ScalarType? dtype=None, Layout? layout=None, Device? device=None, bool? pin_memory=False) -> Tensor
- func: sparse_bsr_tensor.crow_col_value(Tensor crow_indices, Tensor col_indices, Tensor values, *, ScalarType? dtype=None, Layout? layout=None, Device? device=None, bool? pin_memory=False) -> Tensor
- func: sparse_bsc_tensor.ccol_row_value(Tensor ccol_indices, Tensor row_indices, Tensor values, *, ScalarType? dtype=None, Layout? layout=None, Device? device=None, bool? pin_memory=False) -> Tensor

- func: _sparse_compressed_tensor_unsafe(Tensor compressed_indices, Tensor plain_indices, Tensor values, int[] size, *, ScalarType? dtype=None, Layout? layout=None, Device? device=None, bool? pin_memory=None) -> Tensor
- func: _sparse_csr_tensor_unsafe(Tensor crow_indices, Tensor col_indices, Tensor values, int[] size, *, ScalarType? dtype=None, Layout? layout=None, Device? device=None, bool? pin_memory=None) -> Tensor
- func: _sparse_csc_tensor_unsafe(Tensor ccol_indices, Tensor row_indices, Tensor values, int[] size, *, ScalarType? dtype=None, Layout? layout=None, Device? device=None, bool? pin_memory=None) -> Tensor
- func: _sparse_bsr_tensor_unsafe(Tensor crow_indices, Tensor col_indices, Tensor values, int[] size, *, ScalarType? dtype=None, Layout? layout=None, Device? device=None, bool? pin_memory=None) -> Tensor
- func: _sparse_bsc_tensor_unsafe(Tensor ccol_indices, Tensor row_indices, Tensor values, int[] size, *, ScalarType? dtype=None, Layout? layout=None, Device? device=None, bool? pin_memory=None) -> Tensor

- func: sparse_coo_tensor.size(int[] size, *, ScalarType? dtype=None, Layout? layout=None, Device? device=None, bool? pin_memory=False) -> Tensor

- func: sparse_coo_tensor.indices(Tensor indices, Tensor values, *, ScalarType? dtype=None, Layout? layout=None, Device? device=None, bool? pin_memory=None) -> Tensor

- func: sparse_coo_tensor.indices_size(Tensor indices, Tensor values, int[] size, *, ScalarType? dtype=None, Layout? layout=None, Device? device=None, bool? pin_memory=None) -> Tensor

- func: _sparse_coo_tensor_unsafe(Tensor indices, Tensor values, int[] size, *, ScalarType? dtype=None, Layout? layout=None, Device? device=None, bool? pin_memory=None) -> Tensor

- func: _validate_sparse_coo_tensor_args(Tensor indices, Tensor values, int[] size) -> ()

- func: _validate_sparse_compressed_tensor_args(Tensor compressed_indices, Tensor plain_indices, Tensor values, int[] size, Layout layout) -> ()
- func: _validate_sparse_csr_tensor_args(Tensor crow_indices, Tensor col_indices, Tensor values, int[] size) -> ()
- func: _validate_sparse_csc_tensor_args(Tensor ccol_indices, Tensor row_indices, Tensor values, int[] size) -> ()
- func: _validate_sparse_bsr_tensor_args(Tensor crow_indices, Tensor col_indices, Tensor values, int[] size) -> ()
- func: _validate_sparse_bsc_tensor_args(Tensor ccol_indices, Tensor row_indices, Tensor values, int[] size) -> ()

- func: _sparse_coo_tensor_with_dims(int sparse_dim, int dense_dim, int[] size, *, ScalarType? dtype=None, Layout? layout=None, Device? device=None, bool? pin_memory=False) -> Tensor
  dispatch:
    SparseCPU, SparseCUDA: new_with_dims_sparse

- func: _sparse_coo_tensor_with_dims_and_tensors(int sparse_dim, int dense_dim, int[] size, Tensor indices, Tensor values, *, ScalarType? dtype=None, Layout? layout=None, Device? device=None, bool? pin_memory=False) -> Tensor
  dispatch:
    SparseCPU, SparseCUDA: new_with_dims_and_tensor_sparse

- func: sparse_resize_(Tensor(a!) self, int[] size, int sparse_dim, int dense_dim) -> Tensor(a!)
  use_const_ref_for_mutable_tensors: True
  variants: method
  dispatch:
    SparseCPU, SparseCUDA: sparse_resize_
  autogen: sparse_resize, sparse_resize.out

- func: sparse_resize_and_clear_(Tensor(a!) self, int[] size, int sparse_dim, int dense_dim) -> Tensor(a!)
  use_const_ref_for_mutable_tensors: True
  variants: method
  dispatch:
    SparseCPU, SparseCUDA: sparse_resize_and_clear_
  autogen: sparse_resize_and_clear, sparse_resize_and_clear.out

- func: sparse_mask(Tensor self, Tensor mask) -> Tensor
  variants: method
  dispatch:
    SparseCPU: sparse_mask_cpu
    SparseCUDA: sparse_mask_cuda
    SparseCsrCPU, SparseCsrCUDA: sparse_mask_sparse_csr

- func: _to_cpu(Tensor[] tensors) -> Tensor[]
  variants: function

- func: to_dense(Tensor self, ScalarType? dtype=None) -> Tensor
  variants: method

# Special case of to_dense with custom derivative
- func: _to_dense(Tensor self, ScalarType? dtype=None) -> Tensor
  variants: method
  dispatch:
    SparseCPU, SparseCUDA: sparse_to_dense
    SparseCsrCPU, SparseCsrCUDA: sparse_compressed_to_dense
    MkldnnCPU: mkldnn_to_dense

- func: to_dense_backward(Tensor grad, Tensor input) -> Tensor

- func: sparse_dim(Tensor self) -> int
  variants: method
  dispatch:
    SparseCPU, SparseCUDA: sparse_dim_sparse
    SparseCsrCPU, SparseCsrCUDA: sparse_dim_sparse_csr
  device_check: NoCheck
  device_guard: False

# legacy method
- func: _dimI(Tensor self) -> int
  variants: method
  dispatch:
    SparseCPU, SparseCUDA: sparse_dim_sparse
  device_check: NoCheck
  device_guard: False

- func: dense_dim(Tensor self) -> int
  variants: method
  dispatch:
    SparseCPU, SparseCUDA: dense_dim_sparse
    SparseCsrCPU, SparseCsrCUDA: dense_dim_sparse_csr
  device_check: NoCheck
  device_guard: False

# legacy method
- func: _dimV(Tensor self) -> int
  variants: method
  dispatch:
    SparseCPU, SparseCUDA: dense_dim_sparse
  device_check: NoCheck
  device_guard: False

- func: _nnz(Tensor self) -> int
  variants: method
  dispatch:
    SparseCPU, SparseCUDA: _nnz_sparse
    SparseCsrCPU, SparseCsrCUDA: _nnz_sparse_csr
  device_check: NoCheck
  device_guard: False

# NOTE: [ coalesce autograd ]
# coalesce returns self directly for already coalesced sparse tensors.
# This means coalesce cannot have a derivative registered, otherwise it creates
# circular references in the autograd graph (see gh-52874).
# Instead, the derivative is registered on the slow-path "_coalesce"
- func: coalesce(Tensor(a) self) -> Tensor(a)
  variants: method

- func: _coalesce(Tensor self) -> Tensor
  dispatch:
    SparseCPU: _coalesce_sparse_cpu
    SparseCUDA: _coalesce_sparse_cuda

- func: is_coalesced(Tensor self) -> bool
  variants: method
  dispatch:
    SparseCPU, SparseCUDA: is_coalesced_sparse
  device_check: NoCheck
  device_guard: False

- func: _indices(Tensor(a) self) -> Tensor(a)
  variants: method
  dispatch:
    SparseCPU, SparseCUDA: _indices_sparse
  device_check: NoCheck
  device_guard: False

- func: _values(Tensor(a) self) -> Tensor(a)
  variants: method
  dispatch:
    SparseCPU, SparseCUDA: _values_sparse
  device_check: NoCheck
  device_guard: False

# This method doesn't do any check but only directly sets the flag. So it can be
# a bit unsafe. Similar to _indices and _values, this is useful for implementing
# custom sparse operations in Python/C++ extension.
- func: _coalesced_(Tensor(a!) self, bool coalesced) -> Tensor(a!)
  variants: method
  dispatch:
    SparseCPU, SparseCUDA: _coalesced_sparse_
  device_check: NoCheck
  device_guard: False
  autogen: _coalesced, _coalesced.out

- func: indices(Tensor(a) self) -> Tensor(a)
  variants: method
  dispatch:
    SparseCPU, SparseCUDA: indices_sparse
  device_check: NoCheck
  device_guard: False

- func: values(Tensor(a) self) -> Tensor(a)
  variants: method
  dispatch:
    SparseCPU, SparseCUDA: values_sparse
    SparseCsrCPU, SparseCsrCUDA: values_sparse_csr
  device_check: NoCheck
  device_guard: False

- func: crow_indices(Tensor(a) self) -> Tensor(a)
  variants: method
  dispatch:
    SparseCsrCPU, SparseCsrCUDA: crow_indices_sparse_csr
  device_check: NoCheck
  device_guard: False

- func: col_indices(Tensor(a) self) -> Tensor(a)
  variants: method
  dispatch:
    SparseCsrCPU, SparseCsrCUDA: col_indices_sparse_csr
  device_check: NoCheck
  device_guard: False

- func: ccol_indices(Tensor(a) self) -> Tensor(a)
  variants: method
  dispatch:
    SparseCsrCPU, SparseCsrCUDA: ccol_indices_sparse_csr
  device_check: NoCheck
  device_guard: False

- func: row_indices(Tensor(a) self) -> Tensor(a)
  variants: method
  dispatch:
    SparseCsrCPU, SparseCsrCUDA: row_indices_sparse_csr
  device_check: NoCheck
  device_guard: False

- func: hspmm.out(Tensor mat1, Tensor mat2, *, Tensor(a!) out) -> Tensor(a!)
  dispatch:
    SparseCPU: hspmm_out_sparse_cpu
    SparseCUDA: hspmm_out_sparse_cuda

- func: hspmm(Tensor mat1, Tensor mat2) -> Tensor
  dispatch:
    SparseCPU: hspmm_sparse_cpu
    SparseCUDA: hspmm_sparse_cuda

- func: copy_sparse_to_sparse_(Tensor(a!) self, Tensor src, bool non_blocking=False) -> Tensor(a!)
  device_check: NoCheck  # Allows copy into different device
  variants: function
  dispatch:
    SparseCPU, SparseCUDA: copy_sparse_
  autogen: copy_sparse_to_sparse, copy_sparse_to_sparse.out

- func: unbind.int(Tensor(a -> *) self, int dim=0) -> Tensor(a)[]
  variants: function, method
  dispatch:
    CompositeExplicitAutograd: unbind
    NestedTensorCPU, NestedTensorCUDA: NestedTensor_unbind

- func: unbind.Dimname(Tensor(a -> *) self, Dimname dim) -> Tensor(a)[]
  variants: function, method

- func: to_sparse.sparse_dim(Tensor self, int sparse_dim) -> Tensor
  variants: method
  dispatch:
    CPU, CUDA: dense_to_sparse
    SparseCsrCPU, SparseCsrCUDA: sparse_compressed_to_sparse

- func: to_sparse(Tensor self) -> Tensor
  variants: method
  dispatch:
    CPU, CUDA: dense_to_sparse
    SparseCsrCPU, SparseCsrCUDA: sparse_compressed_to_sparse

- func: to_sparse_csr(Tensor self) -> Tensor
  variants: method
  dispatch:
    CPU, CUDA: dense_to_sparse_csr
    SparseCPU, SparseCUDA: coo_to_sparse_csr
    SparseCsrCPU, SparseCsrCUDA: sparse_compressed_to_sparse_csr

- func: to_sparse_csc(Tensor self) -> Tensor
  variants: method
  dispatch:
    CPU, CUDA: dense_to_sparse_csc
    SparseCPU, SparseCUDA: coo_to_sparse_csc
    SparseCsrCPU, SparseCsrCUDA: sparse_compressed_to_sparse_csc

- func: to_sparse_bsr(Tensor self, int[2] blocksize) -> Tensor
  variants: method
  dispatch:
    CPU, CUDA: dense_to_sparse_bsr
    SparseCPU, SparseCUDA: coo_to_sparse_bsr
    SparseCsrCPU, SparseCsrCUDA: sparse_compressed_to_sparse_bsr

- func: to_sparse_bsc(Tensor self, int[2] blocksize) -> Tensor
  variants: method
  dispatch:
    CPU, CUDA: dense_to_sparse_bsc
    SparseCPU, SparseCUDA: coo_to_sparse_bsc
    SparseCsrCPU, SparseCsrCUDA: sparse_compressed_to_sparse_bsc

- func: to_mkldnn(Tensor self, ScalarType? dtype=None) -> Tensor
  variants: method
  dispatch:
    CPU: dense_to_mkldnn

- func: mkldnn_reorder_conv2d_weight(Tensor self, int[2] padding=0, int[2] stride=1, int[2] dilation=1, int groups=1) -> Tensor
  variants: function
  python_module: nn
  dispatch:
    MkldnnCPU: mkldnn_reorder_conv2d_weight

- func: mkldnn_reorder_conv3d_weight(Tensor self, int[3] padding=0, int[3] stride=1, int[3] dilation=1, int groups=1) -> Tensor
  variants: function
  python_module: nn
  dispatch:
    MkldnnCPU: mkldnn_reorder_conv3d_weight

- func: to_mkldnn_backward(Tensor grad, Tensor input) -> Tensor

- func: quantize_per_tensor_dynamic(Tensor self, ScalarType dtype, bool reduce_range) -> Tensor
  variants: function
  dispatch:
    CPU, CUDA: quantize_per_tensor_dynamic

- func: quantize_per_tensor(Tensor self, float scale, int zero_point, ScalarType dtype) -> Tensor
  variants: function
  dispatch:
    CPU, CUDA: quantize_per_tensor

- func: quantize_per_tensor.tensor_qparams(Tensor self, Tensor scale, Tensor zero_point, ScalarType dtype) -> Tensor
  variants: function
  dispatch:
    CPU, CUDA: quantize_per_tensor_tensor_qparams

- func: quantize_per_tensor.tensors(Tensor[] tensors, Tensor scales, Tensor zero_points, ScalarType dtype) -> Tensor[]
  variants: function
  dispatch:
    CPU: quantize_per_tensor_list_cpu

- func: quantize_per_channel(Tensor self, Tensor scales, Tensor zero_points, int axis, ScalarType dtype) -> Tensor
  variants: function
  dispatch:
    CPU, CUDA: quantize_per_channel

- func: dequantize.self(Tensor self) -> Tensor
  variants: function, method
  dispatch:
    CPU, CUDA: dequantize_cpu_or_cuda
    QuantizedCPU, QuantizedCUDA: dequantize_quantized

- func: dequantize.tensors(Tensor[] tensors) -> Tensor[]
  variants: function
  dispatch:
    QuantizedCPU: dequantize_tensors_quantized_cpu

- func: q_scale(Tensor self) -> float
  variants: function, method
  dispatch:
    QuantizedCPU, QuantizedCUDA: q_scale_quant

- func: q_zero_point(Tensor self) -> int
  variants: function, method
  dispatch:
    QuantizedCPU, QuantizedCUDA: q_zero_point_quant

- func: q_per_channel_scales(Tensor self) -> Tensor
  variants: function, method
  dispatch:
    QuantizedCPU, QuantizedCUDA: q_per_channel_scales

- func: q_per_channel_zero_points(Tensor self) -> Tensor
  variants: function, method
  dispatch:
    QuantizedCPU, QuantizedCUDA: q_per_channel_zero_points

- func: q_per_channel_axis(Tensor self) -> int
  variants: function, method
  dispatch:
    QuantizedCPU, QuantizedCUDA: q_per_channel_axis

- func: int_repr(Tensor self) -> Tensor
  device_check: NoCheck   # TensorIterator
  variants: function, method
  dispatch:
    QuantizedCPU: int_repr_quantized_cpu
    QuantizedCUDA: int_repr_quantized_cuda

- func: _make_per_tensor_quantized_tensor(Tensor self, float scale, int zero_point) -> Tensor
  dispatch:
    CPU: make_per_tensor_quantized_tensor_cpu
    CUDA: make_per_tensor_quantized_tensor_cuda

- func: _make_per_channel_quantized_tensor(Tensor self, Tensor scale, Tensor zero_point, int axis) -> Tensor
  dispatch:
    CPU: make_per_channel_quantized_tensor_cpu
    CUDA: make_per_channel_quantized_tensor_cuda

- func: qscheme(Tensor self) -> QScheme
  variants: method
  dispatch:
    QuantizedCPU, QuantizedCUDA: qscheme_quant

- func: fake_quantize_per_tensor_affine(Tensor self, float scale, int zero_point, int quant_min, int quant_max) -> Tensor
  device_check: NoCheck   # TensorIterator
  variants: function

- func: fake_quantize_per_tensor_affine.tensor_qparams(Tensor self, Tensor scale, Tensor zero_point, int quant_min, int quant_max) -> Tensor
  device_check: NoCheck   # TensorIterator
  variants: function

- func: fake_quantize_per_tensor_affine_cachemask(Tensor self, float scale, int zero_point, int quant_min, int quant_max) -> (Tensor output, Tensor mask)
  variants: function
  dispatch:
    CPU, CUDA: fake_quantize_per_tensor_affine_cachemask

- func: _fake_quantize_per_tensor_affine_cachemask_tensor_qparams(Tensor self, Tensor scale, Tensor zero_point, Tensor fake_quant_enabled, int quant_min, int quant_max) -> (Tensor output, Tensor mask)
  variants: function
  dispatch:
    CPU, CUDA: _fake_quantize_per_tensor_affine_cachemask_tensor_qparams

- func: fake_quantize_per_tensor_affine_cachemask_backward(Tensor grad, Tensor mask) -> Tensor
  variants: function

- func: _fake_quantize_learnable_per_tensor_affine(Tensor self, Tensor scale, Tensor zero_point, int quant_min, int quant_max, float grad_factor=1.0) -> Tensor
  variants: function
  dispatch:
    CPU, CUDA: _fake_quantize_learnable_per_tensor_affine

- func: _fake_quantize_learnable_per_tensor_affine_backward(Tensor grad, Tensor self, Tensor scale, Tensor zero_point, int quant_min, int quant_max, float grad_factor=1.0) -> (Tensor, Tensor, Tensor)
  variants: function

- func: fake_quantize_per_channel_affine(Tensor self, Tensor scale, Tensor zero_point, int axis, int quant_min, int quant_max) -> Tensor
  device_check: NoCheck   # TensorIterator
  variants: function

- func: fake_quantize_per_channel_affine_cachemask(Tensor self, Tensor scale, Tensor zero_point, int axis, int quant_min, int quant_max) -> (Tensor output, Tensor mask)
  variants: function
  dispatch:
    CPU, CUDA: fake_quantize_per_channel_affine_cachemask

- func: fake_quantize_per_channel_affine_cachemask_backward(Tensor grad, Tensor mask) -> Tensor
  variants: function

- func: _fake_quantize_learnable_per_channel_affine(Tensor self, Tensor scale, Tensor zero_point, int axis, int quant_min, int quant_max, float grad_factor=1.0) -> Tensor
  variants: function
  dispatch:
    CPU, CUDA: _fake_quantize_learnable_per_channel_affine

- func: _fake_quantize_learnable_per_channel_affine_backward(Tensor grad, Tensor self, Tensor scale, Tensor zero_point, int axis, int quant_min, int quant_max, float grad_factor=1.0) -> (Tensor, Tensor, Tensor)
  variants: function

- func: fused_moving_avg_obs_fake_quant(Tensor self, Tensor observer_on, Tensor fake_quant_on, Tensor(a!) running_min, Tensor(b!) running_max, Tensor(c!) scale, Tensor(d!) zero_point, float averaging_const, int quant_min, int quant_max, int ch_axis, bool per_row_fake_quant=False, bool symmetric_quant=False) -> Tensor
  variants: function

- func: _fused_moving_avg_obs_fq_helper(Tensor self, Tensor observer_on, Tensor fake_quant_on, Tensor(a!) running_min, Tensor(b!) running_max, Tensor(c!) scale, Tensor(d!) zero_point, float averaging_const, int quant_min, int quant_max, int ch_axis, bool per_row_fake_quant=False, bool symmetric_quant=False) -> (Tensor output, Tensor mask)
  dispatch:
    CPU: fused_moving_avg_obs_fake_quant_cpu
    CUDA: fused_moving_avg_obs_fake_quant_cuda
  autogen: _fused_moving_avg_obs_fq_helper_functional, _fused_moving_avg_obs_fq_helper.out

- func: _choose_qparams_per_tensor(Tensor self, bool reduce_range=False) -> (float, int)
  variants: function

- func: _saturate_weight_to_fp16(Tensor weight) -> Tensor
  variants: function

- func: choose_qparams_optimized(Tensor input, int numel, int n_bins, float ratio, int bit_width) -> (Tensor, Tensor)
  variants: function

- func: _autocast_to_reduced_precision(Tensor(a) self, bool cuda_enabled, bool cpu_enabled, ScalarType cuda_dtype, ScalarType cpu_dtype) -> Tensor(a)
  variants: method
  device_guard: False

- func: _autocast_to_full_precision(Tensor(a) self, bool cuda_enabled, bool cpu_enabled) -> Tensor(a)
  variants: method
  device_guard: False

- func: _to_copy(Tensor self, *, ScalarType? dtype=None, Layout? layout=None, Device? device=None, bool? pin_memory=None, bool non_blocking=False, MemoryFormat? memory_format=None) -> Tensor
  device_check: NoCheck
  device_guard: False
  dispatch:
    CompositeExplicitAutograd: _to_copy

# to(Device) must not exist because all constructors of Device also works for
# TensorOptions. Otherwise, an ambiguity error is thrown.
# See NOTE [ TensorOptions Constructors ].
- func: to.dtype_layout(Tensor(a) self, *, ScalarType? dtype=None, Layout? layout=None, Device? device=None, bool? pin_memory=None, bool non_blocking=False, bool copy=False, MemoryFormat? memory_format=None) -> Tensor(a)
  variants: method
  device_check: NoCheck
  device_guard: False

- func: to.device(Tensor(a) self, Device device, ScalarType dtype, bool non_blocking=False, bool copy=False, MemoryFormat? memory_format=None) -> Tensor(a)
  variants: method
  device_check: NoCheck
  device_guard: False

- func: to.dtype(Tensor(a) self, ScalarType dtype, bool non_blocking=False, bool copy=False, MemoryFormat? memory_format=None) -> Tensor(a)
  variants: method
  device_check: NoCheck
  device_guard: False

- func: to.other(Tensor(a) self, Tensor other, bool non_blocking=False, bool copy=False, MemoryFormat? memory_format=None) -> Tensor(a)
  variants: method
  device_check: NoCheck
  device_guard: False

- func: meshgrid(Tensor[] tensors) -> Tensor[]

# TODO: Two weeks after this lands, combine these two overloads,
#       making "indexing" optional. These are temporarily distinct for
#       forward-compatibility reasons.
- func: meshgrid.indexing(Tensor[] tensors, *, str indexing) -> Tensor[]

- func: cartesian_prod(Tensor[] tensors) -> Tensor
  variants: function

- func: combinations(Tensor self, int r=2, bool with_replacement=False) -> Tensor
  variants: function

- func: item(Tensor self) -> Scalar
  variants: method

- func: result_type.Tensor(Tensor tensor, Tensor other) -> ScalarType
  variants: function

- func: result_type.Scalar(Tensor tensor, Scalar other) -> ScalarType
  variants: function

- func: result_type.Scalar_Tensor(Scalar scalar, Tensor tensor) -> ScalarType
  variants: function

- func: result_type.Scalar_Scalar(Scalar scalar1, Scalar scalar2) -> ScalarType

- func: can_cast(ScalarType from, ScalarType to) -> bool
  variants: function

- func: promote_types(ScalarType type1, ScalarType type2) -> ScalarType
  variants: function

# NB: Does NOT check precondition that numel == 1
- func: _local_scalar_dense(Tensor self) -> Scalar
  dispatch:
    CPU: _local_scalar_dense_cpu
    CUDA: _local_scalar_dense_cuda
    MPS: _local_scalar_dense_mps
  variants: function

# MPS LSTM implementation

- func: _lstm_mps(Tensor input, Tensor[] hx, Tensor[] params, bool has_biases, int num_layers, float dropout, bool train, bool bidirectional, bool batch_first) -> (Tensor, Tensor, Tensor, Tensor, Tensor)
  dispatch:
    MPS: _lstm_mps

- func: lstm_mps_backward(Tensor grad_y, Tensor? grad_hy, Tensor? grad_cy, Tensor z_state, Tensor cell_state_fwd, Tensor input, Tensor[] hx, Tensor[] params, bool has_biases, int num_layers, float dropout, bool train, bool bidirectional, bool batch_first) -> (Tensor, Tensor[], Tensor[])
  dispatch:
    MPS: lstm_mps_backward


# Fused RNN kernels
- func: _thnn_fused_lstm_cell(Tensor input_gates, Tensor hidden_gates, Tensor cx, Tensor? input_bias=None, Tensor? hidden_bias=None) -> (Tensor, Tensor, Tensor)
  dispatch:
    CUDA: _thnn_fused_lstm_cell_cuda

# NB: The composite version of this function below is a simple wrapper that duplicates some of the outputs
#     It is necessary to avoid triggering TensorImpl use count checks in debug mode
# NB: this is function is NOT differentiable
- func: _thnn_fused_lstm_cell_backward_impl(Tensor? grad_hy, Tensor? grad_cy, Tensor cx, Tensor cy, Tensor workspace, bool has_bias) -> (Tensor, Tensor, Tensor)
  dispatch:
    CUDA: _thnn_fused_lstm_cell_backward_impl_cuda

- func: _thnn_fused_lstm_cell_backward(Tensor? grad_hy, Tensor? grad_cy, Tensor cx, Tensor cy, Tensor workspace, bool has_bias) -> (Tensor, Tensor, Tensor, Tensor, Tensor)

- func: _thnn_differentiable_lstm_cell_backward(Tensor? grad_hy, Tensor? grad_cy, Tensor input_gates, Tensor hidden_gates, Tensor? input_bias, Tensor? hidden_bias, Tensor cx, Tensor cy) -> (Tensor, Tensor, Tensor, Tensor, Tensor)

- func: _thnn_fused_gru_cell(Tensor input_gates, Tensor hidden_gates, Tensor hx, Tensor? input_bias=None, Tensor? hidden_bias=None) -> (Tensor, Tensor)
  dispatch:
    CUDA: _thnn_fused_gru_cell_cuda

- func: _thnn_fused_gru_cell_backward(Tensor grad_hy, Tensor workspace, bool has_bias) -> (Tensor, Tensor, Tensor, Tensor, Tensor)
  dispatch:
    CUDA: _thnn_fused_gru_cell_backward_cuda

- func: _thnn_differentiable_gru_cell_backward(Tensor grad_hy, Tensor input_gates, Tensor hidden_gates, Tensor hx, Tensor? input_bias, Tensor? hidden_bias) -> (Tensor, Tensor, Tensor, Tensor, Tensor)

# RNN cells and layers
- func: lstm.input(Tensor input, Tensor[] hx, Tensor[] params, bool has_biases, int num_layers, float dropout, bool train, bool bidirectional, bool batch_first) -> (Tensor, Tensor, Tensor)

- func: lstm.data(Tensor data, Tensor batch_sizes, Tensor[] hx, Tensor[] params, bool has_biases, int num_layers, float dropout, bool train, bool bidirectional) -> (Tensor, Tensor, Tensor)

- func: gru.input(Tensor input, Tensor hx, Tensor[] params, bool has_biases, int num_layers, float dropout, bool train, bool bidirectional, bool batch_first) -> (Tensor, Tensor)

- func: gru.data(Tensor data, Tensor batch_sizes, Tensor hx, Tensor[] params, bool has_biases, int num_layers, float dropout, bool train, bool bidirectional) -> (Tensor, Tensor)

- func: rnn_tanh.input(Tensor input, Tensor hx, Tensor[] params, bool has_biases, int num_layers, float dropout, bool train, bool bidirectional, bool batch_first) -> (Tensor, Tensor)

- func: rnn_tanh.data(Tensor data, Tensor batch_sizes, Tensor hx, Tensor[] params, bool has_biases, int num_layers, float dropout, bool train, bool bidirectional) -> (Tensor, Tensor)

- func: rnn_relu.input(Tensor input, Tensor hx, Tensor[] params, bool has_biases, int num_layers, float dropout, bool train, bool bidirectional, bool batch_first) -> (Tensor, Tensor)

- func: rnn_relu.data(Tensor data, Tensor batch_sizes, Tensor hx, Tensor[] params, bool has_biases, int num_layers, float dropout, bool train, bool bidirectional) -> (Tensor, Tensor)

- func: lstm_cell(Tensor input, Tensor[] hx, Tensor w_ih, Tensor w_hh, Tensor? b_ih=None, Tensor? b_hh=None) -> (Tensor, Tensor)

- func: gru_cell(Tensor input, Tensor hx, Tensor w_ih, Tensor w_hh, Tensor? b_ih=None, Tensor? b_hh=None) -> Tensor

- func: rnn_tanh_cell(Tensor input, Tensor hx, Tensor w_ih, Tensor w_hh, Tensor? b_ih=None, Tensor? b_hh=None) -> Tensor

- func: rnn_relu_cell(Tensor input, Tensor hx, Tensor w_ih, Tensor w_hh, Tensor? b_ih=None, Tensor? b_hh=None) -> Tensor

# Quantized RNN layer registration has been moved to C10 dispatch in `RNN.cpp`

# Quantized RNN layers
# - func: quantized_lstm(Tensor input, Tensor[] hx, Tensor[] params, bool has_biases, int num_layers, float dropout, bool train, bool bidirectional, bool batch_first, *, ScalarType? dtype=None, bool use_dynamic=False) -> (Tensor, Tensor, Tensor)


# - func: quantized_lstm.data(Tensor data, Tensor batch_sizes, Tensor[] hx, Tensor[] params, bool has_biases, int num_layers, float dropout, bool train, bool bidirectional, *, ScalarType? dtype=None, bool use_dynamic=False) -> (Tensor, Tensor, Tensor)


# Quantized GRU layers

# - func: quantized_gru.input(Tensor input, Tensor hx, Tensor[] params, bool has_biases, int num_layers, float dropout, bool train, bool bidirectional, bool batch_first) -> (Tensor, Tensor)
#

# - func: quantized_gru.data(Tensor data, Tensor batch_sizes, Tensor hx, Tensor[] params, bool has_biases, int num_layers, float dropout, bool train, bool bidirectional) -> (Tensor, Tensor)
#

# Quantized RNN cells
- func: quantized_lstm_cell(Tensor input, Tensor[] hx, Tensor w_ih, Tensor w_hh, Tensor b_ih, Tensor b_hh, Tensor packed_ih, Tensor packed_hh, Tensor col_offsets_ih, Tensor col_offsets_hh, Scalar scale_ih, Scalar scale_hh, Scalar zero_point_ih, Scalar zero_point_hh) -> (Tensor, Tensor)

- func: quantized_gru_cell(Tensor input, Tensor hx, Tensor w_ih, Tensor w_hh, Tensor b_ih, Tensor b_hh, Tensor packed_ih, Tensor packed_hh, Tensor col_offsets_ih, Tensor col_offsets_hh, Scalar scale_ih, Scalar scale_hh, Scalar zero_point_ih, Scalar zero_point_hh) -> Tensor

- func: quantized_rnn_relu_cell(Tensor input, Tensor hx, Tensor w_ih, Tensor w_hh, Tensor b_ih, Tensor b_hh, Tensor packed_ih, Tensor packed_hh, Tensor col_offsets_ih, Tensor col_offsets_hh, Scalar scale_ih, Scalar scale_hh, Scalar zero_point_ih, Scalar zero_point_hh) -> Tensor

- func: quantized_rnn_tanh_cell(Tensor input, Tensor hx, Tensor w_ih, Tensor w_hh, Tensor b_ih, Tensor b_hh, Tensor packed_ih, Tensor packed_hh, Tensor col_offsets_ih, Tensor col_offsets_hh, Scalar scale_ih, Scalar scale_hh, Scalar zero_point_ih, Scalar zero_point_hh) -> Tensor

# PackedSequence utilities
- func: _pack_padded_sequence(Tensor input, Tensor lengths, bool batch_first) -> (Tensor, Tensor)
  dispatch:
    CompositeExplicitAutograd: _pack_padded_sequence

- func: _pack_padded_sequence_backward(Tensor grad, int[] input_size, Tensor batch_sizes, bool batch_first) -> Tensor

- func: _pad_packed_sequence(Tensor data, Tensor batch_sizes, bool batch_first, Scalar padding_value, int total_length) -> (Tensor, Tensor)

# wrappers for legacy TH methods

- func: set_.source_Storage(Tensor(a!) self, Storage source) -> Tensor(a!)
  variants: method
  device_check: NoCheck
  device_guard: False
  dispatch:
    CPU, CUDA, Meta, MPS: set_
  autogen: set.source_Storage, set.source_Storage_out

- func: set_.source_Storage_storage_offset(Tensor(a!) self, Storage source, int storage_offset, int[] size, int[] stride=[]) -> Tensor(a!)
  variants: method
  device_check: NoCheck
  device_guard: False
  dispatch:
    CPU, Meta: set_storage_cpu_
    CUDA: set_storage_cuda_
    MPS: set_storage_mps_
    QuantizedCPU, QuantizedCUDA: set_storage_quantized_
  autogen: set.source_Storage_storage_offset, set.source_Storage_storage_offset_out

- func: set_.source_Tensor_storage_offset(Tensor(a!) self, Tensor source, int storage_offset, int[] size, int[] stride=[]) -> Tensor(a!)
  variants: method
  device_check: NoCheck
  device_guard: False

- func: set_.source_Tensor(Tensor(a!) self, Tensor source) -> Tensor(a!)
  variants: method
  device_check: NoCheck
  device_guard: False
  dispatch:
    CPU, CUDA, Meta, MPS: set_tensor_
  autogen: set.source_Tensor, set.source_Tensor_out

- func: set_(Tensor(a!) self) -> Tensor(a!)
  variants: method
  dispatch:
    CPU: set_cpu_
    CUDA: set_cuda_
    Meta: set_meta_
    MPS: set_mps_
  autogen: set, set.out

- func: lift(Tensor self) -> Tensor
  variants: method
  dispatch:
    # Not making it CompositeImplicitAutograd because lift
    # should be a primitive w.r.t. functorch
    CompositeExplicitAutograd: lift

- func: is_set_to(Tensor self, Tensor tensor) -> bool
  variants: method
  device_check: NoCheck
  device_guard: False
  dispatch:
    CPU, CUDA, MPS: is_set_to

- func: masked_fill_.Scalar(Tensor(a!) self, Tensor mask, Scalar value) -> Tensor(a!)
  device_check: NoCheck   # TensorIterator
  variants: method
  dispatch:
    CPU: masked_fill__cpu
    CUDA: masked_fill__cuda
    QuantizedCPU: masked_fill__quantized_cpu
    MPS: masked_fill__mps
  autogen: masked_fill.Scalar_out

- func: masked_fill.Scalar(Tensor self, Tensor mask, Scalar value) -> Tensor
  device_check: NoCheck   # TensorIterator
  variants: function, method
  dispatch:
    CompositeExplicitAutograd: masked_fill

- func: masked_fill_.Tensor(Tensor(a!) self, Tensor mask, Tensor value) -> Tensor(a!)
  device_check: NoCheck   # TensorIterator
  variants: method
  dispatch:
    CPU: masked_fill__cpu
    CUDA: masked_fill__cuda
    QuantizedCPU: masked_fill__quantized_cpu
    MPS: masked_fill__mps
  autogen: masked_fill.Tensor_out

- func: masked_fill.Tensor(Tensor self, Tensor mask, Tensor value) -> Tensor
  device_check: NoCheck   # TensorIterator
  variants: function, method
  dispatch:
    CompositeExplicitAutograd: masked_fill

- func: masked_scatter_(Tensor(a!) self, Tensor mask, Tensor source) -> Tensor(a!)
  variants: method
  dispatch:
    CPU: masked_scatter__cpu
    CUDA: masked_scatter__cuda
  autogen: masked_scatter.out

- func: masked_scatter(Tensor self, Tensor mask, Tensor source) -> Tensor
  variants: function, method
  dispatch:
    CompositeExplicitAutograd: masked_scatter

- func: _masked_softmax(Tensor self, Tensor mask, int? dim=None) -> Tensor
  dispatch:
    CUDA: masked_softmax_cuda
    CPU: masked_softmax_cpu

- func: _masked_softmax_backward(Tensor grad_output, Tensor output, Tensor mask, int? dim=None) -> Tensor
  dispatch:
    CUDA: masked_softmax_backward_cuda
    CPU: masked_softmax_backward_cpu

- func: view(Tensor(a) self, int[] size) -> Tensor(a)
  variants: method
  device_check: NoCheck
  device_guard: False
  dispatch:
    ZeroTensor, CPU, CUDA, Meta, QuantizedCPU, QuantizedCUDA, MPS: view
    MkldnnCPU: mkldnn_view

# Warning: If you want to change the name or overload name of this
# operator, you might also want to change the `isBlockListedSchema`
# function in `torch/csrc/jit/frontend/schema_catching.cpp`.
# The name and overload name of this operator is hardcoded in that
# function in order to workaround a bug:
# https://github.com/pytorch/pytorch/issues/47964
- func: view.dtype(Tensor(a) self, ScalarType dtype) -> Tensor(a)
  variants: method
  device_check: NoCheck
  device_guard: False
  dispatch:
    CompositeExplicitAutograd: view_dtype

- func: put_(Tensor(a!) self, Tensor index, Tensor source, bool accumulate=False) -> Tensor(a!)
  variants: method
  dispatch:
    CPU, CUDA, MPS: put_
  autogen: put.out

- func: put(Tensor self, Tensor index, Tensor source, bool accumulate=False) -> Tensor
  variants: function, method

- func: index_add.out(Tensor self, int dim, Tensor index, Tensor source, *, Scalar alpha=1, Tensor(a!) out) -> Tensor(a!)
  structured: True
  variants: function
  precomputed:
  - dim -> int dim
  dispatch:
    CPU: index_add_cpu_out
    CUDA: index_add_cuda_out

- func: index_add_(Tensor(a!) self, int dim, Tensor index, Tensor source, *, Scalar alpha=1) -> Tensor(a!)
  structured_delegate: index_add.out
  variants: method

- func: index_add(Tensor self, int dim, Tensor index, Tensor source, *, Scalar alpha=1) -> Tensor
  structured_delegate: index_add.out
  variants: function, method

- func: index_add.dimname(Tensor self, Dimname dim, Tensor index, Tensor source, *, Scalar alpha=1) -> Tensor
  variants: function, method

- func: index_reduce.out(Tensor self, int dim, Tensor index, Tensor source, str reduce, *, bool include_self=True, Tensor(a!) out) -> Tensor(a!)
  structured: True
  variants: function
  precomputed:
  - dim -> int dim
  dispatch:
    CPU: index_reduce_cpu_out
    CUDA: index_reduce_cuda_out

- func: index_reduce_(Tensor(a!) self, int dim, Tensor index, Tensor source, str reduce, *, bool include_self=True) -> Tensor(a!)
  structured_delegate: index_reduce.out
  variants: method

- func: index_reduce(Tensor self, int dim, Tensor index, Tensor source, str reduce, *, bool include_self=True) -> Tensor
  structured_delegate: index_reduce.out
  variants: function, method

- func: index_fill_.int_Scalar(Tensor(a!) self, int dim, Tensor index, Scalar value) -> Tensor(a!)
  device_check: NoCheck   # TensorIterator
  variants: method
  dispatch:
    CPU: index_fill_
    CUDA: index_fill_
  autogen: index_fill.int_Scalar_out

- func: index_fill.int_Scalar(Tensor self, int dim, Tensor index, Scalar value) -> Tensor
  device_check: NoCheck   # TensorIterator
  variants: function, method
  dispatch:
    CompositeExplicitAutograd: index_fill

- func: index_fill_.int_Tensor(Tensor(a!) self, int dim, Tensor index, Tensor value) -> Tensor(a!)
  device_check: NoCheck   # TensorIterator
  variants: method
  dispatch:
    CPU, CUDA: index_fill_
  autogen: index_fill.int_Tensor_out

- func: index_fill.int_Tensor(Tensor self, int dim, Tensor index, Tensor value) -> Tensor
  device_check: NoCheck   # TensorIterator
  variants: function, method
  dispatch:
    CompositeExplicitAutograd: index_fill

- func: index_fill_.Dimname_Scalar(Tensor(a!) self, Dimname dim, Tensor index, Scalar value) -> Tensor(a!)
  device_check: NoCheck   # TensorIterator
  variants: method

- func: index_fill_.Dimname_Tensor(Tensor(a!) self, Dimname dim, Tensor index, Tensor value) -> Tensor(a!)
  device_check: NoCheck   # TensorIterator
  variants: method

- func: index_fill.Dimname_Scalar(Tensor self, Dimname dim, Tensor index, Scalar value) -> Tensor
  device_check: NoCheck   # TensorIterator
  variants: function, method

- func: index_fill.Dimname_Tensor(Tensor self, Dimname dim, Tensor index, Tensor value) -> Tensor
  device_check: NoCheck   # TensorIterator
  variants: function, method

- func: scatter.src(Tensor self, int dim, Tensor index, Tensor src) -> Tensor
  structured_delegate: scatter.src_out
  variants: function, method

- func: scatter_.src(Tensor(a!) self, int dim, Tensor index, Tensor src) -> Tensor(a!)
  structured_delegate: scatter.src_out
  variants: method

- func: scatter.src_out(Tensor self, int dim, Tensor index, Tensor src, *, Tensor(a!) out) -> Tensor(a!)
  structured: True
  variants: function
  dispatch:
    CPU, CUDA: scatter_src_out
    MPS: scatter_src_out_mps

- func: scatter.value(Tensor self, int dim, Tensor index, Scalar value) -> Tensor
  structured_delegate: scatter.value_out
  variants: function, method

- func: scatter_.value(Tensor(a!) self, int dim, Tensor index, Scalar value) -> Tensor(a!)
  structured_delegate: scatter.value_out
  variants: method

- func: scatter.value_out(Tensor self, int dim, Tensor index, Scalar value, *, Tensor(a!) out) -> Tensor(a!)
  structured: True
  variants: function
  dispatch:
    CPU, CUDA: scatter_value_out
    MPS: scatter_value_out_mps

- func: scatter.reduce(Tensor self, int dim, Tensor index, Tensor src, *, str reduce) -> Tensor
  structured_delegate: scatter.reduce_out
  variants: function, method

- func: scatter_.reduce(Tensor(a!) self, int dim, Tensor index, Tensor src, *, str reduce) -> Tensor(a!)
  structured_delegate: scatter.reduce_out
  variants: method

- func: scatter.reduce_out(Tensor self, int dim, Tensor index, Tensor src, *, str reduce, Tensor(a!) out) -> Tensor(a!)
  structured: True
  variants: function
  dispatch:
    CPU, CUDA: scatter_reduce_out
    MPS: scatter_reduce_out_mps

- func: scatter.value_reduce(Tensor self, int dim, Tensor index, Scalar value, *, str reduce) -> Tensor
  structured_delegate: scatter.value_reduce_out
  variants: function, method

- func: scatter_.value_reduce(Tensor(a!) self, int dim, Tensor index, Scalar value, *, str reduce) -> Tensor(a!)
  structured_delegate: scatter.value_reduce_out
  variants: method

- func: scatter.value_reduce_out(Tensor self, int dim, Tensor index, Scalar value, *, str reduce, Tensor(a!) out) -> Tensor(a!)
  structured: True
  variants: function
  dispatch:
    CPU, CUDA: scatter_value_reduce_out
    MPS: scatter_value_reduce_out_mps

- func: scatter.dimname_src(Tensor self, Dimname dim, Tensor index, Tensor src) -> Tensor
  variants: function, method

- func: scatter.dimname_value(Tensor self, Dimname dim, Tensor index, Scalar value) -> Tensor
  variants: function, method

- func: scatter_add(Tensor self, int dim, Tensor index, Tensor src) -> Tensor
  structured_delegate: scatter_add.out
  variants: function, method

- func: scatter_add_(Tensor(a!) self, int dim, Tensor index, Tensor src) -> Tensor(a!)
  structured_delegate: scatter_add.out
  variants: method

- func: scatter_add.out(Tensor self, int dim, Tensor index, Tensor src, *, Tensor(a!) out) -> Tensor(a!)
  structured: True
  variants: function
  dispatch:
    CPU, CUDA: scatter_add
    MPS: scatter_add_mps_out

- func: scatter_add.dimname(Tensor self, Dimname dim, Tensor index, Tensor src) -> Tensor
  variants: function, method

- func: scatter_reduce.two(Tensor self, int dim, Tensor index, Tensor src, str reduce, *, bool include_self=True) -> Tensor
  structured_delegate: scatter_reduce.two_out
  variants: function, method

- func: scatter_reduce_.two(Tensor(a!) self, int dim, Tensor index, Tensor src, str reduce, *, bool include_self=True) -> Tensor(a!)
  structured_delegate: scatter_reduce.two_out
  variants: method

- func: scatter_reduce.two_out(Tensor self, int dim, Tensor index, Tensor src, str reduce, *, bool include_self=True, Tensor(a!) out) -> Tensor(a!)
  structured: True
  variants: function
  dispatch:
    CPU, CUDA: scatter_reduce_two

- func: eq_.Scalar(Tensor(a!) self, Scalar other) -> Tensor(a!)
  structured_delegate: eq.Scalar_out
  device_check: NoCheck   # TensorIterator
  variants: method

- func: eq_.Tensor(Tensor(a!) self, Tensor other) -> Tensor(a!)
  structured_delegate: eq.Tensor_out
  device_check: NoCheck   # TensorIterator
  variants: method

- func: bitwise_and.Tensor_out(Tensor self, Tensor other, *, Tensor(a!) out) -> Tensor(a!)
  device_check: NoCheck   # TensorIterator
  structured: True
  structured_inherits: TensorIteratorBase
  variants: function
  dispatch:
    CPU, CUDA: bitwise_and_out

- func: bitwise_and.Scalar_out(Tensor self, Scalar other, *, Tensor(a!) out) -> Tensor(a!)
  device_check: NoCheck   # TensorIterator
  variants: function
  dispatch:
    CompositeExplicitAutograd: bitwise_and_out

- func: bitwise_and.Scalar(Tensor self, Scalar other) -> Tensor
  device_check: NoCheck   # TensorIterator
  variants: method, function
  dispatch:
    CompositeExplicitAutograd: bitwise_and

- func: bitwise_and.Scalar_Tensor(Scalar self, Tensor other) -> Tensor
  device_check: NoCheck   # TensorIterator
  variants: function
  dispatch:
    CompositeExplicitAutograd: bitwise_and

- func: bitwise_and.Tensor(Tensor self, Tensor other) -> Tensor
  device_check: NoCheck   # TensorIterator
  variants: method, function
  structured_delegate: bitwise_and.Tensor_out

- func: bitwise_and_.Scalar(Tensor(a!) self, Scalar other) -> Tensor(a!)
  device_check: NoCheck   # TensorIterator
  variants: method

- func: bitwise_and_.Tensor(Tensor(a!) self, Tensor other) -> Tensor(a!)
  device_check: NoCheck   # TensorIterator
  variants: method
  structured_delegate: bitwise_and.Tensor_out

- func: __and__.Scalar(Tensor self, Scalar other) -> Tensor
  device_check: NoCheck   # TensorIterator
  variants: method, function

- func: __and__.Tensor(Tensor self, Tensor other) -> Tensor
  device_check: NoCheck   # TensorIterator
  variants: method, function

- func: __iand__.Scalar(Tensor(a!) self, Scalar other) -> Tensor(a!)
  device_check: NoCheck   # TensorIterator
  variants: method

- func: __iand__.Tensor(Tensor(a!) self, Tensor other) -> Tensor(a!)
  device_check: NoCheck   # TensorIterator
  variants: method

- func: bitwise_or.Tensor_out(Tensor self, Tensor other, *, Tensor(a!) out) -> Tensor(a!)
  device_check: NoCheck   # TensorIterator
  structured: True
  structured_inherits: TensorIteratorBase
  variants: function
  dispatch:
    CPU, CUDA: bitwise_or_out

- func: bitwise_or.Scalar_out(Tensor self, Scalar other, *, Tensor(a!) out) -> Tensor(a!)
  device_check: NoCheck   # TensorIterator
  variants: function
  dispatch:
    CompositeExplicitAutograd: bitwise_or_out

- func: bitwise_or.Scalar(Tensor self, Scalar other) -> Tensor
  device_check: NoCheck   # TensorIterator
  variants: method, function

- func: bitwise_or.Scalar_Tensor(Scalar self, Tensor other) -> Tensor
  device_check: NoCheck   # TensorIterator
  variants: function
  dispatch:
    CompositeExplicitAutograd: bitwise_or

- func: bitwise_or.Tensor(Tensor self, Tensor other) -> Tensor
  device_check: NoCheck   # TensorIterator
  variants: method, function
  structured_delegate: bitwise_or.Tensor_out

- func: bitwise_or_.Scalar(Tensor(a!) self, Scalar other) -> Tensor(a!)
  device_check: NoCheck   # TensorIterator
  variants: method

- func: bitwise_or_.Tensor(Tensor(a!) self, Tensor other) -> Tensor(a!)
  device_check: NoCheck   # TensorIterator
  variants: method
  structured_delegate: bitwise_or.Tensor_out

- func: __or__.Scalar(Tensor self, Scalar other) -> Tensor
  device_check: NoCheck   # TensorIterator
  variants: method, function

- func: __or__.Tensor(Tensor self, Tensor other) -> Tensor
  device_check: NoCheck   # TensorIterator
  variants: method, function

- func: __ior__.Scalar(Tensor(a!) self, Scalar other) -> Tensor(a!)
  device_check: NoCheck   # TensorIterator
  variants: method

- func: __ior__.Tensor(Tensor(a!) self, Tensor other) -> Tensor(a!)
  device_check: NoCheck   # TensorIterator
  variants: method

- func: bitwise_xor.Tensor_out(Tensor self, Tensor other, *, Tensor(a!) out) -> Tensor(a!)
  device_check: NoCheck   # TensorIterator
  structured: True
  structured_inherits: TensorIteratorBase
  variants: function
  dispatch:
    CPU, CUDA: bitwise_xor_out

- func: bitwise_xor.Scalar_out(Tensor self, Scalar other, *, Tensor(a!) out) -> Tensor(a!)
  device_check: NoCheck   # TensorIterator
  variants: function
  dispatch:
    CompositeExplicitAutograd: bitwise_xor_out

- func: bitwise_xor.Scalar(Tensor self, Scalar other) -> Tensor
  device_check: NoCheck   # TensorIterator
  variants: method, function

- func: bitwise_xor.Scalar_Tensor(Scalar self, Tensor other) -> Tensor
  device_check: NoCheck   # TensorIterator
  variants: function
  dispatch:
    CompositeExplicitAutograd: bitwise_xor

- func: bitwise_xor.Tensor(Tensor self, Tensor other) -> Tensor
  device_check: NoCheck   # TensorIterator
  variants: method, function
  structured_delegate: bitwise_xor.Tensor_out

- func: bitwise_xor_.Scalar(Tensor(a!) self, Scalar other) -> Tensor(a!)
  device_check: NoCheck   # TensorIterator
  variants: method

- func: bitwise_xor_.Tensor(Tensor(a!) self, Tensor other) -> Tensor(a!)
  device_check: NoCheck   # TensorIterator
  variants: method
  structured_delegate: bitwise_xor.Tensor_out

- func: __xor__.Scalar(Tensor self, Scalar other) -> Tensor
  device_check: NoCheck   # TensorIterator
  variants: method, function

- func: __xor__.Tensor(Tensor self, Tensor other) -> Tensor
  device_check: NoCheck   # TensorIterator
  variants: method, function

- func: __ixor__.Scalar(Tensor(a!) self, Scalar other) -> Tensor(a!)
  device_check: NoCheck   # TensorIterator
  variants: method

- func: __ixor__.Tensor(Tensor(a!) self, Tensor other) -> Tensor(a!)
  device_check: NoCheck   # TensorIterator
  variants: method

- func: __lshift__.Scalar(Tensor self, Scalar other) -> Tensor
  device_check: NoCheck   # TensorIterator
  variants: method, function
  dispatch:
    CPU, CUDA: __lshift__

- func: __lshift__.Tensor(Tensor self, Tensor other) -> Tensor
  device_check: NoCheck   # TensorIterator
  variants: method, function
  dispatch:
    CPU, CUDA: __lshift__

- func: __ilshift__.Scalar(Tensor(a!) self, Scalar other) -> Tensor(a!)
  device_check: NoCheck   # TensorIterator
  variants: method
  dispatch:
    CPU, CUDA: __ilshift__
  autogen: __lshift__.Scalar_out

- func: __ilshift__.Tensor(Tensor(a!) self, Tensor other) -> Tensor(a!)
  device_check: NoCheck   # TensorIterator
  variants: method
  dispatch:
    CPU, CUDA: __ilshift__
  autogen: __lshift__.Tensor_out

- func: bitwise_left_shift.Tensor(Tensor self, Tensor other) -> Tensor
  device_check: NoCheck   # TensorIterator
  variants: function, method
  structured_delegate: bitwise_left_shift.Tensor_out

- func: bitwise_left_shift_.Tensor(Tensor(a!) self, Tensor other) -> Tensor(a!)
  device_check: NoCheck   # TensorIterator
  variants: method
  structured_delegate: bitwise_left_shift.Tensor_out

- func: bitwise_left_shift.Tensor_out(Tensor self, Tensor other, *, Tensor(a!) out) -> Tensor(a!)
  device_check: NoCheck   # TensorIterator
  structured: True
  structured_inherits: TensorIteratorBase
  dispatch:
    CPU, CUDA: bitwise_left_shift_out

- func: bitwise_left_shift.Tensor_Scalar(Tensor self, Scalar other) -> Tensor
  device_check: NoCheck   # TensorIterator
  variants: method, function
  dispatch:
    CompositeExplicitAutograd: bitwise_left_shift

- func: bitwise_left_shift_.Tensor_Scalar(Tensor(a!) self, Scalar other) -> Tensor(a!)
  device_check: NoCheck   # TensorIterator
  variants: method
  dispatch:
    CompositeExplicitAutograd: bitwise_left_shift_

- func: bitwise_left_shift.Tensor_Scalar_out(Tensor self, Scalar other, *, Tensor(a!) out) -> Tensor(a!)
  device_check: NoCheck   # TensorIterator
  variants: function
  dispatch:
    CompositeExplicitAutograd: bitwise_left_shift_out

- func: bitwise_left_shift.Scalar_Tensor(Scalar self, Tensor other) -> Tensor
  device_check: NoCheck   # TensorIterator
  variants: function
  dispatch:
    CompositeExplicitAutograd: bitwise_left_shift

- func: __rshift__.Scalar(Tensor self, Scalar other) -> Tensor
  device_check: NoCheck   # TensorIterator
  variants: method, function
  dispatch:
    CPU, CUDA: __rshift__

- func: __rshift__.Tensor(Tensor self, Tensor other) -> Tensor
  device_check: NoCheck   # TensorIterator
  variants: method, function
  dispatch:
    CPU, CUDA: __rshift__

- func: __irshift__.Scalar(Tensor(a!) self, Scalar other) -> Tensor(a!)
  device_check: NoCheck   # TensorIterator
  variants: method
  dispatch:
    CPU, CUDA: __irshift__
  autogen: __rshift__.Scalar_out

- func: __irshift__.Tensor(Tensor(a!) self, Tensor other) -> Tensor(a!)
  device_check: NoCheck   # TensorIterator
  variants: method
  dispatch:
    CPU, CUDA: __irshift__
  autogen: __rshift__.Tensor_out

- func: bitwise_right_shift.Tensor(Tensor self, Tensor other) -> Tensor
  device_check: NoCheck   # TensorIterator
  variants: function, method
  structured_delegate: bitwise_right_shift.Tensor_out

- func: bitwise_right_shift_.Tensor(Tensor(a!) self, Tensor other) -> Tensor(a!)
  device_check: NoCheck   # TensorIterator
  variants: method
  structured_delegate: bitwise_right_shift.Tensor_out

- func: bitwise_right_shift.Tensor_out(Tensor self, Tensor other, *, Tensor(a!) out) -> Tensor(a!)
  device_check: NoCheck   # TensorIterator
  structured: True
  structured_inherits: TensorIteratorBase
  dispatch:
    CPU, CUDA: bitwise_right_shift_out

- func: bitwise_right_shift.Tensor_Scalar(Tensor self, Scalar other) -> Tensor
  device_check: NoCheck   # TensorIterator
  variants: method, function
  dispatch:
    CompositeExplicitAutograd: bitwise_right_shift

- func: bitwise_right_shift_.Tensor_Scalar(Tensor(a!) self, Scalar other) -> Tensor(a!)
  device_check: NoCheck   # TensorIterator
  variants: method
  dispatch:
    CompositeExplicitAutograd: bitwise_right_shift_

- func: bitwise_right_shift.Tensor_Scalar_out(Tensor self, Scalar other, *, Tensor(a!) out) -> Tensor(a!)
  device_check: NoCheck   # TensorIterator
  variants: function
  dispatch:
    CompositeExplicitAutograd: bitwise_right_shift_out

- func: bitwise_right_shift.Scalar_Tensor(Scalar self, Tensor other) -> Tensor
  device_check: NoCheck   # TensorIterator
  variants: function
  dispatch:
    CompositeExplicitAutograd: bitwise_right_shift

- func: tril_(Tensor(a!) self, int diagonal=0) -> Tensor(a!)
  structured_delegate: tril.out
  variants: method

- func: triu_(Tensor(a!) self, int diagonal=0) -> Tensor(a!)
  structured_delegate: triu.out
  variants: method

- func: digamma_(Tensor(a!) self) -> Tensor(a!)
  device_check: NoCheck   # TensorIterator
  structured_delegate: digamma.out
  variants: method

- func: lerp_.Scalar(Tensor(a!) self, Tensor end, Scalar weight) -> Tensor(a!)
  device_check: NoCheck   # TensorIterator
  variants: method
  structured_delegate: lerp.Scalar_out

- func: lerp_.Tensor(Tensor(a!) self, Tensor end, Tensor weight) -> Tensor(a!)
  device_check: NoCheck   # TensorIterator
  variants: method
  structured_delegate: lerp.Tensor_out

- func: addbmm_(Tensor(a!) self, Tensor batch1, Tensor batch2, *, Scalar beta=1, Scalar alpha=1) -> Tensor(a!)
  variants: method
  dispatch:
    CPU, CUDA: addbmm_
    MPS: addbmm_mps_

- func: addbmm.out(Tensor self, Tensor batch1, Tensor batch2, *, Scalar beta=1, Scalar alpha=1, Tensor(a!) out) -> Tensor(a!)
  dispatch:
    CPU, CUDA: addbmm_out
    MPS: addbmm_out_mps

- func: addbmm(Tensor self, Tensor batch1, Tensor batch2, *, Scalar beta=1, Scalar alpha=1) -> Tensor
  variants: method, function
  dispatch:
    CPU, CUDA: addbmm
    MPS: addbmm_mps

- func: random_.from(Tensor(a!) self, int from, int? to, *, Generator? generator=None) -> Tensor(a!)
  device_check: NoCheck   # TensorIterator
  variants: method
  dispatch:
    CPU, CUDA: random_
    Meta: random_meta_
    MPS: random_mps_
  autogen: random.from, random.from_out

- func: random_.to(Tensor(a!) self, int to, *, Generator? generator=None) -> Tensor(a!)
  device_check: NoCheck   # TensorIterator
  variants: method
  dispatch:
    CPU, CUDA: random_
    Meta: random_meta_
    MPS: random_mps_
  autogen: random.to, random.to_out

- func: random_(Tensor(a!) self, *, Generator? generator=None) -> Tensor(a!)
  device_check: NoCheck   # TensorIterator
  variants: method
  dispatch:
    CPU, CUDA: random_
    Meta: random_meta_
  autogen: random, random.out

- func: uniform_(Tensor(a!) self, float from=0, float to=1, *, Generator? generator=None) -> Tensor(a!)
  device_check: NoCheck   # TensorIterator
  variants: method
  dispatch:
    CPU, CUDA: uniform_
    MPS: uniform_mps_
    Meta: uniform_meta_
  autogen: uniform, uniform.out

- func: cauchy_(Tensor(a!) self, float median=0, float sigma=1, *, Generator? generator=None) -> Tensor(a!)
  device_check: NoCheck   # TensorIterator
  variants: method
  dispatch:
    CPU, CUDA: cauchy_
  autogen: cauchy, cauchy.out

- func: log_normal_(Tensor(a!) self, float mean=1, float std=2, *, Generator? generator=None) -> Tensor(a!)
  device_check: NoCheck   # TensorIterator
  variants: method
  dispatch:
    CPU, CUDA: log_normal_
  autogen: log_normal, log_normal.out

- func: exponential_(Tensor(a!) self, float lambd=1, *, Generator? generator=None) -> Tensor(a!)
  device_check: NoCheck   # TensorIterator
  variants: method
  dispatch:
    CPU, CUDA: exponential_
    MPS: exponential_mps_
  autogen: exponential, exponential.out

- func: geometric_(Tensor(a!) self, float p, *, Generator? generator=None) -> Tensor(a!)
  device_check: NoCheck   # TensorIterator
  variants: method
  dispatch:
    CPU, CUDA: geometric_

# wrappers for TH functions
  autogen: geometric, geometric.out

- func: diag.out(Tensor self, int diagonal=0, *, Tensor(a!) out) -> Tensor(a!)
  dispatch:
    CPU: diag_cpu_out
    CUDA: diag_cuda_out
    MPS: diag_mps_out

- func: diag(Tensor self, int diagonal=0) -> Tensor
  variants: method, function
  dispatch:
    CompositeExplicitAutograd: diag

- func: diag_backward(Tensor grad, int[] input_sizes, int diagonal) -> Tensor
  variants: function
  device_check: NoCheck
  device_guard: False

- func: cross.out(Tensor self, Tensor other, int? dim=None, *, Tensor(a!) out) -> Tensor(a!)

- func: cross(Tensor self, Tensor other, int? dim=None) -> Tensor
  variants: method, function

- func: triu.out(Tensor self, int diagonal=0, *, Tensor(a!) out) -> Tensor(a!)
  structured: True
  dispatch:
    CPU: triu_cpu
    CUDA: triu_cuda
    MPS: triu_mps_out

- func: triu(Tensor self, int diagonal=0) -> Tensor
  structured_delegate: triu.out
  variants: method, function

- func: tril.out(Tensor self, int diagonal=0, *, Tensor(a!) out) -> Tensor(a!)
  structured: True
  dispatch:
    CPU: tril_cpu
    CUDA: tril_cuda
    MPS: tril_mps_out

- func: tril(Tensor self, int diagonal=0) -> Tensor
  structured_delegate: tril.out
  variants: method, function

- func: tril_indices(int row, int col, int offset=0, *, ScalarType? dtype=long, Layout? layout=None, Device? device=None, bool? pin_memory=None) -> Tensor
  dispatch:
    CPU: tril_indices_cpu
    CUDA: tril_indices_cuda

- func: triu_indices(int row, int col, int offset=0, *, ScalarType? dtype=long, Layout? layout=None, Device? device=None, bool? pin_memory=None) -> Tensor
  dispatch:
    CPU: triu_indices_cpu
    CUDA: triu_indices_cuda

- func: trace(Tensor self) -> Tensor
  variants: method, function
  dispatch:
    CPU: trace_cpu
    CUDA: trace_cuda

- func: trace_backward(Tensor grad, int[] sizes) -> Tensor
  variants: function
  device_check: NoCheck
  device_guard: False

- func: ne.Scalar_out(Tensor self, Scalar other, *, Tensor(a!) out) -> Tensor(a!)
  structured: True
  structured_inherits: TensorIteratorBase
  device_check: NoCheck   # TensorIterator
  dispatch:
    CPU, CUDA: ne_Scalar_out
    MPS: ne_scalar_out_mps
    QuantizedCPU: ne_out_quantized_cpu

- func: ne.Scalar(Tensor self, Scalar other) -> Tensor
  structured_delegate: ne.Scalar_out
  device_check: NoCheck   # TensorIterator
  variants: method, function
  dispatch:
    QuantizedCPU: ne_quantized_cpu

- func: ne.Tensor_out(Tensor self, Tensor other, *, Tensor(a!) out) -> Tensor(a!)
  structured: True
  structured_inherits: TensorIteratorBase
  device_check: NoCheck   # TensorIterator
  dispatch:
    CPU, CUDA: ne_Tensor_out
    MPS: ne_tensor_out_mps
    QuantizedCPU: ne_out_quantized_cpu

- func: ne.Tensor(Tensor self, Tensor other) -> Tensor
  structured_delegate: ne.Tensor_out
  device_check: NoCheck   # TensorIterator
  variants: method, function
  dispatch:
    QuantizedCPU: ne_quantized_cpu

- func: ne_.Scalar(Tensor(a!) self, Scalar other) -> Tensor(a!)
  structured_delegate: ne.Scalar_out
  device_check: NoCheck   # TensorIterator
  variants: method

- func: ne_.Tensor(Tensor(a!) self, Tensor other) -> Tensor(a!)
  structured_delegate: ne.Tensor_out
  device_check: NoCheck   # TensorIterator
  variants: method

# not_equal, alias for torch.ne
- func: not_equal.Scalar_out(Tensor self, Scalar other, *, Tensor(a!) out) -> Tensor(a!)

- func: not_equal.Scalar(Tensor self, Scalar other) -> Tensor
  variants: method, function

- func: not_equal.Tensor_out(Tensor self, Tensor other, *, Tensor(a!) out) -> Tensor(a!)

- func: not_equal.Tensor(Tensor self, Tensor other) -> Tensor
  variants: method, function

- func: not_equal_.Scalar(Tensor(a!) self, Scalar other) -> Tensor(a!)
  variants: method

- func: not_equal_.Tensor(Tensor(a!) self, Tensor other) -> Tensor(a!)
  variants: method

- func: eq.Scalar_out(Tensor self, Scalar other, *, Tensor(a!) out) -> Tensor(a!)
  structured: True
  structured_inherits: TensorIteratorBase
  device_check: NoCheck   # TensorIterator
  dispatch:
    CPU, CUDA: eq_Scalar_out
    MPS: eq_scalar_out_mps
    QuantizedCPU: eq_out_quantized_cpu

- func: eq.Scalar(Tensor self, Scalar other) -> Tensor
  structured_delegate: eq.Scalar_out
  device_check: NoCheck   # TensorIterator
  variants: method, function
  dispatch:
    QuantizedCPU: eq_quantized_cpu

- func: eq.Tensor_out(Tensor self, Tensor other, *, Tensor(a!) out) -> Tensor(a!)
  structured: True
  structured_inherits: TensorIteratorBase
  device_check: NoCheck   # TensorIterator
  dispatch:
    CPU, CUDA: eq_Tensor_out
    MPS: eq_tensor_out_mps
    QuantizedCPU: eq_out_quantized_cpu

- func: eq.Tensor(Tensor self, Tensor other) -> Tensor
  structured_delegate: eq.Tensor_out
  device_check: NoCheck   # TensorIterator
  variants: method, function
  dispatch:
    QuantizedCPU: eq_quantized_cpu

- func: ge.Scalar_out(Tensor self, Scalar other, *, Tensor(a!) out) -> Tensor(a!)
  structured: True
  structured_inherits: TensorIteratorBase
  device_check: NoCheck   # TensorIterator
  dispatch:
    CPU, CUDA: ge_Scalar_out
    MPS: ge_scalar_out_mps
    QuantizedCPU: ge_out_quantized_cpu

- func: ge.Scalar(Tensor self, Scalar other) -> Tensor
  structured_delegate: ge.Scalar_out
  device_check: NoCheck   # TensorIterator
  variants: method, function
  dispatch:
    QuantizedCPU: ge_quantized_cpu

- func: ge.Tensor_out(Tensor self, Tensor other, *, Tensor(a!) out) -> Tensor(a!)
  structured: True
  structured_inherits: TensorIteratorBase
  device_check: NoCheck   # TensorIterator
  dispatch:
    CPU, CUDA: ge_Tensor_out
    MPS: ge_tensor_out_mps
    QuantizedCPU: ge_out_quantized_cpu

- func: ge.Tensor(Tensor self, Tensor other) -> Tensor
  structured_delegate: ge.Tensor_out
  device_check: NoCheck   # TensorIterator
  variants: method, function
  dispatch:
    QuantizedCPU: ge_quantized_cpu

- func: ge_.Scalar(Tensor(a!) self, Scalar other) -> Tensor(a!)
  structured_delegate: ge.Scalar_out
  device_check: NoCheck   # TensorIterator
  variants: method

- func: ge_.Tensor(Tensor(a!) self, Tensor other) -> Tensor(a!)
  structured_delegate: ge.Tensor_out
  device_check: NoCheck   # TensorIterator
  variants: method

# greater_equal, alias for torch.ge
- func: greater_equal.Scalar_out(Tensor self, Scalar other, *, Tensor(a!) out) -> Tensor(a!)

- func: greater_equal.Scalar(Tensor self, Scalar other) -> Tensor
  variants: method, function

- func: greater_equal.Tensor_out(Tensor self, Tensor other, *, Tensor(a!) out) -> Tensor(a!)

- func: greater_equal.Tensor(Tensor self, Tensor other) -> Tensor
  variants: method, function

- func: greater_equal_.Scalar(Tensor(a!) self, Scalar other) -> Tensor(a!)
  variants: method

- func: greater_equal_.Tensor(Tensor(a!) self, Tensor other) -> Tensor(a!)
  variants: method

- func: le.Scalar_out(Tensor self, Scalar other, *, Tensor(a!) out) -> Tensor(a!)
  structured: True
  structured_inherits: TensorIteratorBase
  device_check: NoCheck   # TensorIterator
  dispatch:
    CPU, CUDA: le_Scalar_out
    MPS: le_scalar_out_mps
    QuantizedCPU: le_out_quantized_cpu

- func: le.Scalar(Tensor self, Scalar other) -> Tensor
  structured_delegate: le.Scalar_out
  device_check: NoCheck   # TensorIterator
  variants: method, function
  dispatch:
    QuantizedCPU: le_quantized_cpu

- func: le.Tensor_out(Tensor self, Tensor other, *, Tensor(a!) out) -> Tensor(a!)
  structured: True
  structured_inherits: TensorIteratorBase
  device_check: NoCheck   # TensorIterator
  dispatch:
    CPU, CUDA: le_Tensor_out
    MPS: le_tensor_out_mps
    QuantizedCPU: le_out_quantized_cpu

- func: le.Tensor(Tensor self, Tensor other) -> Tensor
  structured_delegate: le.Tensor_out
  device_check: NoCheck   # TensorIterator
  variants: method, function
  dispatch:
    QuantizedCPU: le_quantized_cpu

- func: le_.Scalar(Tensor(a!) self, Scalar other) -> Tensor(a!)
  structured_delegate: le.Scalar_out
  device_check: NoCheck   # TensorIterator
  variants: method

- func: le_.Tensor(Tensor(a!) self, Tensor other) -> Tensor(a!)
  structured_delegate: le.Tensor_out
  device_check: NoCheck   # TensorIterator
  variants: method

# less_equal, alias for torch.le
- func: less_equal.Scalar_out(Tensor self, Scalar other, *, Tensor(a!) out) -> Tensor(a!)

- func: less_equal.Scalar(Tensor self, Scalar other) -> Tensor
  variants: method, function

- func: less_equal.Tensor_out(Tensor self, Tensor other, *, Tensor(a!) out) -> Tensor(a!)

- func: less_equal.Tensor(Tensor self, Tensor other) -> Tensor
  variants: method, function

- func: less_equal_.Scalar(Tensor(a!) self, Scalar other) -> Tensor(a!)
  variants: method

- func: less_equal_.Tensor(Tensor(a!) self, Tensor other) -> Tensor(a!)
  variants: method

- func: gt.Scalar_out(Tensor self, Scalar other, *, Tensor(a!) out) -> Tensor(a!)
  structured: True
  structured_inherits: TensorIteratorBase
  device_check: NoCheck   # TensorIterator
  dispatch:
    CPU, CUDA: gt_Scalar_out
    MPS: gt_scalar_out_mps
    QuantizedCPU: gt_out_quantized_cpu

- func: gt.Scalar(Tensor self, Scalar other) -> Tensor
  structured_delegate: gt.Scalar_out
  device_check: NoCheck   # TensorIterator
  variants: method, function
  dispatch:
    QuantizedCPU: gt_quantized_cpu

- func: gt.Tensor_out(Tensor self, Tensor other, *, Tensor(a!) out) -> Tensor(a!)
  structured: True
  structured_inherits: TensorIteratorBase
  device_check: NoCheck   # TensorIterator
  dispatch:
    CPU, CUDA: gt_Tensor_out
    MPS: gt_tensor_out_mps
    QuantizedCPU: gt_out_quantized_cpu

- func: gt.Tensor(Tensor self, Tensor other) -> Tensor
  structured_delegate: gt.Tensor_out
  device_check: NoCheck   # TensorIterator
  variants: method, function
  dispatch:
    QuantizedCPU: gt_quantized_cpu

- func: gt_.Scalar(Tensor(a!) self, Scalar other) -> Tensor(a!)
  structured_delegate: gt.Scalar_out
  device_check: NoCheck   # TensorIterator
  variants: method

- func: gt_.Tensor(Tensor(a!) self, Tensor other) -> Tensor(a!)
  structured_delegate: gt.Tensor_out
  device_check: NoCheck   # TensorIterator
  variants: method

#  greater, alias for torch.gt
- func: greater.Scalar_out(Tensor self, Scalar other, *, Tensor(a!) out) -> Tensor(a!)

- func: greater.Scalar(Tensor self, Scalar other) -> Tensor
  variants: method, function

- func: greater.Tensor_out(Tensor self, Tensor other, *, Tensor(a!) out) -> Tensor(a!)

- func: greater.Tensor(Tensor self, Tensor other) -> Tensor
  variants: method, function

- func: greater_.Scalar(Tensor(a!) self, Scalar other) -> Tensor(a!)
  variants: method

- func: greater_.Tensor(Tensor(a!) self, Tensor other) -> Tensor(a!)
  variants: method

- func: lt.Scalar_out(Tensor self, Scalar other, *, Tensor(a!) out) -> Tensor(a!)
  structured: True
  structured_inherits: TensorIteratorBase
  device_check: NoCheck   # TensorIterator
  dispatch:
    CPU, CUDA: lt_Scalar_out
    MPS: lt_scalar_out_mps
    QuantizedCPU: lt_out_quantized_cpu

- func: lt.Scalar(Tensor self, Scalar other) -> Tensor
  structured_delegate: lt.Scalar_out
  device_check: NoCheck   # TensorIterator
  variants: method, function
  dispatch:
    QuantizedCPU: lt_quantized_cpu

- func: lt.Tensor_out(Tensor self, Tensor other, *, Tensor(a!) out) -> Tensor(a!)
  structured: True
  structured_inherits: TensorIteratorBase
  device_check: NoCheck   # TensorIterator
  dispatch:
    CPU, CUDA: lt_Tensor_out
    MPS: lt_tensor_out_mps
    QuantizedCPU: lt_out_quantized_cpu

- func: lt.Tensor(Tensor self, Tensor other) -> Tensor
  structured_delegate: lt.Tensor_out
  device_check: NoCheck   # TensorIterator
  variants: method, function
  dispatch:
    QuantizedCPU: lt_quantized_cpu

- func: lt_.Scalar(Tensor(a!) self, Scalar other) -> Tensor(a!)
  structured_delegate: lt.Scalar_out
  device_check: NoCheck   # TensorIterator
  variants: method

- func: lt_.Tensor(Tensor(a!) self, Tensor other) -> Tensor(a!)
  structured_delegate: lt.Tensor_out
  device_check: NoCheck   # TensorIterator
  variants: method

#  less, alias for torch.lt
- func: less.Scalar_out(Tensor self, Scalar other, *, Tensor(a!) out) -> Tensor(a!)

- func: less.Scalar(Tensor self, Scalar other) -> Tensor
  variants: method, function

- func: less.Tensor_out(Tensor self, Tensor other, *, Tensor(a!) out) -> Tensor(a!)

- func: less.Tensor(Tensor self, Tensor other) -> Tensor
  variants: method, function

- func: less_.Scalar(Tensor(a!) self, Scalar other) -> Tensor(a!)
  variants: method

- func: less_.Tensor(Tensor(a!) self, Tensor other) -> Tensor(a!)
  variants: method

- func: take.out(Tensor self, Tensor index, *, Tensor(a!) out) -> Tensor(a!)
  dispatch:
    CPU, CUDA: take_out

- func: take(Tensor self, Tensor index) -> Tensor
  variants: method, function
  dispatch:
    CPU, CUDA: take

- func: take_along_dim.out(Tensor self, Tensor indices, int? dim=None, *, Tensor(a!) out) -> Tensor(a!)

- func: take_along_dim(Tensor self, Tensor indices, int? dim=None) -> Tensor
  variants: method, function

- func: index_select.out(Tensor self, int dim, Tensor index, *, Tensor(a!) out) -> Tensor(a!)
  dispatch:
    CPU, QuantizedCPU: index_select_out_cpu_
    CUDA, QuantizedCUDA: index_select_out_cuda
    MPS: index_select_out_mps

- func: index_select(Tensor self, int dim, Tensor index) -> Tensor
  variants: method, function
  dispatch:
    CPU: index_select_cpu_
    QuantizedCPU: index_select_quantized_cpu_
    CUDA: index_select_cuda
    QuantizedCUDA: index_select_quantized_cuda
    SparseCPU: index_select_sparse_cpu
    SparseCUDA: index_select_sparse_cuda
    MPS: index_select_mps

- func: index_select.dimname_out(Tensor self, Dimname dim, Tensor index, *, Tensor(a!) out) -> Tensor(a!)

- func: index_select.dimname(Tensor self, Dimname dim, Tensor index) -> Tensor
  variants: method, function

- func: index_select_backward(Tensor grad, int[] self_sizes, int dim, Tensor index) -> Tensor
  variants: function
  device_check: NoCheck
  device_guard: False

- func: masked_select.out(Tensor self, Tensor mask, *, Tensor(a!) out) -> Tensor(a!)
  dispatch:
    CPU: masked_select_out_cpu
    CUDA: masked_select_out_cuda
  tags: dynamic_output_shape

- func: masked_select(Tensor self, Tensor mask) -> Tensor
  variants: method, function
  dispatch:
    CPU: masked_select_cpu
    CUDA: masked_select_cuda
  tags: dynamic_output_shape

- func: masked_select_backward(Tensor grad, Tensor input, Tensor mask) -> Tensor
  variants: function
  device_check: NoCheck
  device_guard: False

- func: nonzero.out(Tensor self, *, Tensor(a!) out) -> Tensor(a!)
  dispatch:
    CPU: nonzero_out_cpu
    CUDA: nonzero_out_cuda
  tags: dynamic_output_shape

- func: nonzero(Tensor self) -> Tensor
  variants: method, function
  dispatch:
    CPU: nonzero_cpu
    CUDA: nonzero_cuda
  tags: dynamic_output_shape

- func: nonzero_numpy(Tensor self) -> Tensor[]
  variants: method, function

- func: argwhere(Tensor self) -> Tensor
  variants: method, function
  tags: dynamic_output_shape

- func: gather.out(Tensor self, int dim, Tensor index, *, bool sparse_grad=False, Tensor(a!) out) -> Tensor(a!)
  structured: True
  dispatch:
    CPU, CUDA: gather_out
    MPS: gather_out_mps

- func: gather(Tensor self, int dim, Tensor index, *, bool sparse_grad=False) -> Tensor
  variants: method, function
  structured_delegate: gather.out

- func: gather_backward(Tensor grad, Tensor self, int dim, Tensor index, bool sparse_grad) -> Tensor
  variants: function
  device_check: NoCheck
  device_guard: False

- func: gather.dimname_out(Tensor self, Dimname dim, Tensor index, *, bool sparse_grad=False, Tensor(a!) out) -> Tensor(a!)

- func: gather.dimname(Tensor self, Dimname dim, Tensor index, *, bool sparse_grad=False) -> Tensor
  variants: method, function

- func: _gather_sparse_backward(Tensor self, int dim, Tensor index, Tensor grad) -> Tensor

- func: addcmul.out(Tensor self, Tensor tensor1, Tensor tensor2, *, Scalar value=1, Tensor(a!) out) -> Tensor(a!)
  structured: True
  structured_inherits: TensorIteratorBase
  device_check: NoCheck   # TensorIterator
  dispatch:
    CPU, CUDA: addcmul_out
    MPS: addcmul_out_mps

- func: addcmul(Tensor self, Tensor tensor1, Tensor tensor2, *, Scalar value=1) -> Tensor
  structured_delegate: addcmul.out
  device_check: NoCheck   # TensorIterator
  variants: method, function

- func: addcmul_(Tensor(a!) self, Tensor tensor1, Tensor tensor2, *, Scalar value=1) -> Tensor(a!)
  structured_delegate: addcmul.out
  device_check: NoCheck   # TensorIterator
  variants: method

- func: addcdiv.out(Tensor self, Tensor tensor1, Tensor tensor2, *, Scalar value=1, Tensor(a!) out) -> Tensor(a!)
  structured: True
  structured_inherits: TensorIteratorBase
  device_check: NoCheck   # TensorIterator
  dispatch:
    CPU, CUDA: addcdiv_out
    MPS: addcdiv_out_mps

- func: addcdiv(Tensor self, Tensor tensor1, Tensor tensor2, *, Scalar value=1) -> Tensor
  structured_delegate: addcdiv.out
  device_check: NoCheck   # TensorIterator
  variants: method, function

- func: addcdiv_(Tensor(a!) self, Tensor tensor1, Tensor tensor2, *, Scalar value=1) -> Tensor(a!)
  structured_delegate: addcdiv.out
  device_check: NoCheck   # TensorIterator
  variants: method

- func: cross_entropy_loss(Tensor self, Tensor target, Tensor? weight=None, int reduction=Mean, int ignore_index=-100, float label_smoothing=0.0) -> Tensor
  python_module: nn

- func: lstsq.X(Tensor self, Tensor A, *, Tensor(a!) X, Tensor(b!) qr) -> (Tensor(a!) solution, Tensor(b!) QR)
  dispatch:
    CPU: legacy_lstsq_out
    CUDA: legacy_lstsq_out_cuda

- func: lstsq(Tensor self, Tensor A) -> (Tensor solution, Tensor QR)
  variants: method, function
  dispatch:
    CPU: legacy_lstsq
    CUDA: legacy_lstsq_cuda

- func: triangular_solve.X(Tensor self, Tensor A, bool upper=True, bool transpose=False, bool unitriangular=False, *, Tensor(a!) X, Tensor(b!) M) -> (Tensor(a!) solution, Tensor(b!) cloned_coefficient)
  structured: True
  dispatch:
    CPU, CUDA: triangular_solve_out
    SparseCsrCPU: triangular_solve_out_sparse_csr_cpu
    SparseCsrCUDA: triangular_solve_out_sparse_csr_cuda

- func: triangular_solve(Tensor self, Tensor A, bool upper=True, bool transpose=False, bool unitriangular=False) -> (Tensor solution, Tensor cloned_coefficient)
  structured_delegate: triangular_solve.X
  variants: method, function

- func: _linalg_check_errors(Tensor info, str api_name, *, bool is_matrix) -> ()
  dispatch:
    CompositeExplicitAutograd: _linalg_check_errors

- func: linalg_solve_triangular.out(Tensor self, Tensor B, *, bool upper, bool left=True, bool unitriangular=False, Tensor(a!) out) -> Tensor(a!)
  python_module: linalg
  dispatch:
    CPU, CUDA: linalg_solve_triangular_out

- func: linalg_solve_triangular(Tensor self, Tensor B, *, bool upper, bool left=True, bool unitriangular=False) -> Tensor
  python_module: linalg
  variants: function
  dispatch:
    CPU, CUDA: linalg_solve_triangular

- func: linalg_vander(Tensor x, *, int? N=None) -> Tensor
  python_module: linalg

- func: symeig.e(Tensor self, bool eigenvectors=False, bool upper=True, *, Tensor(a!) e, Tensor(b!) V) -> (Tensor(a!) eigenvalues, Tensor(b!) eigenvectors)
  dispatch:
    CompositeExplicitAutograd: symeig_out

- func: symeig(Tensor self, bool eigenvectors=False, bool upper=True) -> (Tensor eigenvalues, Tensor eigenvectors)
  variants: method, function
  dispatch:
    CompositeExplicitAutograd: symeig

- func: _symeig_helper(Tensor self, bool eigenvectors, bool upper) -> (Tensor, Tensor)
  variants: function
  dispatch:
    CPU: _symeig_helper_cpu
    CUDA: _symeig_helper_cuda

- func: eig.e(Tensor self, bool eigenvectors=False, *, Tensor(a!) e, Tensor(b!) v) -> (Tensor(a!) eigenvalues, Tensor(b!) eigenvectors)
  dispatch:
    CompositeExplicitAutograd: eig_out

- func: eig(Tensor self, bool eigenvectors=False) -> (Tensor eigenvalues, Tensor eigenvectors)
  variants: method, function
  dispatch:
    CompositeExplicitAutograd: eig

- func: svd.U(Tensor self, bool some=True, bool compute_uv=True, *, Tensor(a!) U, Tensor(b!) S, Tensor(c!) V) -> (Tensor(a!) U, Tensor(b!) S, Tensor(c!) V)

- func: svd(Tensor self, bool some=True, bool compute_uv=True) -> (Tensor U, Tensor S, Tensor V)
  variants: method, function

# swapaxes, alias for transpose
- func: swapaxes(Tensor(a) self, int axis0, int axis1) -> Tensor(a)
  variants: function, method
  device_check: NoCheck
  device_guard: False

- func: swapaxes_(Tensor(a!) self, int axis0, int axis1) -> Tensor(a!)
  variants: method
  device_check: NoCheck
  device_guard: False
  tags: inplace_view

# swapdims, alias for transpose
- func: swapdims(Tensor(a) self, int dim0, int dim1) -> Tensor(a)
  variants: function, method
  device_check: NoCheck
  device_guard: False

- func: swapdims_(Tensor(a!) self, int dim0, int dim1) -> Tensor(a!)
  variants: method
  device_check: NoCheck
  device_guard: False
  tags: inplace_view

- func: cholesky.out(Tensor self, bool upper=False, *, Tensor(a!) out) -> Tensor(a!)
  dispatch:
    CPU, CUDA: cholesky_out

- func: cholesky(Tensor self, bool upper=False) -> Tensor
  variants: method, function
  dispatch:
    CPU, CUDA: cholesky

- func: cholesky_solve.out(Tensor self, Tensor input2, bool upper=False, *, Tensor(a!) out) -> Tensor(a!)
  dispatch:
    CompositeExplicitAutograd: cholesky_solve_out

- func: cholesky_solve(Tensor self, Tensor input2, bool upper=False) -> Tensor
  variants: method, function
  dispatch:
    CompositeExplicitAutograd: cholesky_solve

- func: _cholesky_solve_helper(Tensor self, Tensor A, bool upper) -> Tensor
  variants: function
  dispatch:
    CPU: _cholesky_solve_helper_cpu
    CUDA: _cholesky_solve_helper_cuda

- func: cholesky_inverse(Tensor self, bool upper=False) -> Tensor
  variants: method, function
  dispatch:
    CPU, CUDA: cholesky_inverse

- func: cholesky_inverse.out(Tensor self, bool upper=False, *, Tensor(a!) out) -> Tensor(a!)
  dispatch:
    CPU, CUDA: cholesky_inverse_out

- func: qr.Q(Tensor self, bool some=True, *, Tensor(a!) Q, Tensor(b!) R) -> (Tensor(a!) Q, Tensor(b!) R)

- func: qr(Tensor self, bool some=True) -> (Tensor Q, Tensor R)
  variants: method, function

- func: geqrf.a(Tensor self, *, Tensor(a!) a, Tensor(b!) tau) -> (Tensor(a!) a, Tensor(b!) tau)
  dispatch:
    CPU, CUDA: geqrf_out

- func: geqrf(Tensor self) -> (Tensor a, Tensor tau)
  variants: method, function
  dispatch:
    CPU, CUDA: geqrf

# orgqr, alias for linalg_householder_product
- func: orgqr(Tensor self, Tensor input2) -> Tensor
  variants: method, function

- func: orgqr.out(Tensor self, Tensor input2, *, Tensor(a!) out) -> Tensor(a!)

- func: ormqr.out(Tensor self, Tensor input2, Tensor input3, bool left=True, bool transpose=False, *, Tensor(a!) out) -> Tensor(a!)
  dispatch:
    CPU, CUDA: ormqr_out

- func: ormqr(Tensor self, Tensor input2, Tensor input3, bool left=True, bool transpose=False) -> Tensor
  variants: method, function
  dispatch:
    CPU, CUDA: ormqr

- func: _lu_with_info(Tensor self, bool pivot=True, bool check_errors=True) -> (Tensor LU, Tensor pivots, Tensor info)
  variants: function

- func: lu_solve.out(Tensor self, Tensor LU_data, Tensor LU_pivots, *, Tensor(a!) out) -> Tensor(a!)

- func: lu_solve(Tensor self, Tensor LU_data, Tensor LU_pivots) -> Tensor
  variants: method, function

# lu_unpack
- func: lu_unpack(Tensor LU_data, Tensor LU_pivots, bool unpack_data=True, bool unpack_pivots=True) -> (Tensor P, Tensor L, Tensor U)
  structured_delegate: lu_unpack.out
  variants: function

- func: lu_unpack.out(Tensor LU_data, Tensor LU_pivots, bool unpack_data=True, bool unpack_pivots=True, *, Tensor(a!) P, Tensor(b!) L, Tensor(c!) U) -> (Tensor(a!) P, Tensor(b!) L, Tensor(c!) U)
  variants: function
  structured: True
  dispatch:
    CPU, CUDA: lu_unpack_out

# TODO: remove dispatch section when porting TH CUDA to ATen
- func: multinomial.out(Tensor self, int num_samples, bool replacement=False, *, Generator? generator=None, Tensor(a!) out) -> Tensor(a!)
  dispatch:
    CPU, CUDA: multinomial_out

- func: multinomial(Tensor self, int num_samples, bool replacement=False, *, Generator? generator=None) -> Tensor
  variants: method, function
  dispatch:
    CPU, CUDA: multinomial

- func: lgamma.out(Tensor self, *, Tensor(a!) out) -> Tensor(a!)
  device_check: NoCheck   # TensorIterator
  structured: True
  structured_inherits: TensorIteratorBase
  dispatch:
    CPU, CUDA: lgamma_out

- func: lgamma_(Tensor(a!) self) -> Tensor(a!)
  device_check: NoCheck   # TensorIterator
  structured_delegate: lgamma.out
  variants: method

- func: lgamma(Tensor self) -> Tensor
  device_check: NoCheck   # TensorIterator
  structured_delegate: lgamma.out
  variants: method, function

- func: digamma.out(Tensor self, *, Tensor(a!) out) -> Tensor(a!)
  device_check: NoCheck   # TensorIterator
  structured: True
  structured_inherits: TensorIteratorBase
  dispatch:
    CPU, CUDA: digamma_out

- func: digamma(Tensor self) -> Tensor
  device_check: NoCheck   # TensorIterator
  structured_delegate: digamma.out
  variants: method, function

- func: polygamma.out(int n, Tensor self, *, Tensor(a!) out) -> Tensor(a!)
  device_check: NoCheck   # TensorIterator
  structured: True
  structured_inherits: TensorIteratorBase
  dispatch:
    CPU, CUDA: polygamma_out

- func: polygamma(int n, Tensor self) -> Tensor
  device_check: NoCheck   # TensorIterator
  structured_delegate: polygamma.out
  variants: method, function

- func: polygamma_(Tensor(a!) self, int n) -> Tensor(a!)
  device_check: NoCheck   # TensorIterator
  variants: method
  dispatch:
    CompositeExplicitAutograd: polygamma_

- func: erfinv(Tensor self) -> Tensor
  device_check: NoCheck   # TensorIterator
  structured_delegate: erfinv.out
  variants: method, function
  dispatch:
    SparseCPU, SparseCUDA: erfinv_sparse
    SparseCsrCPU, SparseCsrCUDA: erfinv_sparse_csr

- func: erfinv_(Tensor(a!) self) -> Tensor(a!)
  device_check: NoCheck   # TensorIterator
  structured_delegate: erfinv.out
  variants: method
  dispatch:
    SparseCPU, SparseCUDA: erfinv_sparse_
    SparseCsrCPU, SparseCsrCUDA: erfinv_sparse_csr_

- func: erfinv.out(Tensor self, *, Tensor(a!) out) -> Tensor(a!)
  device_check: NoCheck   # TensorIterator
  structured: True
  structured_inherits: TensorIteratorBase
  dispatch:
    CPU, CUDA: erfinv_out
    SparseCPU, SparseCUDA: erfinv_sparse_out
    SparseCsrCPU, SparseCsrCUDA: erfinv_sparse_csr_out

- func: i0(Tensor self) -> Tensor
  structured_delegate: i0.out
  variants: function, method

- func: i0_(Tensor(a!) self) -> Tensor(a!)
  structured_delegate: i0.out
  variants: function, method

- func: i0.out(Tensor self, *, Tensor(a!) out) -> Tensor(a!)
  structured: True
  structured_inherits: TensorIteratorBase
  dispatch:
    CPU, CUDA: i0_out

- func: sign(Tensor self) -> Tensor
  device_check: NoCheck   # TensorIterator
  structured_delegate: sign.out
  variants: function, method
  dispatch:
    SparseCPU, SparseCUDA: sign_sparse
    SparseCsrCPU, SparseCsrCUDA: sign_sparse_csr

- func: sign_(Tensor(a!) self) -> Tensor(a!)
  device_check: NoCheck   # TensorIterator
  structured_delegate: sign.out
  variants: method
  dispatch:
    SparseCPU, SparseCUDA: sign_sparse_
    SparseCsrCPU, SparseCsrCUDA: sign_sparse_csr_

- func: sign.out(Tensor self, *, Tensor(a!) out) -> Tensor(a!)
  device_check: NoCheck   # TensorIterator
  structured: True
  structured_inherits: TensorIteratorBase
  dispatch:
    CPU, CUDA: sign_out
    MPS: sign_out_mps
    SparseCPU, SparseCUDA: sign_sparse_out
    SparseCsrCPU, SparseCsrCUDA: sign_sparse_csr_out

- func: signbit(Tensor self) -> Tensor
  variants: function, method
  structured_delegate: signbit.out
  dispatch:
    SparseCPU, SparseCUDA: signbit_sparse
    SparseCsrCPU, SparseCsrCUDA: signbit_sparse_csr

- func: signbit.out(Tensor self, *, Tensor(a!) out) -> Tensor(a!)
  structured: True
  structured_inherits: TensorIteratorBase
  dispatch:
    CPU: signbit_out
    CUDA: signbit_out
    SparseCPU, SparseCUDA: signbit_sparse_out
    SparseCsrCPU, SparseCsrCUDA: signbit_sparse_csr_out

- func: dist(Tensor self, Tensor other, Scalar p=2) -> Tensor
  device_check: NoCheck   # TensorIterator
  variants: method, function
  dispatch:
    CompositeExplicitAutograd: dist

- func: atan2.out(Tensor self, Tensor other, *, Tensor(a!) out) -> Tensor(a!)
  device_check: NoCheck   # TensorIterator
  structured: True
  structured_inherits: TensorIteratorBase
  dispatch:
    CPU, CUDA: atan2_out
    MPS: atan2_mps_out

- func: atan2_(Tensor(a!) self, Tensor other) -> Tensor(a!)
  device_check: NoCheck   # TensorIterator
  structured_delegate: atan2.out
  variants: method

- func: atan2(Tensor self, Tensor other) -> Tensor
  device_check: NoCheck   # TensorIterator
  structured_delegate: atan2.out
  variants: method, function

# arctan2, alias of atan2
- func: arctan2(Tensor self, Tensor other) -> Tensor
  variants: method, function

- func: arctan2.out(Tensor self, Tensor other, *, Tensor(a!) out) -> Tensor(a!)
  device_check: NoCheck   # TensorIterator

- func: arctan2_(Tensor(a!) self, Tensor other) -> Tensor(a!)
  variants: method

- func: lerp.Scalar_out(Tensor self, Tensor end, Scalar weight, *, Tensor(a!) out) -> Tensor(a!)
  device_check: NoCheck   # TensorIterator
  structured: True
  structured_inherits: TensorIteratorBase
  dispatch:
    CPU, CUDA: lerp_Scalar

- func: lerp.Tensor_out(Tensor self, Tensor end, Tensor weight, *, Tensor(a!) out) -> Tensor(a!)
  device_check: NoCheck   # TensorIterator
  structured: True
  structured_inherits: TensorIteratorBase
  dispatch:
    CPU, CUDA: lerp_Tensor

- func: lerp.Scalar(Tensor self, Tensor end, Scalar weight) -> Tensor
  device_check: NoCheck   # TensorIterator
  variants: method, function
  structured_delegate: lerp.Scalar_out

- func: lerp.Tensor(Tensor self, Tensor end, Tensor weight) -> Tensor
  device_check: NoCheck   # TensorIterator
  variants: method, function
  structured_delegate: lerp.Tensor_out

- func: histc.out(Tensor self, int bins=100, Scalar min=0, Scalar max=0, *, Tensor(a!) out) -> Tensor(a!)
  dispatch:
    CPU: histogram_histc_cpu_out
    CUDA: _histc_out_cuda

- func: histc(Tensor self, int bins=100, Scalar min=0, Scalar max=0) -> Tensor
  variants: method, function
  dispatch:
    CPU: histogram_histc_cpu
    CUDA: _histc_cuda

- func: histogram.bins_tensor_out(Tensor self, Tensor bins, *, Tensor? weight=None, bool density=False, Tensor(a!) hist, Tensor(b!) bin_edges) -> (Tensor(a!) hist, Tensor(b!) bin_edges)
  dispatch:
    CPU: histogram_out_cpu

- func: histogram.bins_tensor(Tensor self, Tensor bins, *, Tensor? weight=None, bool density=False) -> (Tensor hist, Tensor bin_edges)
  variants: method, function
  dispatch:
    CPU: histogram_cpu

- func: histogram.bin_ct_out(Tensor self, int bins=100, *, float[]? range=None, Tensor? weight=None, bool density=False, Tensor(a!) hist, Tensor(b!) bin_edges) -> (Tensor(a!) hist, Tensor(b!) bin_edges)
  dispatch:
    CPU: histogram_out_cpu

- func: histogram.bin_ct(Tensor self, int bins=100, *, float[]? range=None, Tensor? weight=None, bool density=False) -> (Tensor hist, Tensor bin_edges)
  variants: method, function
  dispatch:
    CPU: histogram_cpu

- func: _histogramdd_bin_edges(Tensor self, int[] bins, *, float[]? range=None, Tensor? weight=None, bool density=False) -> Tensor[]
  dispatch:
    CPU: histogramdd_bin_edges_cpu

- func: _histogramdd_from_bin_cts(Tensor self, int[] bins, *, float[]? range=None, Tensor? weight=None, bool density=False) -> Tensor
  dispatch:
    CPU: histogramdd_cpu

- func: _histogramdd_from_bin_tensors(Tensor self, Tensor[] bins, *, Tensor? weight=None, bool density=False) -> Tensor
  dispatch:
    CPU: histogramdd_cpu

- func: histogramdd(Tensor self, int[] bins, float[]? range=None, Tensor? weight=None, bool density=False) -> (Tensor hist, Tensor[] bin_edges)

- func: histogramdd.int_bins(Tensor self, int bins, float[]? range=None, Tensor? weight=None, bool density=False) -> (Tensor hist, Tensor[] bin_edges)

- func: histogramdd.TensorList_bins(Tensor self, Tensor[] bins, float[]? range=None, Tensor? weight=None, bool density=False) -> (Tensor hist, Tensor[] bin_edges)

- func: fmod.Scalar_out(Tensor self, Scalar other, *, Tensor(a!) out) -> Tensor(a!)
  device_check: NoCheck   # TensorIterator
  dispatch:
    CompositeExplicitAutograd: fmod_out

- func: fmod.Scalar(Tensor self, Scalar other) -> Tensor
  device_check: NoCheck   # TensorIterator
  variants: method, function
  dispatch:
    CompositeExplicitAutograd: fmod

- func: fmod_.Scalar(Tensor(a!) self, Scalar other) -> Tensor(a!)
  device_check: NoCheck   # TensorIterator
  variants: method
  dispatch:
    CompositeExplicitAutograd: fmod_

- func: fmod.Tensor_out(Tensor self, Tensor other, *, Tensor(a!) out) -> Tensor(a!)
  device_check: NoCheck   # TensorIterator
  structured: True
  structured_inherits: TensorIteratorBase
  dispatch:
    CPU, CUDA: fmod_out

- func: fmod.Tensor(Tensor self, Tensor other) -> Tensor
  device_check: NoCheck   # TensorIterator
  structured_delegate: fmod.Tensor_out
  variants: method, function


- func: fmod_.Tensor(Tensor(a!) self, Tensor other) -> Tensor(a!)
  device_check: NoCheck   # TensorIterator
  variants: method
  structured_delegate: fmod.Tensor_out

- func: hypot.out(Tensor self, Tensor other, *, Tensor(a!) out) -> Tensor(a!)
  structured: True
  structured_inherits: TensorIteratorBase
  dispatch:
    CPU, CUDA: hypot_out

- func: hypot(Tensor self, Tensor other) -> Tensor
  structured_delegate: hypot.out
  variants: method, function

- func: hypot_(Tensor(a!) self, Tensor other) -> Tensor(a!)
  structured_delegate: hypot.out
  variants: method

- func: igamma.out(Tensor self, Tensor other, *, Tensor(a!) out) -> Tensor(a!)
  structured: True
  structured_inherits: TensorIteratorBase
  dispatch:
    CPU, CUDA: igamma_out

- func: igamma(Tensor self, Tensor other) -> Tensor
  structured_delegate: igamma.out
  variants: method, function

- func: igamma_(Tensor(a!) self, Tensor other) -> Tensor(a!)
  structured_delegate: igamma.out
  variants: method

- func: igammac.out(Tensor self, Tensor other, *, Tensor(a!) out) -> Tensor(a!)
  structured: True
  structured_inherits: TensorIteratorBase
  dispatch:
    CPU, CUDA: igammac_out

- func: igammac(Tensor self, Tensor other) -> Tensor
  structured_delegate: igammac.out
  variants: method, function

- func: igammac_(Tensor(a!) self, Tensor other) -> Tensor(a!)
  structured_delegate: igammac.out
  variants: method

- func: nextafter.out(Tensor self, Tensor other, *, Tensor(a!) out) -> Tensor(a!)
  structured: True
  structured_inherits: TensorIteratorBase
  dispatch:
    CPU, CUDA: nextafter_out

- func: nextafter(Tensor self, Tensor other) -> Tensor
  structured_delegate: nextafter.out
  variants: method, function

- func: nextafter_(Tensor(a!) self, Tensor other) -> Tensor(a!)
  structured_delegate: nextafter.out
  variants: method

- func: remainder.Scalar_out(Tensor self, Scalar other, *, Tensor(a!) out) -> Tensor(a!)
  dispatch:
    CompositeExplicitAutograd: remainder_out

- func: remainder.Scalar(Tensor self, Scalar other) -> Tensor
  variants: method, function
  dispatch:
    CompositeExplicitAutograd: remainder

- func: remainder_.Scalar(Tensor(a!) self, Scalar other) -> Tensor(a!)
  variants: method
  dispatch:
    CompositeExplicitAutograd: remainder_

- func: remainder.Tensor_out(Tensor self, Tensor other, *, Tensor(a!) out) -> Tensor(a!)
  device_check: NoCheck   # TensorIterator
  structured: True
  structured_inherits: TensorIteratorBase
  dispatch:
    CPU, CUDA: remainder_out

- func: remainder.Tensor(Tensor self, Tensor other) -> Tensor
  device_check: NoCheck   # TensorIterator
  structured_delegate: remainder.Tensor_out
  variants: method, function

- func: remainder_.Tensor(Tensor(a!) self, Tensor other) -> Tensor(a!)
  device_check: NoCheck   # TensorIterator
  structured_delegate: remainder.Tensor_out
  variants: method

- func: remainder.Scalar_Tensor(Scalar self, Tensor other) -> Tensor
  device_check: NoCheck   # TensorIterator
  variants: function
  dispatch:
    CPU, CUDA: remainder

- func: min(Tensor self) -> Tensor
  device_check: NoCheck   # TensorIterator
  variants: method, function
  dispatch:
    CPU, CUDA: min
    MPS: min_mps
    QuantizedCPU: min_quantized_cpu

- func: fmin(Tensor self, Tensor other) -> Tensor
  structured_delegate: fmin.out
  device_check: NoCheck   # TensorIterator
  variants: method, function

- func: fmin.out(Tensor self, Tensor other, *, Tensor(a!) out) -> Tensor(a!)
  structured: True
  structured_inherits: TensorIteratorBase
  device_check: NoCheck   # TensorIterator
  dispatch:
    CPU, CUDA: fmin_out

- func: max(Tensor self) -> Tensor
  device_check: NoCheck   # TensorIterator
  variants: method, function
  dispatch:
    CPU, CUDA: max
    MPS: max_mps
    QuantizedCPU: max_quantized_cpu

- func: fmax(Tensor self, Tensor other) -> Tensor
  structured_delegate: fmax.out
  device_check: NoCheck   # TensorIterator
  variants: method, function

- func: fmax.out(Tensor self, Tensor other, *, Tensor(a!) out) -> Tensor(a!)
  structured: True
  structured_inherits: TensorIteratorBase
  device_check: NoCheck   # TensorIterator
  dispatch:
    CPU, CUDA: fmax_out

- func: maximum(Tensor self, Tensor other) -> Tensor
  structured_delegate: maximum.out
  device_check: NoCheck   # TensorIterator
  variants: method, function

- func: maximum.out(Tensor self, Tensor other, *, Tensor(a!) out) -> Tensor(a!)
  structured: True
  structured_inherits: TensorIteratorBase
  device_check: NoCheck   # TensorIterator
  dispatch:
    CPU, CUDA: maximum_out
    MPS: maximum_out_mps

# binary max, alias of maximum
# NOTE: max is not an alias for maximum, since there is also unary max
- func: max.other(Tensor self, Tensor other) -> Tensor
  device_check: NoCheck   # TensorIterator
  variants: method, function

- func: max.out(Tensor self, Tensor other, *, Tensor(a!) out) -> Tensor(a!)
  device_check: NoCheck   # TensorIterator

- func: minimum(Tensor self, Tensor other) -> Tensor
  structured_delegate: minimum.out
  device_check: NoCheck   # TensorIterator
  variants: method, function

- func: minimum.out(Tensor self, Tensor other, *, Tensor(a!) out) -> Tensor(a!)
  structured: True
  structured_inherits: TensorIteratorBase
  device_check: NoCheck   # TensorIterator
  dispatch:
    CPU, CUDA: minimum_out
    MPS: minimum_out_mps

# binary min, alias for minimum
# NOTE: min is not an alias for minimum, since there is also unary min
- func: min.out(Tensor self, Tensor other, *, Tensor(a!) out) -> Tensor(a!)
  device_check: NoCheck   # TensorIterator

- func: min.other(Tensor self, Tensor other) -> Tensor
  device_check: NoCheck   # TensorIterator
  variants: method, function

- func: quantile(Tensor self, Tensor q, int? dim=None, bool keepdim=False, *, str interpolation='linear') -> Tensor
  variants: method, function

- func: quantile.out(Tensor self, Tensor q, int? dim=None, bool keepdim=False, *, str interpolation='linear', Tensor(a!) out) -> Tensor(a!)

- func: quantile.scalar(Tensor self, float q, int? dim=None, bool keepdim=False, *, str interpolation='linear') -> Tensor
  variants: method, function

- func: quantile.scalar_out(Tensor self, float q, int? dim=None, bool keepdim=False, *, str interpolation='linear', Tensor(a!) out) -> Tensor(a!)

- func: nanquantile(Tensor self, Tensor q, int? dim=None, bool keepdim=False, *, str interpolation='linear') -> Tensor
  variants: method, function

- func: nanquantile.out(Tensor self, Tensor q, int? dim=None, bool keepdim=False, *, str interpolation='linear', Tensor(a!) out) -> Tensor(a!)

- func: nanquantile.scalar(Tensor self, float q, int? dim=None, bool keepdim=False, *, str interpolation='linear') -> Tensor
  variants: method, function

- func: nanquantile.scalar_out(Tensor self, float q, int? dim=None, bool keepdim=False, *, str interpolation='linear', Tensor(a!) out) -> Tensor(a!)

- func: sort.values(Tensor self, int dim=-1, bool descending=False, *, Tensor(a!) values, Tensor(b!) indices) -> (Tensor(a!) values, Tensor(b!) indices)
  device_check: NoCheck   # TensorIterator
  dispatch:
    CompositeExplicitAutograd: sort_out

- func: sort.values_stable(Tensor self, *, bool? stable, int dim=-1, bool descending=False, Tensor(a!) values, Tensor(b!) indices) -> (Tensor(a!) values, Tensor(b!) indices)
  structured: True
  dispatch:
    CPU, CUDA: sort_stable_out

- func: sort(Tensor self, int dim=-1, bool descending=False) -> (Tensor values, Tensor indices)
  device_check: NoCheck   # TensorIterator
  variants: method, function
  dispatch:
    CompositeExplicitAutograd: sort

- func: sort.stable(Tensor self, *, bool? stable, int dim=-1, bool descending=False) -> (Tensor values, Tensor indices)
  structured_delegate: sort.values_stable
  variants: method, function
  dispatch:
    QuantizedCPU: sort_quantized_cpu_stable

- func: sort.dimname_values(Tensor self, Dimname dim, bool descending=False, *, Tensor(a!) values, Tensor(b!) indices) -> (Tensor(a!) values, Tensor(b!) indices)

- func: sort.dimname_values_stable(Tensor self, *, bool? stable, Dimname dim, bool descending=False, Tensor(a!) values, Tensor(b!) indices) -> (Tensor(a!) values, Tensor(b!) indices)

- func: sort.dimname(Tensor self, Dimname dim, bool descending=False) -> (Tensor values, Tensor indices)
  variants: method, function

- func: sort.dimname_stable(Tensor self, *, bool? stable, Dimname dim, bool descending=False) -> (Tensor values, Tensor indices)
  variants: method, function

- func: msort.out(Tensor self, *, Tensor(a!) out) -> Tensor(a!)

- func: msort(Tensor self) -> Tensor
  variants: method, function

- func: argsort(Tensor self, int dim=-1, bool descending=False) -> Tensor
  device_check: NoCheck   # TensorIterator
  variants: method, function

- func: argsort.stable(Tensor self, *, bool stable, int dim=-1, bool descending=False) -> Tensor
  device_check: NoCheck   # TensorIterator
  variants: method, function
  dispatch:
    CPU, CUDA: argsort_stable

- func: argsort.dimname(Tensor self, Dimname dim, bool descending=False) -> Tensor
  variants: method, function

- func: topk.values(Tensor self, int k, int dim=-1, bool largest=True, bool sorted=True, *, Tensor(a!) values, Tensor(b!) indices) -> (Tensor(a!) values, Tensor(b!) indices)
  structured: True
  dispatch:
    CPU: topk_out_cpu
    CUDA: topk_out_cuda
    MPS: topk_out_mps

- func: topk(Tensor self, int k, int dim=-1, bool largest=True, bool sorted=True) -> (Tensor values, Tensor indices)
  variants: method, function
  structured_delegate: topk.values
  dispatch:
    QuantizedCPU: topk_quantized_cpu

- func: all(Tensor self) -> Tensor
  device_check: NoCheck   # TensorIterator
  structured_delegate: all.all_out
  variants: method, function

- func: all.all_out(Tensor self, *, Tensor(a!) out) -> Tensor(a!)
  device_check: NoCheck
  structured: True
  dispatch:
    CPU, CUDA: all_all_out
    MPS: all_all_out_mps

- func: any(Tensor self) -> Tensor
  device_check: NoCheck   # TensorIterator
  structured_delegate: any.all_out
  variants: method, function
  dispatch:
    SparseCPU, SparseCUDA: any_sparse

- func: any.all_out(Tensor self, *, Tensor(a!) out) -> Tensor(a!)
  device_check: NoCheck
  structured: True
  dispatch:
    CPU, CUDA: any_all_out
    MPS: any_all_out_mps

- func: renorm.out(Tensor self, Scalar p, int dim, Scalar maxnorm, *, Tensor(a!) out) -> Tensor(a!)
  device_check: NoCheck   # TensorIterator
  structured: True
  dispatch:
    CPU, CUDA: renorm_out

- func: renorm(Tensor self, Scalar p, int dim, Scalar maxnorm) -> Tensor
  device_check: NoCheck   # TensorIterator
  variants: method, function
  structured_delegate: renorm.out

- func: renorm_(Tensor(a!) self, Scalar p, int dim, Scalar maxnorm) -> Tensor(a!)
  device_check: NoCheck   # TensorIterator
  variants: method
  structured_delegate: renorm.out

- func: unfold(Tensor(a) self, int dimension, int size, int step) -> Tensor(a)
  variants: method
  device_check: NoCheck
  device_guard: False
  dispatch:
    CPU, CUDA, Meta: unfold
    QuantizedCPU, QuantizedCUDA: unfold

- func: unfold_backward(Tensor grad_in, int[] input_sizes, int dim, int size, int step) -> Tensor
  variants: function
  dispatch:
    CPU, CUDA: unfold_backward

- func: equal(Tensor self, Tensor other) -> bool
  variants: method, function
  dispatch:
    CPU: cpu_equal
    CUDA: cuda_equal
    MPS: mps_equal
    QuantizedCPU: equal_quantized_cpu

- func: pow.Tensor_Tensor_out(Tensor self, Tensor exponent, *, Tensor(a!) out) -> Tensor(a!)
  device_check: NoCheck   # TensorIterator
  structured: True
  structured_inherits: TensorIteratorBase
  dispatch:
    CPU, CUDA: pow_Tensor_Tensor_out
    MPS: pow_tensor_tensor_out_mps

- func: pow.Tensor_Tensor(Tensor self, Tensor exponent) -> Tensor
  device_check: NoCheck   # TensorIterator
  structured_delegate: pow.Tensor_Tensor_out
  variants: method, function

- func: pow.Scalar_out(Scalar self, Tensor exponent, *, Tensor(a!) out) -> Tensor(a!)
  device_check: NoCheck   # TensorIterator
  structured: True
  dispatch:
    CPU, CUDA: pow_Scalar_out

- func: pow.Scalar(Scalar self, Tensor exponent) -> Tensor
  device_check: NoCheck   # TensorIterator
  structured_delegate: pow.Scalar_out

- func: pow.Tensor_Scalar_out(Tensor self, Scalar exponent, *, Tensor(a!) out) -> Tensor(a!)
  device_check: NoCheck   # TensorIterator
  structured: True
  structured_inherits: TensorIteratorBase
  dispatch:
    CPU, CUDA: pow_Tensor_Scalar_out
    SparseCPU, SparseCUDA: pow_out_sparse_scalar
    MPS: pow_tensor_scalar_out_mps

- func: pow.Tensor_Scalar(Tensor self, Scalar exponent) -> Tensor
  device_check: NoCheck   # TensorIterator
  structured_delegate: pow.Tensor_Scalar_out
  variants: function, method
  dispatch:
    SparseCPU, SparseCUDA: pow_sparse_scalar

- func: pow_.Scalar(Tensor(a!) self, Scalar exponent) -> Tensor(a!)
  device_check: NoCheck   # TensorIterator
  structured_delegate: pow.Tensor_Scalar_out
  variants: method

- func: pow_.Tensor(Tensor(a!) self, Tensor exponent) -> Tensor(a!)
  device_check: NoCheck   # TensorIterator
  structured_delegate: pow.Tensor_Tensor_out
  variants: method

- func: float_power.Tensor_Tensor_out(Tensor self, Tensor exponent, *, Tensor(a!) out) -> Tensor(a!)

- func: float_power.Tensor_Tensor(Tensor self, Tensor exponent) -> Tensor
  variants: function, method

- func: float_power.Scalar_out(Scalar self, Tensor exponent, *, Tensor(a!) out) -> Tensor(a!)

- func: float_power.Scalar(Scalar self, Tensor exponent) -> Tensor

- func: float_power.Tensor_Scalar_out(Tensor self, Scalar exponent, *, Tensor(a!) out) -> Tensor(a!)

- func: float_power.Tensor_Scalar(Tensor self, Scalar exponent) -> Tensor
  variants: function, method

- func: float_power_.Scalar(Tensor(a!) self, Scalar exponent) -> Tensor(a!)
  variants: method

- func: float_power_.Tensor(Tensor(a!) self, Tensor exponent) -> Tensor(a!)
  variants: method

- func: normal_(Tensor(a!) self, float mean=0, float std=1, *, Generator? generator=None) -> Tensor(a!)
  device_check: NoCheck   # TensorIterator
  variants: method
  dispatch:
    CPU, CUDA: normal_
    MPS: normal_mps_
    Meta: normal_meta_
    SparseCsrCPU, SparseCsrCUDA: normal_sparse_csr_
  autogen: normal.out

# Only used by the functionalization pass.
# Normally, the codegen would be able to generate a normal() NativeFunction,
# but we can't due to overload ambiguity with normal.Tensor_float.
- func: normal_functional(Tensor self, float mean=0, float std=1, *, Generator? generator=None) -> Tensor
  device_check: NoCheck   # TensorIterator
  dispatch:
    CompositeExplicitAutograd: normal_functional

- func: normal.Tensor_float_out(Tensor mean, float std=1, *, Generator? generator=None, Tensor(a!) out) -> Tensor(a!)
  dispatch:
    CPU, CUDA: normal_out
    MPS: normal_mps_out
    Meta: normal_out_meta

- func: normal.Tensor_float(Tensor mean, float std=1, *, Generator? generator=None) -> Tensor
  dispatch:
    CPU, CUDA: normal
    MPS: normal_mps
    Meta: normal_meta

- func: normal.float_Tensor_out(float mean, Tensor std, *, Generator? generator=None, Tensor(a!) out) -> Tensor(a!)
  dispatch:
    CPU, CUDA: normal_out
    Meta: normal_out_meta
    MPS: normal_mps_out

- func: normal.float_Tensor(float mean, Tensor std, *, Generator? generator=None) -> Tensor
  dispatch:
    CPU, CUDA: normal
    MPS: normal_mps
    Meta: normal_meta

- func: normal.Tensor_Tensor_out(Tensor mean, Tensor std, *, Generator? generator=None, Tensor(a!) out) -> Tensor(a!)
  dispatch:
    CPU, CUDA: normal_out
    Meta: normal_out_meta
    MPS: normal_mps_out

- func: normal.Tensor_Tensor(Tensor mean, Tensor std, *, Generator? generator=None) -> Tensor
  dispatch:
    CPU, CUDA: normal
    MPS: normal_mps
    Meta: normal_meta

- func: normal.float_float(float mean, float std, int[] size, *, Generator? generator=None, ScalarType? dtype=None, Layout? layout=None, Device? device=None, bool? pin_memory=None) -> Tensor

- func: normal.float_float_out(float mean, float std, int[] size, *, Generator? generator=None, Tensor(a!) out) -> Tensor(a!)

- func: alias(Tensor(a) self) -> Tensor(a)
  variants: method, function
  dispatch:
    CompositeExplicitAutograd: alias

- func: _amp_foreach_non_finite_check_and_unscale_(Tensor(a!)[] self, Tensor(b!) found_inf, Tensor inv_scale) -> ()
  variants: function
  dispatch:
    CUDA: _amp_foreach_non_finite_check_and_unscale_cuda_
  autogen: _amp_foreach_non_finite_check_and_unscale, _amp_foreach_non_finite_check_and_unscale.out

- func: _amp_update_scale_(Tensor(a!) self, Tensor(b!) growth_tracker, Tensor found_inf, float scale_growth_factor, float scale_backoff_factor, int growth_interval) -> Tensor(a!)
  variants: function
  dispatch:
    CUDA: _amp_update_scale_cuda_
  autogen: _amp_update_scale, _amp_update_scale.out

#- func: _cat(Tensor[] tensors, int dim=0) -> Tensor
  #dispatch:
    #CPU: _cat_cpu
    #CUDA: cat_cuda
    #MPS: cat_mps
    #QuantizedCPU: cat_quantized_cpu

#- func: _cat.out(Tensor[] tensors, int dim=0, *, Tensor(a!) out) -> Tensor(a!)
  #dispatch:
    #CPU: _cat_out_cpu
    #CUDA: cat_out_cuda
    #QuantizedCPU: cat_out_quantized_cpu

- func: _foreach_add.Scalar(Tensor[] self, Scalar scalar) -> Tensor[]
  device_check: NoCheck   # foreach kernels fall back to slow path when tensor are on different devices
  variants: function
  dispatch:
    CPU: foreach_tensor_add_scalar_kernel_slow
    CUDA: foreach_tensor_add_scalar_kernel_cuda

- func: _foreach_add_.Scalar(Tensor(a!)[] self, Scalar scalar) -> ()
  device_check: NoCheck   # foreach kernels fall back to slow path when tensor are on different devices
  variants: function
  dispatch:
    CPU: foreach_tensor_add_scalar_kernel_slow_
    CUDA: foreach_tensor_add_scalar_kernel_cuda_
  autogen: _foreach_add.Scalar_out

- func: _foreach_sub.Scalar(Tensor[] self, Scalar scalar) -> Tensor[]
  device_check: NoCheck   # foreach kernels fall back to slow path when tensor are on different devices
  variants: function
  dispatch:
    CPU: foreach_tensor_sub_scalar_kernel_slow
    CUDA: foreach_tensor_sub_scalar_kernel_cuda

- func: _foreach_sub_.Scalar(Tensor(a!)[] self, Scalar scalar) -> ()
  device_check: NoCheck   # foreach kernels fall back to slow path when tensor are on different devices
  variants: function
  dispatch:
    CPU: foreach_tensor_sub_scalar_kernel_slow_
    CUDA: foreach_tensor_sub_scalar_kernel_cuda_
  autogen: _foreach_sub.Scalar_out

- func: _foreach_mul.Scalar(Tensor[] self, Scalar scalar) -> Tensor[]
  device_check: NoCheck   # foreach kernels fall back to slow path when tensor are on different devices
  variants: function
  dispatch:
    CPU: foreach_tensor_mul_scalar_kernel_slow
    CUDA: foreach_tensor_mul_scalar_kernel_cuda

- func: _foreach_mul_.Scalar(Tensor(a!)[] self, Scalar scalar) -> ()
  device_check: NoCheck   # foreach kernels fall back to slow path when tensor are on different devices
  variants: function
  dispatch:
    CPU: foreach_tensor_mul_scalar_kernel_slow_
    CUDA: foreach_tensor_mul_scalar_kernel_cuda_
  autogen: _foreach_mul.Scalar_out

- func: _foreach_div.Scalar(Tensor[] self, Scalar scalar) -> Tensor[]
  device_check: NoCheck   # foreach kernels fall back to slow path when tensor are on different devices
  variants: function
  dispatch:
    CPU: foreach_tensor_div_scalar_kernel_slow
    CUDA: foreach_tensor_div_scalar_kernel_cuda

- func: _foreach_div_.Scalar(Tensor(a!)[] self, Scalar scalar) -> ()
  device_check: NoCheck   # foreach kernels fall back to slow path when tensor are on different devices
  variants: function
  dispatch:
    CPU: foreach_tensor_div_scalar_kernel_slow_
    CUDA: foreach_tensor_div_scalar_kernel_cuda_
  autogen: _foreach_div.Scalar_out

- func: _foreach_add.List(Tensor[] self, Tensor[] other, *, Scalar alpha=1) -> Tensor[]
  device_check: NoCheck   # foreach kernels fall back to slow path when tensor are on different devices
  variants: function
  dispatch:
    CPU: foreach_tensor_add_list_kernel_slow
    CUDA: foreach_tensor_add_list_kernel_cuda

- func: _foreach_add_.List(Tensor(a!)[] self, Tensor[] other, *, Scalar alpha=1) -> ()
  device_check: NoCheck   # foreach kernels fall back to slow path when tensor are on different devices
  variants: function
  dispatch:
    CPU: foreach_tensor_add_list_kernel_slow_
    CUDA: foreach_tensor_add_list_kernel_cuda_
  autogen: _foreach_add.List_out

- func: _foreach_sub.List(Tensor[] self, Tensor[] other, *, Scalar alpha=1) -> Tensor[]
  device_check: NoCheck   # foreach kernels fall back to slow path when tensor are on different devices
  variants: function
  dispatch:
    CPU: foreach_tensor_sub_list_kernel_slow
    CUDA: foreach_tensor_sub_list_kernel_cuda

- func: _foreach_sub_.List(Tensor(a!)[] self, Tensor[] other, *, Scalar alpha=1) -> ()
  device_check: NoCheck   # foreach kernels fall back to slow path when tensor are on different devices
  variants: function
  dispatch:
    CPU: foreach_tensor_sub_list_kernel_slow_
    CUDA: foreach_tensor_sub_list_kernel_cuda_
  autogen: _foreach_sub.List_out

- func: _foreach_mul.List(Tensor[] self, Tensor[] other) -> Tensor[]
  device_check: NoCheck   # foreach kernels fall back to slow path when tensor are on different devices
  variants: function
  dispatch:
    CPU: foreach_tensor_mul_list_kernel_slow
    CUDA: foreach_tensor_mul_list_kernel_cuda

- func: _foreach_mul_.List(Tensor(a!)[] self, Tensor[] other) -> ()
  device_check: NoCheck   # foreach kernels fall back to slow path when tensor are on different devices
  variants: function
  dispatch:
    CPU: foreach_tensor_mul_list_kernel_slow_
    CUDA: foreach_tensor_mul_list_kernel_cuda_
  autogen: _foreach_mul.List_out

- func: _foreach_div.List(Tensor[] self, Tensor[] other) -> Tensor[]
  device_check: NoCheck   # foreach kernels fall back to slow path when tensor are on different devices
  variants: function
  dispatch:
    CPU: foreach_tensor_div_list_kernel_slow
    CUDA: foreach_tensor_div_list_kernel_cuda

- func: _foreach_div_.List(Tensor(a!)[] self, Tensor[] other) -> ()
  device_check: NoCheck   # foreach kernels fall back to slow path when tensor are on different devices
  variants: function
  dispatch:
    CPU: foreach_tensor_div_list_kernel_slow_
    CUDA: foreach_tensor_div_list_kernel_cuda_
  autogen: _foreach_div.List_out

- func: _foreach_add.ScalarList(Tensor[] self, Scalar[] scalars) -> Tensor[]
  device_check: NoCheck   # foreach kernels fall back to slow path when tensor are on different devices
  variants: function
  dispatch:
    CPU: foreach_tensor_add_scalarlist_kernel_slow
    CUDA: foreach_tensor_add_scalarlist_kernel_cuda

- func: _foreach_add_.ScalarList(Tensor(a!)[] self, Scalar[] scalars) -> ()
  device_check: NoCheck   # foreach kernels fall back to slow path when tensor are on different devices
  variants: function
  dispatch:
    CPU: foreach_tensor_add_scalarlist_kernel_slow_
    CUDA: foreach_tensor_add_scalarlist_kernel_cuda_
  autogen: _foreach_add.ScalarList_out

- func: _foreach_sub.ScalarList(Tensor[] self, Scalar[] scalars) -> Tensor[]
  device_check: NoCheck   # foreach kernels fall back to slow path when tensor are on different devices
  variants: function
  dispatch:
    CPU: foreach_tensor_sub_scalarlist_kernel_slow
    CUDA: foreach_tensor_sub_scalarlist_kernel_cuda

- func: _foreach_sub_.ScalarList(Tensor(a!)[] self, Scalar[] scalars) -> ()
  device_check: NoCheck   # foreach kernels fall back to slow path when tensor are on different devices
  variants: function
  dispatch:
    CPU: foreach_tensor_sub_scalarlist_kernel_slow_
    CUDA: foreach_tensor_sub_scalarlist_kernel_cuda_
  autogen: _foreach_sub.ScalarList_out

- func: _foreach_div.ScalarList(Tensor[] self, Scalar[] scalars) -> Tensor[]
  device_check: NoCheck   # foreach kernels fall back to slow path when tensor are on different devices
  variants: function
  dispatch:
    CPU: foreach_tensor_div_scalarlist_kernel_slow
    CUDA: foreach_tensor_div_scalarlist_kernel_cuda

- func: _foreach_div_.ScalarList(Tensor(a!)[] self, Scalar[] scalars) -> ()
  device_check: NoCheck   # foreach kernels fall back to slow path when tensor are on different devices
  variants: function
  dispatch:
    CPU: foreach_tensor_div_scalarlist_kernel_slow_
    CUDA: foreach_tensor_div_scalarlist_kernel_cuda_
  autogen: _foreach_div.ScalarList_out

- func: _foreach_mul.ScalarList(Tensor[] self, Scalar[] scalars) -> Tensor[]
  device_check: NoCheck   # foreach kernels fall back to slow path when tensor are on different devices
  variants: function
  dispatch:
    CPU: foreach_tensor_mul_scalarlist_kernel_slow
    CUDA: foreach_tensor_mul_scalarlist_kernel_cuda

- func: _foreach_mul_.ScalarList(Tensor(a!)[] self, Scalar[] scalars) -> ()
  device_check: NoCheck   # foreach kernels fall back to slow path when tensor are on different devices
  variants: function
  dispatch:
    CPU: foreach_tensor_mul_scalarlist_kernel_slow_
    CUDA: foreach_tensor_mul_scalarlist_kernel_cuda_
  autogen: _foreach_mul.ScalarList_out

- func: _foreach_exp(Tensor[] self) -> Tensor[]
  device_check: NoCheck   # foreach kernels fall back to slow path when tensor are on different devices
  variants: function
  dispatch:
    CPU: foreach_tensor_exp_slow
    CUDA: foreach_tensor_exp_cuda

- func: _foreach_zero_(Tensor(a!)[] self) -> ()
  device_check: NoCheck   # foreach kernels fall back to slow path when tensor are on different devices
  variants: function
  dispatch:
    CPU: foreach_tensor_zero_slow_
    CUDA: foreach_tensor_zero_cuda_
  autogen: _foreach_zero, _foreach_zero.out

- func: _foreach_exp_(Tensor(a!)[] self) -> ()
  device_check: NoCheck   # foreach kernels fall back to slow path when tensor are on different devices
  variants: function
  dispatch:
    CPU: foreach_tensor_exp_slow_
    CUDA: foreach_tensor_exp_cuda_
  autogen: _foreach_exp.out

- func: _foreach_sqrt(Tensor[] self) -> Tensor[]
  device_check: NoCheck   # foreach kernels fall back to slow path when tensor are on different devices
  variants: function
  dispatch:
    CPU: foreach_tensor_sqrt_slow
    CUDA: foreach_tensor_sqrt_cuda

- func: _foreach_sqrt_(Tensor(a!)[] self) -> ()
  device_check: NoCheck   # foreach kernels fall back to slow path when tensor are on different devices
  variants: function
  dispatch:
    CPU: foreach_tensor_sqrt_slow_
    CUDA: foreach_tensor_sqrt_cuda_
  autogen: _foreach_sqrt.out

- func: _foreach_abs(Tensor[] self) -> Tensor[]
  device_check: NoCheck   # foreach kernels fall back to slow path when tensor are on different devices
  variants: function
  dispatch:
    CPU: foreach_tensor_abs_slow
    CUDA: foreach_tensor_abs_cuda

- func: _foreach_abs_(Tensor(a!)[] self) -> ()
  device_check: NoCheck   # foreach kernels fall back to slow path when tensor are on different devices
  variants: function
  dispatch:
    CPU: foreach_tensor_abs_slow_
    CUDA: foreach_tensor_abs_cuda_
  autogen: _foreach_abs.out

- func: _foreach_acos(Tensor[] self) -> Tensor[]
  device_check: NoCheck   # foreach kernels fall back to slow path when tensor are on different devices
  variants: function
  dispatch:
    CPU: foreach_tensor_acos_slow
    CUDA: foreach_tensor_acos_cuda

- func: _foreach_acos_(Tensor(a!)[] self) -> ()
  device_check: NoCheck   # foreach kernels fall back to slow path when tensor are on different devices
  variants: function
  dispatch:
    CPU: foreach_tensor_acos_slow_
    CUDA: foreach_tensor_acos_cuda_
  autogen: _foreach_acos.out

- func: _foreach_asin(Tensor[] self) -> Tensor[]
  device_check: NoCheck   # foreach kernels fall back to slow path when tensor are on different devices
  variants: function
  dispatch:
    CPU: foreach_tensor_asin_slow
    CUDA: foreach_tensor_asin_cuda

- func: _foreach_asin_(Tensor(a!)[] self) -> ()
  device_check: NoCheck   # foreach kernels fall back to slow path when tensor are on different devices
  variants: function
  dispatch:
    CPU: foreach_tensor_asin_slow_
    CUDA: foreach_tensor_asin_cuda_
  autogen: _foreach_asin.out

- func: _foreach_atan(Tensor[] self) -> Tensor[]
  device_check: NoCheck   # foreach kernels fall back to slow path when tensor are on different devices
  variants: function
  dispatch:
    CPU: foreach_tensor_atan_slow
    CUDA: foreach_tensor_atan_cuda

- func: _foreach_atan_(Tensor(a!)[] self) -> ()
  device_check: NoCheck   # foreach kernels fall back to slow path when tensor are on different devices
  variants: function
  dispatch:
    CPU: foreach_tensor_atan_slow_
    CUDA: foreach_tensor_atan_cuda_
  autogen: _foreach_atan.out

- func: _foreach_ceil(Tensor[] self) -> Tensor[]
  device_check: NoCheck   # foreach kernels fall back to slow path when tensor are on different devices
  variants: function
  dispatch:
    CPU: foreach_tensor_ceil_slow
    CUDA: foreach_tensor_ceil_cuda

- func: _foreach_ceil_(Tensor(a!)[] self) -> ()
  device_check: NoCheck   # foreach kernels fall back to slow path when tensor are on different devices
  variants: function
  dispatch:
    CPU: foreach_tensor_ceil_slow_
    CUDA: foreach_tensor_ceil_cuda_
  autogen: _foreach_ceil.out

- func: _foreach_cos(Tensor[] self) -> Tensor[]
  device_check: NoCheck   # foreach kernels fall back to slow path when tensor are on different devices
  variants: function
  dispatch:
    CPU: foreach_tensor_cos_slow
    CUDA: foreach_tensor_cos_cuda

- func: _foreach_cos_(Tensor(a!)[] self) -> ()
  device_check: NoCheck   # foreach kernels fall back to slow path when tensor are on different devices
  variants: function
  dispatch:
    CPU: foreach_tensor_cos_slow_
    CUDA: foreach_tensor_cos_cuda_
  autogen: _foreach_cos.out

- func: _foreach_cosh(Tensor[] self) -> Tensor[]
  device_check: NoCheck   # foreach kernels fall back to slow path when tensor are on different devices
  variants: function
  dispatch:
    CPU: foreach_tensor_cosh_slow
    CUDA: foreach_tensor_cosh_cuda

- func: _foreach_cosh_(Tensor(a!)[] self) -> ()
  device_check: NoCheck   # foreach kernels fall back to slow path when tensor are on different devices
  variants: function
  dispatch:
    CPU: foreach_tensor_cosh_slow_
    CUDA: foreach_tensor_cosh_cuda_
  autogen: _foreach_cosh.out

- func: _foreach_erf(Tensor[] self) -> Tensor[]
  device_check: NoCheck   # foreach kernels fall back to slow path when tensor are on different devices
  variants: function
  dispatch:
    CPU: foreach_tensor_erf_slow
    CUDA: foreach_tensor_erf_cuda

- func: _foreach_erf_(Tensor(a!)[] self) -> ()
  device_check: NoCheck   # foreach kernels fall back to slow path when tensor are on different devices
  variants: function
  dispatch:
    CPU: foreach_tensor_erf_slow_
    CUDA: foreach_tensor_erf_cuda_
  autogen: _foreach_erf.out

- func: _foreach_erfc(Tensor[] self) -> Tensor[]
  device_check: NoCheck   # foreach kernels fall back to slow path when tensor are on different devices
  variants: function
  dispatch:
    CPU: foreach_tensor_erfc_slow
    CUDA: foreach_tensor_erfc_cuda

- func: _foreach_erfc_(Tensor(a!)[] self) -> ()
  device_check: NoCheck   # foreach kernels fall back to slow path when tensor are on different devices
  variants: function
  dispatch:
    CPU: foreach_tensor_erfc_slow_
    CUDA: foreach_tensor_erfc_cuda_
  autogen: _foreach_erfc.out

- func: _foreach_expm1(Tensor[] self) -> Tensor[]
  device_check: NoCheck   # foreach kernels fall back to slow path when tensor are on different devices
  variants: function
  dispatch:
    CPU: foreach_tensor_expm1_slow
    CUDA: foreach_tensor_expm1_cuda

- func: _foreach_expm1_(Tensor(a!)[] self) -> ()
  device_check: NoCheck   # foreach kernels fall back to slow path when tensor are on different devices
  variants: function
  dispatch:
    CPU: foreach_tensor_expm1_slow_
    CUDA: foreach_tensor_expm1_cuda_
  autogen: _foreach_expm1.out

- func: _foreach_floor(Tensor[] self) -> Tensor[]
  device_check: NoCheck   # foreach kernels fall back to slow path when tensor are on different devices
  variants: function
  dispatch:
    CPU: foreach_tensor_floor_slow
    CUDA: foreach_tensor_floor_cuda

- func: _foreach_floor_(Tensor(a!)[] self) -> ()
  device_check: NoCheck   # foreach kernels fall back to slow path when tensor are on different devices
  variants: function
  dispatch:
    CPU: foreach_tensor_floor_slow_
    CUDA: foreach_tensor_floor_cuda_
  autogen: _foreach_floor.out

- func: _foreach_log(Tensor[] self) -> Tensor[]
  device_check: NoCheck   # foreach kernels fall back to slow path when tensor are on different devices
  variants: function
  dispatch:
    CPU: foreach_tensor_log_slow
    CUDA: foreach_tensor_log_cuda

- func: _foreach_log_(Tensor(a!)[] self) -> ()
  device_check: NoCheck   # foreach kernels fall back to slow path when tensor are on different devices
  variants: function
  dispatch:
    CPU: foreach_tensor_log_slow_
    CUDA: foreach_tensor_log_cuda_
  autogen: _foreach_log.out

- func: _foreach_log10(Tensor[] self) -> Tensor[]
  device_check: NoCheck   # foreach kernels fall back to slow path when tensor are on different devices
  variants: function
  dispatch:
    CPU: foreach_tensor_log10_slow
    CUDA: foreach_tensor_log10_cuda

- func: _foreach_log10_(Tensor(a!)[] self) -> ()
  device_check: NoCheck   # foreach kernels fall back to slow path when tensor are on different devices
  variants: function
  dispatch:
    CPU: foreach_tensor_log10_slow_
    CUDA: foreach_tensor_log10_cuda_
  autogen: _foreach_log10.out

- func: _foreach_log1p(Tensor[] self) -> Tensor[]
  device_check: NoCheck   # foreach kernels fall back to slow path when tensor are on different devices
  variants: function
  dispatch:
    CPU: foreach_tensor_log1p_slow
    CUDA: foreach_tensor_log1p_cuda

- func: _foreach_log1p_(Tensor(a!)[] self) -> ()
  device_check: NoCheck   # foreach kernels fall back to slow path when tensor are on different devices
  variants: function
  dispatch:
    CPU: foreach_tensor_log1p_slow_
    CUDA: foreach_tensor_log1p_cuda_
  autogen: _foreach_log1p.out

- func: _foreach_log2(Tensor[] self) -> Tensor[]
  device_check: NoCheck   # foreach kernels fall back to slow path when tensor are on different devices
  variants: function
  dispatch:
    CPU: foreach_tensor_log2_slow
    CUDA: foreach_tensor_log2_cuda

- func: _foreach_log2_(Tensor(a!)[] self) -> ()
  device_check: NoCheck   # foreach kernels fall back to slow path when tensor are on different devices
  variants: function
  dispatch:
    CPU: foreach_tensor_log2_slow_
    CUDA: foreach_tensor_log2_cuda_
  autogen: _foreach_log2.out

- func: _foreach_neg(Tensor[] self) -> Tensor[]
  device_check: NoCheck   # foreach kernels fall back to slow path when tensor are on different devices
  variants: function
  dispatch:
    CPU: foreach_tensor_neg_slow
    CUDA: foreach_tensor_neg_cuda

- func: _foreach_neg_(Tensor(a!)[] self) -> ()
  device_check: NoCheck   # foreach kernels fall back to slow path when tensor are on different devices
  variants: function
  dispatch:
    CPU: foreach_tensor_neg_slow_
    CUDA: foreach_tensor_neg_cuda_
  autogen: _foreach_neg.out

- func: _foreach_tan(Tensor[] self) -> Tensor[]
  device_check: NoCheck   # foreach kernels fall back to slow path when tensor are on different devices
  variants: function
  dispatch:
    CPU: foreach_tensor_tan_slow
    CUDA: foreach_tensor_tan_cuda

- func: _foreach_tan_(Tensor(a!)[] self) -> ()
  device_check: NoCheck   # foreach kernels fall back to slow path when tensor are on different devices
  variants: function
  dispatch:
    CPU: foreach_tensor_tan_slow_
    CUDA: foreach_tensor_tan_cuda_
  autogen: _foreach_tan.out

- func: _foreach_tanh(Tensor[] self) -> Tensor[]
  device_check: NoCheck   # foreach kernels fall back to slow path when tensor are on different devices
  variants: function
  dispatch:
    CPU: foreach_tensor_tanh_slow
    CUDA: foreach_tensor_tanh_cuda

- func: _foreach_tanh_(Tensor(a!)[] self) -> ()
  device_check: NoCheck   # foreach kernels fall back to slow path when tensor are on different devices
  variants: function
  dispatch:
    CPU: foreach_tensor_tanh_slow_
    CUDA: foreach_tensor_tanh_cuda_
  autogen: _foreach_tanh.out

- func: _foreach_sin(Tensor[] self) -> Tensor[]
  device_check: NoCheck   # foreach kernels fall back to slow path when tensor are on different devices
  variants: function
  dispatch:
    CPU: foreach_tensor_sin_slow
    CUDA: foreach_tensor_sin_cuda

- func: _foreach_sin_(Tensor(a!)[] self) -> ()
  device_check: NoCheck   # foreach kernels fall back to slow path when tensor are on different devices
  variants: function
  dispatch:
    CPU: foreach_tensor_sin_slow_
    CUDA: foreach_tensor_sin_cuda_
  autogen: _foreach_sin.out

- func: _foreach_sinh(Tensor[] self) -> Tensor[]
  device_check: NoCheck   # foreach kernels fall back to slow path when tensor are on different devices
  variants: function
  dispatch:
    CPU: foreach_tensor_sinh_slow
    CUDA: foreach_tensor_sinh_cuda

- func: _foreach_sinh_(Tensor(a!)[] self) -> ()
  device_check: NoCheck   # foreach kernels fall back to slow path when tensor are on different devices
  variants: function
  dispatch:
    CPU: foreach_tensor_sinh_slow_
    CUDA: foreach_tensor_sinh_cuda_
  autogen: _foreach_sinh.out

- func: _foreach_round(Tensor[] self) -> Tensor[]
  device_check: NoCheck   # foreach kernels fall back to slow path when tensor are on different devices
  variants: function
  dispatch:
    CPU: foreach_tensor_round_slow
    CUDA: foreach_tensor_round_cuda

- func: _foreach_round_(Tensor(a!)[] self) -> ()
  device_check: NoCheck   # foreach kernels fall back to slow path when tensor are on different devices
  variants: function
  dispatch:
    CPU: foreach_tensor_round_slow_
    CUDA: foreach_tensor_round_cuda_
  autogen: _foreach_round.out

- func: _foreach_lgamma(Tensor[] self) -> Tensor[]
  device_check: NoCheck   # foreach kernels fall back to slow path when tensor are on different devices
  variants: function
  dispatch:
    CPU: foreach_tensor_lgamma_slow
    CUDA: foreach_tensor_lgamma_cuda

- func: _foreach_lgamma_(Tensor(a!)[] self) -> ()
  device_check: NoCheck   # foreach kernels fall back to slow path when tensor are on different devices
  variants: function
  dispatch:
    CPU: foreach_tensor_lgamma_slow_
    CUDA: foreach_tensor_lgamma_cuda_
  autogen: _foreach_lgamma.out

- func: _foreach_frac(Tensor[] self) -> Tensor[]
  device_check: NoCheck   # foreach kernels fall back to slow path when tensor are on different devices
  variants: function
  dispatch:
    CPU: foreach_tensor_frac_slow
    CUDA: foreach_tensor_frac_cuda

- func: _foreach_frac_(Tensor(a!)[] self) -> ()
  device_check: NoCheck   # foreach kernels fall back to slow path when tensor are on different devices
  variants: function
  dispatch:
    CPU: foreach_tensor_frac_slow_
    CUDA: foreach_tensor_frac_cuda_
  autogen: _foreach_frac.out

- func: _foreach_reciprocal(Tensor[] self) -> Tensor[]
  device_check: NoCheck   # foreach kernels fall back to slow path when tensor are on different devices
  variants: function
  dispatch:
    CPU: foreach_tensor_reciprocal_slow
    CUDA: foreach_tensor_reciprocal_cuda

- func: _foreach_reciprocal_(Tensor(a!)[] self) -> ()
  device_check: NoCheck   # foreach kernels fall back to slow path when tensor are on different devices
  variants: function
  dispatch:
    CPU: foreach_tensor_reciprocal_slow_
    CUDA: foreach_tensor_reciprocal_cuda_
  autogen: _foreach_reciprocal.out

- func: _foreach_sigmoid(Tensor[] self) -> Tensor[]
  device_check: NoCheck   # foreach kernels fall back to slow path when tensor are on different devices
  variants: function
  dispatch:
    CPU: foreach_tensor_sigmoid_slow
    CUDA: foreach_tensor_sigmoid_cuda

- func: _foreach_sigmoid_(Tensor(a!)[] self) -> ()
  device_check: NoCheck   # foreach kernels fall back to slow path when tensor are on different devices
  variants: function
  dispatch:
    CPU: foreach_tensor_sigmoid_slow_
    CUDA: foreach_tensor_sigmoid_cuda_
  autogen: _foreach_sigmoid.out

- func: _foreach_trunc(Tensor[] self) -> Tensor[]
  device_check: NoCheck   # foreach kernels fall back to slow path when tensor are on different devices
  variants: function
  dispatch:
    CPU: foreach_tensor_trunc_slow
    CUDA: foreach_tensor_trunc_cuda

- func: _foreach_trunc_(Tensor(a!)[] self) -> ()
  device_check: NoCheck   # foreach kernels fall back to slow path when tensor are on different devices
  variants: function
  dispatch:
    CPU: foreach_tensor_trunc_slow_
    CUDA: foreach_tensor_trunc_cuda_
  autogen: _foreach_trunc.out

- func: _foreach_addcdiv_.Scalar(Tensor(a!)[] self, Tensor[] tensor1, Tensor[] tensor2, Scalar value=1) -> ()
  device_check: NoCheck   # foreach kernels fall back to slow path when tensor are on different devices
  variants: function
  dispatch:
    CPU: foreach_tensor_addcdiv_scalar_slow_
    CUDA: foreach_tensor_addcdiv_scalar_cuda_
  autogen: _foreach_addcdiv.Scalar_out

- func: _foreach_addcmul_.Scalar(Tensor(a!)[] self, Tensor[] tensor1, Tensor[] tensor2, Scalar value=1) -> ()
  device_check: NoCheck   # foreach kernels fall back to slow path when tensor are on different devices
  variants: function
  dispatch:
    CPU: foreach_tensor_addcmul_scalar_slow_
    CUDA: foreach_tensor_addcmul_scalar_cuda_
  autogen: _foreach_addcmul.Scalar_out

- func: _foreach_addcdiv_.ScalarList(Tensor(a!)[] self, Tensor[] tensor1, Tensor[] tensor2, Scalar[] scalars) -> ()
  device_check: NoCheck   # foreach kernels fall back to slow path when tensor are on different devices
  variants: function
  dispatch:
    CPU: foreach_tensor_addcdiv_scalarlist_slow_
    CUDA: foreach_tensor_addcdiv_scalarlist_cuda_
  autogen: _foreach_addcdiv.ScalarList_out

- func: _foreach_addcmul_.ScalarList(Tensor(a!)[] self, Tensor[] tensor1, Tensor[] tensor2, Scalar[] scalars) -> ()
  device_check: NoCheck   # foreach kernels fall back to slow path when tensor are on different devices
  variants: function
  dispatch:
    CPU: foreach_tensor_addcmul_scalarlist_slow_
    CUDA: foreach_tensor_addcmul_scalarlist_cuda_
  autogen: _foreach_addcmul.ScalarList_out

- func: _foreach_addcdiv.Scalar(Tensor[] self, Tensor[] tensor1, Tensor[] tensor2, Scalar value=1) -> Tensor[]
  device_check: NoCheck   # foreach kernels fall back to slow path when tensor are on different devices
  variants: function
  dispatch:
    CPU: foreach_tensor_addcdiv_scalar_slow
    CUDA: foreach_tensor_addcdiv_scalar_cuda

- func: _foreach_addcmul.Scalar(Tensor[] self, Tensor[] tensor1, Tensor[] tensor2, Scalar value=1) -> Tensor[]
  device_check: NoCheck   # foreach kernels fall back to slow path when tensor are on different devices
  variants: function
  dispatch:
    CPU: foreach_tensor_addcmul_scalar_slow
    CUDA: foreach_tensor_addcmul_scalar_cuda

- func: _foreach_addcdiv.ScalarList(Tensor[] self, Tensor[] tensor1, Tensor[] tensor2, Scalar[] scalars) -> Tensor[]
  device_check: NoCheck   # foreach kernels fall back to slow path when tensor are on different devices
  variants: function
  dispatch:
    CPU: foreach_tensor_addcdiv_scalarlist_slow
    CUDA: foreach_tensor_addcdiv_scalarlist_cuda

- func: _foreach_addcmul.ScalarList(Tensor[] self, Tensor[] tensor1, Tensor[] tensor2, Scalar[] scalars) -> Tensor[]
  device_check: NoCheck   # foreach kernels fall back to slow path when tensor are on different devices
  variants: function
  dispatch:
    CPU: foreach_tensor_addcmul_scalarlist_slow
    CUDA: foreach_tensor_addcmul_scalarlist_cuda

- func: _foreach_maximum.List(Tensor[] self, Tensor[] other) -> Tensor[]
  device_check: NoCheck   # foreach kernels fall back to slow path when tensor are on different devices
  variants: function
  dispatch:
    CPU: foreach_tensor_maximum_slow
    CUDA: foreach_tensor_maximum_cuda

- func: _foreach_minimum.List(Tensor[] self, Tensor[] other) -> Tensor[]
  device_check: NoCheck   # foreach kernels fall back to slow path when tensor are on different devices
  variants: function
  dispatch:
    CPU: foreach_tensor_minimum_slow
    CUDA: foreach_tensor_minimum_cuda

- func: _foreach_norm.Scalar(Tensor[] self, Scalar ord=2) -> Tensor[]
  device_check: NoCheck   # foreach kernels fall back to slow path when tensor are on different devices
  variants: function
  dispatch:
    CPU: foreach_tensor_norm_slow
    CUDA: foreach_tensor_norm_cuda

- func: bucketize.Tensor(Tensor self, Tensor boundaries, *, bool out_int32=False, bool right=False) -> Tensor
  dispatch:
    CPU: bucketize_cpu
    CUDA: bucketize_cuda

- func: bucketize.Tensor_out(Tensor self, Tensor boundaries, *, bool out_int32=False, bool right=False, Tensor(a!) out) -> Tensor(a!)
  dispatch:
    CPU: bucketize_out_cpu
    CUDA: bucketize_out_cuda

- func: bucketize.Scalar(Scalar self, Tensor boundaries, *, bool out_int32=False, bool right=False) -> Tensor
  dispatch:
    CPU: bucketize_cpu
    CUDA: bucketize_cuda

- func: searchsorted.Tensor(Tensor sorted_sequence, Tensor self, *, bool out_int32=False, bool right=False, str? side=None, Tensor? sorter=None) -> Tensor
  dispatch:
    CPU: searchsorted_cpu
    CUDA: searchsorted_cuda

# [Note about _torch_cuda_cu_linker_symbol_op and torch_cuda_cu]
# This is a DUMMY function to force the linking against torch_cuda_cu on Windows.
# Otherwise, the Windows linker will optimize and not include torch_cuda_cu even when we
# want it to be included. This is similar to what we do with warp_size for torch_cuda_cpp,
# described as the solution to this issue: https://github.com/pytorch/pytorch/issues/31611
# This op should NOT be used or exposed or edited or else Windows builds (with BUILD_SPLIT_CUDA) will break.
- func: _torch_cuda_cu_linker_symbol_op(Tensor self) -> Tensor
  dispatch:
    CUDA: _torch_cuda_cu_linker_symbol_op_cuda

- func: searchsorted.Tensor_out(Tensor sorted_sequence, Tensor self, *, bool out_int32=False, bool right=False, str? side=None, Tensor? sorter=None, Tensor(a!) out) -> Tensor(a!)
  dispatch:
    CPU: searchsorted_out_cpu
    CUDA: searchsorted_out_cuda

- func: searchsorted.Scalar(Tensor sorted_sequence, Scalar self, *, bool out_int32=False, bool right=False, str? side=None, Tensor? sorter=None) -> Tensor
  dispatch:
    CPU: searchsorted_cpu
    CUDA: searchsorted_cuda

- func: _convert_indices_from_coo_to_csr(Tensor self, int size, *, bool out_int32=False) -> Tensor
  structured_delegate: _convert_indices_from_coo_to_csr.out

- func: _convert_indices_from_coo_to_csr.out(Tensor self, int size, *, bool out_int32=False, Tensor(a!) out) -> Tensor(a!)
  structured: True
  dispatch:
    CPU: _convert_indices_from_coo_to_csr_structured_cpu
    CUDA: _convert_indices_from_coo_to_csr_structured_cuda

- func: _convert_indices_from_csr_to_coo(Tensor crow_indices, Tensor col_indices, *, bool out_int32=False, bool transpose=False) -> Tensor
  structured_delegate: _convert_indices_from_csr_to_coo.out

- func: _convert_indices_from_csr_to_coo.out(Tensor crow_indices, Tensor col_indices, *, bool out_int32=False, bool transpose=False, Tensor(a!) out) -> Tensor(a!)
  structured: True
  dispatch:
    CPU: _convert_indices_from_csr_to_coo_structured_cpu
    CUDA: _convert_indices_from_csr_to_coo_structured_cuda

## NN wrappers

- func: mse_loss.out(Tensor self, Tensor target, int reduction=Mean, *, Tensor(a!) out) -> Tensor(a!)
  device_check: NoCheck   # TensorIterator
  structured: True
  structured_inherits: TensorIteratorBase
  python_module: nn
  dispatch:
    CPU, CUDA: mse_loss_out
    MPS: mse_loss_out_mps

- func: mse_loss(Tensor self, Tensor target, int reduction=Mean) -> Tensor
  device_check: NoCheck   # TensorIterator
  structured_delegate: mse_loss.out
  python_module: nn

- func: mse_loss_backward.grad_input(Tensor grad_output, Tensor self, Tensor target, int reduction, *, Tensor(a!) grad_input) -> Tensor(a!)
  python_module: nn
  dispatch:
    CPU, CUDA: mse_loss_backward_out
    MPS: mse_loss_backward_out_mps

- func: mse_loss_backward(Tensor grad_output, Tensor self, Tensor target, int reduction) -> Tensor
  python_module: nn
  dispatch:
    CPU, CUDA: mse_loss_backward
    MPS: mse_loss_backward_mps

- func: l1_loss(Tensor self, Tensor target, int reduction=Mean) -> Tensor
  python_module: nn

- func: multi_margin_loss.out(Tensor self, Tensor target, Scalar p=1, Scalar margin=1, Tensor? weight=None, int reduction=Mean, *, Tensor(a!) out) -> Tensor(a!)
  python_module: nn
  dispatch:
    CPU: multi_margin_loss_cpu_out
    CUDA: multi_margin_loss_cuda_out

- func: multi_margin_loss(Tensor self, Tensor target, Scalar p=1, Scalar margin=1, Tensor? weight=None, int reduction=Mean) -> Tensor
  python_module: nn
  dispatch:
    CPU: multi_margin_loss_cpu
    CUDA: multi_margin_loss_cuda

- func: multi_margin_loss_backward.grad_input(Tensor grad_output, Tensor self, Tensor target, Scalar p, Scalar margin, Tensor? weight=None, int reduction=Mean, *, Tensor(a!) grad_input) -> Tensor(a!)
  python_module: nn
  dispatch:
    CPU: multi_margin_loss_cpu_backward_out
    CUDA: multi_margin_loss_cuda_backward_out

- func: multi_margin_loss_backward(Tensor grad_output, Tensor self, Tensor target, Scalar p, Scalar margin, Tensor? weight=None, int reduction=Mean) -> Tensor
  python_module: nn
  dispatch:
    CPU: multi_margin_loss_cpu_backward
    CUDA: multi_margin_loss_cuda_backward

- func: multilabel_margin_loss.out(Tensor self, Tensor target, int reduction=Mean, *, Tensor(a!) out) -> Tensor(a!)
  python_module: nn

- func: multilabel_margin_loss(Tensor self, Tensor target, int reduction=Mean) -> Tensor
  python_module: nn

- func: multilabel_margin_loss_forward.output(Tensor self, Tensor target, int reduction, *, Tensor(a!) output, Tensor(b!) is_target) -> (Tensor(a!), Tensor(b!))
  python_module: nn
  dispatch:
    CPU: multilabel_margin_loss_forward_out_cpu
    CUDA: multilabel_margin_loss_forward_out_cuda

- func: multilabel_margin_loss_forward(Tensor self, Tensor target, int reduction) -> (Tensor output, Tensor is_target)
  python_module: nn
  dispatch:
    CPU: multilabel_margin_loss_forward_cpu
    CUDA: multilabel_margin_loss_forward_cuda

- func: multilabel_margin_loss_backward.grad_input(Tensor grad_output, Tensor self, Tensor target, int reduction, Tensor is_target, *, Tensor(a!) grad_input) -> Tensor(a!)
  python_module: nn
  dispatch:
    CPU: multilabel_margin_loss_backward_cpu_out
    CUDA: multilabel_margin_loss_backward_cuda_out

- func: multilabel_margin_loss_backward(Tensor grad_output, Tensor self, Tensor target, int reduction, Tensor is_target) -> Tensor
  python_module: nn
  dispatch:
    CPU: multilabel_margin_loss_backward_cpu
    CUDA: multilabel_margin_loss_backward_cuda

- func: nll_loss.out(Tensor self, Tensor target, Tensor? weight=None, int reduction=Mean, int ignore_index=-100, *, Tensor(a!) out) -> Tensor(a!)
  python_module: nn

- func: nll_loss_nd(Tensor self, Tensor target, Tensor? weight=None, int reduction=Mean, int ignore_index=-100) -> Tensor
  python_module: nn

- func: nll_loss(Tensor self, Tensor target, Tensor? weight=None, int reduction=Mean, int ignore_index=-100) -> Tensor
  python_module: nn

- func: nll_loss_forward.output(Tensor self, Tensor target, Tensor? weight, int reduction, int ignore_index, *, Tensor(a!) output, Tensor(b!) total_weight) -> (Tensor(a!), Tensor(b!))
  python_module: nn
  structured: True
  dispatch:
    CPU: nll_loss_forward_out_cpu
    CUDA: nll_loss_forward_out_cuda
    MPS: nll_loss_forward_out_mps

- func: nll_loss_forward(Tensor self, Tensor target, Tensor? weight, int reduction, int ignore_index) -> (Tensor output, Tensor total_weight)
  python_module: nn
  structured_delegate: nll_loss_forward.output

- func: nll_loss_backward.grad_input(Tensor grad_output, Tensor self, Tensor target, Tensor? weight, int reduction, int ignore_index, Tensor total_weight, *, Tensor(a!) grad_input) -> Tensor(a!)
  python_module: nn
  structured: True
  dispatch:
    CPU: nll_loss_backward_out_cpu
    CUDA: nll_loss_backward_out_cuda
    MPS: nll_loss_backward_out_mps

- func: nll_loss_backward(Tensor grad_output, Tensor self, Tensor target, Tensor? weight, int reduction, int ignore_index, Tensor total_weight) -> Tensor
  python_module: nn
  structured_delegate: nll_loss_backward.grad_input

- func: nll_loss2d.out(Tensor self, Tensor target, Tensor? weight=None, int reduction=Mean, int ignore_index=-100, *, Tensor(a!) out) -> Tensor(a!)
  python_module: nn

- func: nll_loss2d(Tensor self, Tensor target, Tensor? weight=None, int reduction=Mean, int ignore_index=-100) -> Tensor
  python_module: nn

- func: nll_loss2d_forward.output(Tensor self, Tensor target, Tensor? weight, int reduction, int ignore_index, *, Tensor(a!) output, Tensor(b!) total_weight) -> (Tensor(a!), Tensor(b!))
  python_module: nn
  dispatch:
    CPU: nll_loss2d_forward_out_cpu
    CUDA: nll_loss2d_forward_out_cuda
    MPS: nll_loss2d_forward_out_mps

- func: nll_loss2d_forward(Tensor self, Tensor target, Tensor? weight, int reduction, int ignore_index) -> (Tensor output, Tensor total_weight)
  python_module: nn
  dispatch:
    CPU: nll_loss2d_forward_cpu
    CUDA: nll_loss2d_forward_cuda
    MPS: nll_loss2d_forward_mps

- func: nll_loss2d_backward.grad_input(Tensor grad_output, Tensor self, Tensor target, Tensor? weight, int reduction, int ignore_index, Tensor total_weight, *, Tensor(a!) grad_input) -> Tensor(a!)
  python_module: nn
  dispatch:
    CPU: nll_loss2d_backward_out_cpu
    CUDA: nll_loss2d_backward_out_cuda
    MPS: nll_loss2d_backward_out_mps

- func: nll_loss2d_backward(Tensor grad_output, Tensor self, Tensor target, Tensor? weight, int reduction, int ignore_index, Tensor total_weight) -> Tensor
  python_module: nn
  dispatch:
    CPU: nll_loss2d_backward_cpu
    CUDA: nll_loss2d_backward_cuda
    MPS: nll_loss2d_backward_mps

- func: smooth_l1_loss.out(Tensor self, Tensor target, int reduction=Mean, float beta=1.0, *, Tensor(a!) out) -> Tensor(a!)
  device_check: NoCheck   # TensorIterator
  structured: True
  structured_inherits: TensorIteratorBase
  python_module: nn
  dispatch:
    CPU, CUDA: smooth_l1_loss_out
    MPS: smooth_l1_loss_out_mps

- func: smooth_l1_loss(Tensor self, Tensor target, int reduction=Mean, float beta=1.0) -> Tensor
  device_check: NoCheck   # TensorIterator
  structured_delegate: smooth_l1_loss.out
  python_module: nn

- func: smooth_l1_loss_backward.grad_input(Tensor grad_output, Tensor self, Tensor target, int reduction, float beta, *, Tensor(a!) grad_input) -> Tensor(a!)
  python_module: nn
  dispatch:
    CPU: smooth_l1_loss_backward_out
    CUDA: smooth_l1_loss_backward_out
    MPS: smooth_l1_loss_backward_out_mps

- func: smooth_l1_loss_backward(Tensor grad_output, Tensor self, Tensor target, int reduction, float beta) -> Tensor
  python_module: nn
  dispatch:
    CompositeExplicitAutograd: smooth_l1_loss_backward

- func: huber_loss.out(Tensor self, Tensor target, int reduction=Mean, float delta=1.0, *, Tensor(a!) out) -> Tensor(a!)
  python_module: nn
  dispatch:
    CPU, CUDA: huber_loss_out
    MPS: huber_loss_out_mps

- func: huber_loss(Tensor self, Tensor target, int reduction=Mean, float delta=1.0) -> Tensor
  python_module: nn
  dispatch:
    CPU, CUDA: huber_loss
    MPS: huber_loss_mps

- func: huber_loss_backward.out(Tensor grad_output, Tensor self, Tensor target, int reduction, float delta, *, Tensor(a!) grad_input) -> Tensor(a!)
  python_module: nn
  dispatch:
    CPU, CUDA: huber_loss_backward_out
    MPS: huber_loss_backward_out_mps

- func: huber_loss_backward(Tensor grad_output, Tensor self, Tensor target, int reduction, float delta) -> Tensor
  python_module: nn
  dispatch:
    CompositeExplicitAutograd: huber_loss_backward

- func: soft_margin_loss.out(Tensor self, Tensor target, int reduction=Mean, *, Tensor(a!) out) -> Tensor(a!)
  python_module: nn
  dispatch:
    CompositeExplicitAutograd: soft_margin_loss_out

- func: soft_margin_loss(Tensor self, Tensor target, int reduction=Mean) -> Tensor
  python_module: nn
  dispatch:
    CompositeExplicitAutograd: soft_margin_loss

- func: soft_margin_loss_backward.grad_input(Tensor grad_output, Tensor self, Tensor target, int reduction, *, Tensor(a!) grad_input) -> Tensor(a!)
  python_module: nn
  dispatch:
    CompositeExplicitAutograd: soft_margin_loss_backward_out

- func: soft_margin_loss_backward(Tensor grad_output, Tensor self, Tensor target, int reduction) -> Tensor
  python_module: nn
  dispatch:
    CompositeExplicitAutograd: soft_margin_loss_backward

- func: elu.out(Tensor self, Scalar alpha=1, Scalar scale=1, Scalar input_scale=1, *, Tensor(a!) out) -> Tensor(a!)
  structured: True
  structured_inherits: TensorIteratorBase
  device_check: NoCheck   # TensorIterator
  python_module: nn
  dispatch:
    CPU, CUDA: elu_out
    MPS: elu_out_mps

- func: elu(Tensor self, Scalar alpha=1, Scalar scale=1, Scalar input_scale=1) -> Tensor
  structured_delegate: elu.out
  device_check: NoCheck   # TensorIterator
  python_module: nn

- func: elu_backward.grad_input(Tensor grad_output, Scalar alpha, Scalar scale, Scalar input_scale, bool is_result, Tensor self_or_result, *, Tensor(a!) grad_input) -> Tensor(a!)
  structured: True
  structured_inherits: TensorIteratorBase
  python_module: nn
  dispatch:
    CPU, CUDA: elu_backward_out
    MPS: elu_backward_out_mps

- func: elu_backward(Tensor grad_output, Scalar alpha, Scalar scale, Scalar input_scale, bool is_result, Tensor self_or_result) -> Tensor
  structured_delegate: elu_backward.grad_input
  python_module: nn

- func: elu_(Tensor(a!) self, Scalar alpha=1, Scalar scale=1, Scalar input_scale=1) -> Tensor(a!)
  structured_delegate: elu.out
  device_check: NoCheck   # TensorIterator
  python_module: nn

- func: glu.out(Tensor self, int dim=-1, *, Tensor(a!) out) -> Tensor(a!)
  structured: True
  structured_inherits: TensorIteratorBase
  python_module: nn
  dispatch:
    CPU, CUDA: glu_out
    MPS: glu_out_mps

- func: glu(Tensor self, int dim=-1) -> Tensor
  structured_delegate: glu.out
  device_check: NoCheck   # TensorIterator
  python_module: nn

- func: glu_backward.grad_input(Tensor grad_output, Tensor self, int dim, *, Tensor(a!) grad_input) -> Tensor(a!)
  python_module: nn
  dispatch:
    CPU: glu_backward_cpu_out
    CUDA: glu_backward_cuda_out
    MPS: glu_backward_mps_out

- func: glu_backward(Tensor grad_output, Tensor self, int dim) -> Tensor
  python_module: nn
  dispatch:
    CPU: glu_backward_cpu
    CUDA: glu_backward_cuda
    MPS: glu_backward_mps

- func: glu_jvp(Tensor glu, Tensor x, Tensor dx, int dim) -> Tensor
  python_module: nn
  dispatch:
    CPU, CUDA: glu_jvp

- func: glu_backward_jvp(Tensor grad_x, Tensor grad_glu, Tensor x, Tensor dgrad_glu, Tensor dx, int dim) -> Tensor
  python_module: nn
  dispatch:
    CPU, CUDA: glu_backward_jvp

- func: hardsigmoid.out(Tensor self, *, Tensor(a!) out) -> Tensor(a!)
  structured: True
  structured_inherits: TensorIteratorBase
  device_check: NoCheck   # TensorIterator
  python_module: nn
  dispatch:
    CPU, CUDA: hardsigmoid_out
    QuantizedCPU: hardsigmoid_out_quantized_cpu

- func: hardsigmoid(Tensor self) -> Tensor
  structured_delegate: hardsigmoid.out
  device_check: NoCheck   # TensorIterator
  python_module: nn
  dispatch:
    QuantizedCPU: hardsigmoid_quantized_cpu

- func: hardsigmoid_(Tensor(a!) self) -> Tensor(a!)
  structured_delegate: hardsigmoid.out
  device_check: NoCheck   # TensorIterator
  python_module: nn

- func: hardsigmoid_backward.grad_input(Tensor grad_output, Tensor self, *, Tensor(a!) grad_input) -> Tensor(a!)
  structured: True
  structured_inherits: TensorIteratorBase
  python_module: nn
  dispatch:
    CPU, CUDA: hardsigmoid_backward_out

- func: hardsigmoid_backward(Tensor grad_output, Tensor self) -> Tensor
  structured_delegate: hardsigmoid_backward.grad_input
  python_module: nn

- func: hardtanh.out(Tensor self, Scalar min_val=-1, Scalar max_val=1, *, Tensor(a!) out) -> Tensor(a!)
  device_check: NoCheck   # TensorIterator
  python_module: nn
  dispatch:
    CPU, CUDA, MPS: hardtanh_out
    QuantizedCPU: hardtanh_out_quantized_cpu

- func: hardtanh(Tensor self, Scalar min_val=-1, Scalar max_val=1) -> Tensor
  device_check: NoCheck   # TensorIterator
  python_module: nn
  dispatch:
    CPU, CUDA, MPS: hardtanh
    QuantizedCPU: hardtanh_quantized_cpu

- func: hardtanh_backward.grad_input(Tensor grad_output, Tensor self, Scalar min_val, Scalar max_val, *, Tensor(a!) grad_input) -> Tensor(a!)
  python_module: nn
  dispatch:
    CPU, CUDA: hardtanh_backward_out
    MPS: hardtanh_backward_out_mps

- func: hardtanh_backward(Tensor grad_output, Tensor self, Scalar min_val, Scalar max_val) -> Tensor
  python_module: nn
  dispatch:
    CPU, CUDA: hardtanh_backward
    MPS: hardtanh_backward_mps

- func: hardtanh_(Tensor(a!) self, Scalar min_val=-1, Scalar max_val=1) -> Tensor(a!)
  device_check: NoCheck   # TensorIterator
  python_module: nn
  dispatch:
    CPU, CUDA, MPS: hardtanh_
    QuantizedCPU: hardtanh_quantized_cpu_

- func: hardswish.out(Tensor self, *, Tensor(a!) out) -> Tensor(a!)
  device_check: NoCheck   # TensorIterator
  python_module: nn
  dispatch:
    CPU, CUDA: hardswish_out

- func: hardswish(Tensor self) -> Tensor
  device_check: NoCheck   # TensorIterator
  python_module: nn
  dispatch:
    CPU, CUDA: hardswish

- func: hardswish_(Tensor(a!) self) -> Tensor(a!)
  device_check: NoCheck   # TensorIterator
  python_module: nn
  dispatch:
    CPU, CUDA: hardswish_

- func: hardswish_backward(Tensor grad_output, Tensor self) -> Tensor
  python_module: nn
  dispatch:
    CPU, CUDA: hardswish_backward

- func: leaky_relu.out(Tensor self, Scalar negative_slope=0.01, *, Tensor(a!) out) -> Tensor(a!)
  structured: True
  structured_inherits: TensorIteratorBase
  device_check: NoCheck   # TensorIterator
  python_module: nn
  dispatch:
    CPU, CUDA: leaky_relu_out
    MPS: leaky_relu_out_mps
    QuantizedCPU: leaky_relu_out_quantized_cpu

- func: leaky_relu(Tensor self, Scalar negative_slope=0.01) -> Tensor
  structured_delegate: leaky_relu.out
  device_check: NoCheck   # TensorIterator
  python_module: nn
  dispatch:
    QuantizedCPU: leaky_relu_quantized_cpu

- func: leaky_relu_backward.grad_input(Tensor grad_output, Tensor self, Scalar negative_slope, bool self_is_result, *, Tensor(a!) grad_input) -> Tensor(a!)
  structured: True
  structured_inherits: TensorIteratorBase
  python_module: nn
  dispatch:
    CPU, CUDA: leaky_relu_backward_out
    MPS: leaky_relu_backward_out_mps

- func: leaky_relu_backward(Tensor grad_output, Tensor self, Scalar negative_slope, bool self_is_result) -> Tensor
  structured_delegate: leaky_relu_backward.grad_input
  python_module: nn

- func: leaky_relu_(Tensor(a!) self, Scalar negative_slope=0.01) -> Tensor(a!)
  structured_delegate: leaky_relu.out
  device_check: NoCheck   # TensorIterator
  python_module: nn
  dispatch:
    QuantizedCPU: leaky_relu_quantized_cpu_

- func: log_sigmoid.out(Tensor self, *, Tensor(a!) out) -> Tensor(a!)
  device_check: NoCheck   # TensorIterator
  python_module: nn

- func: log_sigmoid(Tensor self) -> Tensor
  device_check: NoCheck   # TensorIterator
  python_module: nn

- func: log_sigmoid_forward.output(Tensor self, *, Tensor(a!) output, Tensor(b!) buffer) -> (Tensor(a!), Tensor(b!))
  device_check: NoCheck   # TensorIterator
  python_module: nn
  dispatch:
    CPU: log_sigmoid_forward_out_cpu
    CUDA: log_sigmoid_forward_out_cuda

- func: log_sigmoid_forward(Tensor self) -> (Tensor output, Tensor buffer)
  device_check: NoCheck   # TensorIterator
  python_module: nn
  dispatch:
    CPU: log_sigmoid_forward_cpu
    CUDA: log_sigmoid_forward_cuda

- func: log_sigmoid_backward.grad_input(Tensor grad_output, Tensor self, Tensor buffer, *, Tensor(a!) grad_input) -> Tensor(a!)
  python_module: nn
  dispatch:
    CPU: log_sigmoid_backward_cpu_out
    CUDA: log_sigmoid_backward_cuda_out

- func: log_sigmoid_backward(Tensor grad_output, Tensor self, Tensor buffer) -> Tensor
  python_module: nn
  dispatch:
    CPU: log_sigmoid_backward_cpu
    CUDA: log_sigmoid_backward_cuda

- func: rrelu_with_noise.out(Tensor self, Tensor noise, Scalar lower=0.125, Scalar upper=0.3333333333333333, bool training=False, Generator? generator=None, *, Tensor(a!) out) -> Tensor(a!)
  python_module: nn
  dispatch:
    CPU: rrelu_with_noise_out_cpu
    CUDA: rrelu_with_noise_out_cuda

- func: rrelu_with_noise(Tensor self, Tensor noise, Scalar lower=0.125, Scalar upper=0.3333333333333333, bool training=False, Generator? generator=None) -> Tensor
  python_module: nn
  dispatch:
    CPU: rrelu_with_noise_cpu
    CUDA: rrelu_with_noise_cuda

- func: rrelu_with_noise_backward(Tensor grad_output, Tensor self, Tensor noise, Scalar lower, Scalar upper, bool training, bool self_is_result) -> Tensor
  python_module: nn
  dispatch:
    CompositeExplicitAutograd: rrelu_with_noise_backward

- func: rrelu_with_noise_(Tensor(a!) self, Tensor noise, Scalar lower=0.125, Scalar upper=0.3333333333333333, bool training=False, Generator? generator=None) -> Tensor(a!)
  python_module: nn
  dispatch:
    CPU: rrelu_with_noise_cpu_
    CUDA: rrelu_with_noise_cuda_

- func: softplus.out(Tensor self, Scalar beta=1, Scalar threshold=20, *, Tensor(a!) out) -> Tensor(a!)
  structured: True
  structured_inherits: TensorIteratorBase
  device_check: NoCheck   # TensorIterator
  python_module: nn
  dispatch:
    CPU, CUDA: softplus_out
    MPS: softplus_out_mps

- func: softplus(Tensor self, Scalar beta=1, Scalar threshold=20) -> Tensor
  structured_delegate: softplus.out
  device_check: NoCheck   # TensorIterator
  python_module: nn

- func: softplus_backward.grad_input(Tensor grad_output, Tensor self, Scalar beta, Scalar threshold, *, Tensor(a!) grad_input) -> Tensor(a!)
  structured: True
  structured_inherits: TensorIteratorBase
  python_module: nn
  dispatch:
    CPU, CUDA: softplus_backward_out
    MPS: softplus_backward_out_mps

- func: softplus_backward(Tensor grad_output, Tensor self, Scalar beta, Scalar threshold) -> Tensor
  structured_delegate: softplus_backward.grad_input
  python_module: nn

- func: softshrink.out(Tensor self, Scalar lambd=0.5, *, Tensor(a!) out) -> Tensor(a!)
  structured: True
  structured_inherits: TensorIteratorBase
  device_check: NoCheck   # TensorIterator
  python_module: nn
  dispatch:
    CPU, CUDA: softshrink_out

- func: softshrink(Tensor self, Scalar lambd=0.5) -> Tensor
  structured_delegate: softshrink.out
  device_check: NoCheck   # TensorIterator
  python_module: nn

- func: softshrink_backward.grad_input(Tensor grad_output, Tensor self, Scalar lambd, *, Tensor(a!) grad_input) -> Tensor(a!)
  structured: True
  structured_inherits: TensorIteratorBase
  python_module: nn
  dispatch:
    CPU, CUDA: softshrink_backward_out

- func: softshrink_backward(Tensor grad_output, Tensor self, Scalar lambd) -> Tensor
  structured_delegate: softshrink_backward.grad_input
  python_module: nn

- func: adaptive_avg_pool2d.out(Tensor self, int[2] output_size, *, Tensor(a!) out) -> Tensor(a!)
  python_module: nn
  dispatch:
    CPU: adaptive_avg_pool2d_out_cpu
    CUDA: adaptive_avg_pool2d_out_cuda
    MPS: adaptive_avg_pool2d_out_mps
    MkldnnCPU: mkldnn_adaptive_avg_pool2d_out

- func: adaptive_avg_pool2d(Tensor self, int[2] output_size) -> Tensor
  python_module: nn

- func: mkldnn_adaptive_avg_pool2d(Tensor self, int[2] output_size) -> Tensor
  dispatch:
    MkldnnCPU: mkldnn_adaptive_avg_pool2d

- func: mkldnn_adaptive_avg_pool2d_backward(Tensor grad_output, Tensor self) -> Tensor
  dispatch:
    MkldnnCPU: mkldnn_adaptive_avg_pool2d_backward

- func: _adaptive_avg_pool2d(Tensor self, int[2] output_size) -> Tensor
  dispatch:
    CPU: adaptive_avg_pool2d_cpu
    CUDA: adaptive_avg_pool2d_cuda
    MPS: adaptive_avg_pool2d_mps
    QuantizedCPU: adaptive_avg_pool2d_quantized_cpu
    QuantizedCUDA: adaptive_avg_pool2d_quantized_cuda

- func: _adaptive_avg_pool2d_backward(Tensor grad_output, Tensor self) -> Tensor
  python_module: nn
  dispatch:
    CPU: adaptive_avg_pool2d_backward_cpu
    CUDA: adaptive_avg_pool2d_backward_cuda
    MPS: adaptive_avg_pool2d_backward_mps

- func: adaptive_avg_pool3d.out(Tensor self, int[3] output_size, *, Tensor(a!) out) -> Tensor(a!)
  python_module: nn
  dispatch:
    CPU: adaptive_avg_pool3d_out_cpu
    CUDA: adaptive_avg_pool3d_out_cuda
    QuantizedCPU: adaptive_avg_pool3d_out_quantized_cpu

- func: adaptive_avg_pool3d(Tensor self, int[3] output_size) -> Tensor
  python_module: nn

- func: _adaptive_avg_pool3d(Tensor self, int[3] output_size) -> Tensor
  dispatch:
    CPU: adaptive_avg_pool3d_cpu
    CUDA: adaptive_avg_pool3d_cuda
    QuantizedCPU: adaptive_avg_pool3d_quantized_cpu

- func: adaptive_avg_pool3d_backward.grad_input(Tensor grad_output, Tensor self, *, Tensor(a!) grad_input) -> Tensor(a!)
  python_module: nn
  dispatch:
    CPU: adaptive_avg_pool3d_backward_out_cpu
    CUDA: adaptive_avg_pool3d_backward_out_cuda

- func: _adaptive_avg_pool3d_backward(Tensor grad_output, Tensor self) -> Tensor
  python_module: nn
  dispatch:
    CPU: adaptive_avg_pool3d_backward_cpu
    CUDA: adaptive_avg_pool3d_backward_cuda

# Return: (Tensor output, Tensor indices)
- func: adaptive_max_pool2d.out(Tensor self, int[2] output_size, *, Tensor(a!) out, Tensor(b!) indices) -> (Tensor(a!), Tensor(b!))
  python_module: nn
  structured: True
  dispatch:
    CPU: adaptive_max_pool2d_out_cpu
    CUDA: adaptive_max_pool2d_out_cuda
    MPS: adaptive_max_pool2d_out_mps

# Return: (Tensor output, Tensor indices)
- func: adaptive_max_pool2d(Tensor self, int[2] output_size) -> (Tensor, Tensor)
  python_module: nn
  structured_delegate: adaptive_max_pool2d.out

- func: adaptive_max_pool2d_backward.grad_input(Tensor grad_output, Tensor self, Tensor indices, *, Tensor(a!) grad_input) -> Tensor(a!)
  python_module: nn
  structured: True
  dispatch:
    CPU: adaptive_max_pool2d_backward_out_cpu
    CUDA: adaptive_max_pool2d_backward_out_cuda
    MPS: adaptive_max_pool2d_backward_out_mps

- func: adaptive_max_pool2d_backward(Tensor grad_output, Tensor self, Tensor indices) -> Tensor
  python_module: nn
  structured_delegate: adaptive_max_pool2d_backward.grad_input

# Return: (Tensor output, Tensor indices)
- func: adaptive_max_pool3d.out(Tensor self, int[3] output_size, *, Tensor(a!) out, Tensor(b!) indices) -> (Tensor(a!), Tensor(b!))
  python_module: nn
  structured: True
  dispatch:
    CPU: adaptive_max_pool3d_out_cpu
    CUDA: adaptive_max_pool3d_out_cuda

# Return: (Tensor output, Tensor indices)
- func: adaptive_max_pool3d(Tensor self, int[3] output_size) -> (Tensor, Tensor)
  python_module: nn
  structured_delegate: adaptive_max_pool3d.out

- func: adaptive_max_pool3d_backward.grad_input(Tensor grad_output, Tensor self, Tensor indices, *, Tensor(a!) grad_input) -> Tensor(a!)
  python_module: nn
  structured: True
  dispatch:
    CPU: adaptive_max_pool3d_backward_out_cpu
    CUDA: adaptive_max_pool3d_backward_out_cuda

- func: adaptive_max_pool3d_backward(Tensor grad_output, Tensor self, Tensor indices) -> Tensor
  python_module: nn
  structured_delegate: adaptive_max_pool3d_backward.grad_input

- func: avg_pool2d.out(Tensor self, int[2] kernel_size, int[2] stride=[], int[2] padding=0, bool ceil_mode=False, bool count_include_pad=True, int? divisor_override=None, *, Tensor(a!) out) -> Tensor(a!)
  python_module: nn
  structured: True
  precomputed:
  - kernel_size -> int kH, int kW
  - stride -> int dH, int dW
  - padding -> int padH, int padW
  dispatch:
    CPU: avg_pool2d_out_cpu
    CUDA: avg_pool2d_out_cuda
    MPS: avg_pool2d_out_mps
    MkldnnCPU: mkldnn_avg_pool2d_out

- func: avg_pool2d(Tensor self, int[2] kernel_size, int[2] stride=[], int[2] padding=0, bool ceil_mode=False, bool count_include_pad=True, int? divisor_override=None) -> Tensor
  python_module: nn
  structured_delegate: avg_pool2d.out
  dispatch:
    MkldnnCPU: mkldnn_avg_pool2d
    QuantizedCPU: avg_pool2d_quantized_cpu

- func: avg_pool2d_backward.grad_input(Tensor grad_output, Tensor self, int[2] kernel_size, int[2] stride, int[2] padding, bool ceil_mode, bool count_include_pad, int? divisor_override, *, Tensor(a!) grad_input) -> Tensor(a!)
  python_module: nn
  structured: True
  dispatch:
    CPU: avg_pool2d_backward_out_cpu
    CUDA: avg_pool2d_backward_out_cuda
    MPS: avg_pool2d_backward_out_mps
    MkldnnCPU: mkldnn_avg_pool2d_backward_out

- func: avg_pool2d_backward(Tensor grad_output, Tensor self, int[2] kernel_size, int[2] stride, int[2] padding, bool ceil_mode, bool count_include_pad, int? divisor_override) -> Tensor
  python_module: nn
  structured_delegate: avg_pool2d_backward.grad_input
  dispatch:
    MkldnnCPU: mkldnn_avg_pool2d_backward

- func: avg_pool3d.out(Tensor self, int[3] kernel_size, int[3] stride=[], int[3] padding=0, bool ceil_mode=False, bool count_include_pad=True, int? divisor_override=None, *, Tensor(a!) out) -> Tensor(a!)
  python_module: nn
  structured: True
  dispatch:
    CPU: avg_pool3d_out_cpu
    CUDA: avg_pool3d_out_cuda
    MkldnnCPU: mkldnn_avg_pool3d_out

- func: avg_pool3d(Tensor self, int[3] kernel_size, int[3] stride=[], int[3] padding=0, bool ceil_mode=False, bool count_include_pad=True, int? divisor_override=None) -> Tensor
  python_module: nn
  structured_delegate: avg_pool3d.out
  dispatch:
    MkldnnCPU: mkldnn_avg_pool3d
    QuantizedCPU: avg_pool3d_quantized_cpu

- func: avg_pool3d_backward.grad_input(Tensor grad_output, Tensor self, int[3] kernel_size, int[3] stride, int[3] padding, bool ceil_mode, bool count_include_pad, int? divisor_override, *, Tensor(a!) grad_input) -> Tensor(a!)
  python_module: nn
  structured: True
  dispatch:
    CPU: avg_pool3d_backward_out_cpu
    CUDA: avg_pool3d_backward_out_cuda
    MkldnnCPU: mkldnn_avg_pool3d_backward_out

- func: avg_pool3d_backward(Tensor grad_output, Tensor self, int[3] kernel_size, int[3] stride, int[3] padding, bool ceil_mode, bool count_include_pad, int? divisor_override) -> Tensor
  python_module: nn
  structured_delegate: avg_pool3d_backward.grad_input
  dispatch:
    MkldnnCPU: mkldnn_avg_pool3d_backward

# Return: (Tensor output, Tensor indices)
- func: fractional_max_pool2d.output(Tensor self, int[2] kernel_size, int[2] output_size, Tensor random_samples, *, Tensor(a!) output, Tensor(b!) indices) -> (Tensor(a!), Tensor(b!))
  python_module: nn
  structured: True
  dispatch:
    CPU: fractional_max_pool2d_out_cpu
    CUDA: fractional_max_pool2d_out_cuda

# Return: (Tensor output, Tensor indices)
- func: fractional_max_pool2d(Tensor self, int[2] kernel_size, int[2] output_size, Tensor random_samples) -> (Tensor, Tensor)
  python_module: nn
  structured_delegate: fractional_max_pool2d.output

- func: fractional_max_pool2d_backward.grad_input(Tensor grad_output, Tensor self, int[2] kernel_size, int[2] output_size, Tensor indices, *, Tensor(a!) grad_input) -> Tensor(a!)
  python_module: nn
  structured: True
  dispatch:
    CPU: fractional_max_pool2d_backward_cpu
    CUDA: fractional_max_pool2d_backward_cuda

- func: fractional_max_pool2d_backward(Tensor grad_output, Tensor self, int[2] kernel_size, int[2] output_size, Tensor indices) -> Tensor
  python_module: nn
  structured_delegate: fractional_max_pool2d_backward.grad_input

# Return: (Tensor output, Tensor indices)
- func: fractional_max_pool3d.output(Tensor self, int[3] kernel_size, int[3] output_size, Tensor random_samples, *, Tensor(a!) output, Tensor(b!) indices) -> (Tensor(a!), Tensor(b!))
  python_module: nn
  structured: True
  precomputed:
  - kernel_size -> int poolSizeT, int poolSizeH, int poolSizeW
  - output_size -> int outputT, int outputH, int outputW
  - int numBatch, int numPlanes, int inputT, int inputH, int inputW
  dispatch:
    CPU: fractional_max_pool3d_out_cpu
    CUDA: fractional_max_pool3d_out_cuda

# Return: (Tensor output, Tensor indices)
- func: fractional_max_pool3d(Tensor self, int[3] kernel_size, int[3] output_size, Tensor random_samples) -> (Tensor, Tensor)
  python_module: nn
  structured_delegate: fractional_max_pool3d.output

- func: fractional_max_pool3d_backward.grad_input(Tensor grad_output, Tensor self, int[3] kernel_size, int[3] output_size, Tensor indices, *, Tensor(a!) grad_input) -> Tensor(a!)
  python_module: nn
  dispatch:
    CPU: fractional_max_pool3d_backward_out_cpu
    CUDA: fractional_max_pool3d_backward_out_cuda

- func: fractional_max_pool3d_backward(Tensor grad_output, Tensor self, int[3] kernel_size, int[3] output_size, Tensor indices) -> Tensor
  python_module: nn
  dispatch:
    CPU: fractional_max_pool3d_backward_cpu
    CUDA: fractional_max_pool3d_backward_cuda

# Return: (Tensor output, Tensor indices)
- func: max_pool2d_with_indices.out(Tensor self, int[2] kernel_size, int[2] stride=[], int[2] padding=0, int[2] dilation=1, bool ceil_mode=False, *, Tensor(a!) out, Tensor(b!) indices) -> (Tensor(a!), Tensor(b!))
  python_module: nn
  structured: True
  dispatch:
    CPU: max_pool2d_with_indices_out_cpu
    CUDA: max_pool2d_with_indices_out_cuda
    MPS: max_pool2d_with_indices_out_mps

# Return: (Tensor output, Tensor indices)
- func: max_pool2d_with_indices(Tensor self, int[2] kernel_size, int[2] stride=[], int[2] padding=0, int[2] dilation=1, bool ceil_mode=False) -> (Tensor, Tensor)
  python_module: nn
  structured_delegate: max_pool2d_with_indices.out

- func: max_pool2d_with_indices_backward.grad_input(Tensor grad_output, Tensor self, int[2] kernel_size, int[2] stride, int[2] padding, int[2] dilation, bool ceil_mode, Tensor indices, *, Tensor(a!) grad_input) -> Tensor(a!)
  python_module: nn
  structured: True
  dispatch:
    CPU: max_pool2d_with_indices_backward_out_cpu
    CUDA: max_pool2d_with_indices_backward_out_cuda
    MPS: max_pool2d_with_indices_backward_out_mps

- func: max_pool2d_with_indices_backward(Tensor grad_output, Tensor self, int[2] kernel_size, int[2] stride, int[2] padding, int[2] dilation, bool ceil_mode, Tensor indices) -> Tensor
  python_module: nn
  structured_delegate: max_pool2d_with_indices_backward.grad_input

# Return: (Tensor output, Tensor indices)
- func: max_pool3d_with_indices.out(Tensor self, int[3] kernel_size, int[3] stride=[], int[3] padding=0, int[3] dilation=1, bool ceil_mode=False, *, Tensor(a!) out, Tensor(b!) indices) -> (Tensor(a!), Tensor(b!))
  python_module: nn
  dispatch:
    CPU: max_pool3d_with_indices_out_cpu
    CUDA: max_pool3d_with_indices_out_cuda

# Return: (Tensor output, Tensor indices)
- func: max_pool3d_with_indices(Tensor self, int[3] kernel_size, int[3] stride=[], int[3] padding=0, int[3] dilation=1, bool ceil_mode=False) -> (Tensor, Tensor)
  python_module: nn
  dispatch:
    CPU: max_pool3d_with_indices_cpu
    CUDA: max_pool3d_with_indices_cuda

- func: max_pool3d_with_indices_backward.grad_input(Tensor grad_output, Tensor self, int[3] kernel_size, int[3] stride, int[3] padding, int[3] dilation, bool ceil_mode, Tensor indices, *, Tensor(a!) grad_input) -> Tensor(a!)
  python_module: nn
  dispatch:
    CPU: max_pool3d_with_indices_backward_out_cpu
    CUDA: max_pool3d_with_indices_backward_out_cuda

- func: max_pool3d_with_indices_backward(Tensor grad_output, Tensor self, int[3] kernel_size, int[3] stride, int[3] padding, int[3] dilation, bool ceil_mode, Tensor indices) -> Tensor
  python_module: nn
  dispatch:
    CPU: max_pool3d_with_indices_backward_cpu
    CUDA: max_pool3d_with_indices_backward_cuda

- func: max_unpool2d.out(Tensor self, Tensor indices, int[2] output_size, *, Tensor(a!) out) -> Tensor(a!)
  python_module: nn
  dispatch:
    CPU: max_unpooling2d_forward_out_cpu
    CUDA: max_unpooling2d_forward_out_cuda

- func: max_unpool2d(Tensor self, Tensor indices, int[2] output_size) -> Tensor
  python_module: nn
  dispatch:
    CPU: max_unpooling2d_forward_cpu
    CUDA: max_unpooling2d_forward_cuda

- func: max_unpool3d.out(Tensor self, Tensor indices, int[3] output_size, int[3] stride, int[3] padding, *, Tensor(a!) out) -> Tensor(a!)
  python_module: nn
  dispatch:
    CPU: max_unpooling3d_forward_out_cpu
    CUDA: max_unpooling3d_forward_out_cuda

- func: max_unpool3d(Tensor self, Tensor indices, int[3] output_size, int[3] stride, int[3] padding) -> Tensor
  python_module: nn
  dispatch:
    CPU: max_unpooling3d_forward_cpu
    CUDA: max_unpooling3d_forward_cuda

- func: reflection_pad1d.out(Tensor self, int[2] padding, *, Tensor(a!) out) -> Tensor(a!)
  python_module: nn
  structured: True
  dispatch:
    CPU: reflection_pad1d_out_cpu
    QuantizedCPU: reflection_pad1d_out_quantized_cpu
    CUDA: reflection_pad1d_out_cuda
    MPS: reflection_pad1d_out_mps

- func: reflection_pad1d(Tensor self, int[2] padding) -> Tensor
  python_module: nn
  structured_delegate: reflection_pad1d.out

- func: reflection_pad1d_backward.grad_input(Tensor grad_output, Tensor self, int[2] padding, *, Tensor(a!) grad_input) -> Tensor(a!)
  python_module: nn
  structured: True
  dispatch:
    CPU: reflection_pad1d_backward_out_cpu
    CUDA: reflection_pad1d_backward_out_cuda
    MPS: reflection_pad1d_backward_out_mps

- func: reflection_pad1d_backward(Tensor grad_output, Tensor self, int[2] padding) -> Tensor
  python_module: nn
  structured_delegate: reflection_pad1d_backward.grad_input

- func: reflection_pad2d.out(Tensor self, int[4] padding, *, Tensor(a!) out) -> Tensor(a!)
  python_module: nn
  dispatch:
    CPU, QuantizedCPU: reflection_pad2d_out_cpu
    CUDA: reflection_pad2d_out_cuda
    MPS: reflection_pad2d_out_mps

- func: reflection_pad2d(Tensor self, int[4] padding) -> Tensor
  python_module: nn
  dispatch:
    CPU: reflection_pad2d_cpu
    QuantizedCPU: reflection_pad2d_quantized_cpu
    CUDA: reflection_pad2d_cuda
    MPS: reflection_pad2d_mps

- func: reflection_pad2d_backward.grad_input(Tensor grad_output, Tensor self, int[4] padding, *, Tensor(a!) grad_input) -> Tensor(a!)
  python_module: nn
  dispatch:
    CPU: reflection_pad2d_backward_out_cpu
    CUDA: reflection_pad2d_backward_out_cuda
    MPS: reflection_pad2d_backward_out_mps

- func: reflection_pad2d_backward(Tensor grad_output, Tensor self, int[4] padding) -> Tensor
  python_module: nn
  dispatch:
    CPU: reflection_pad2d_backward_cpu
    CUDA: reflection_pad2d_backward_cuda
    MPS: reflection_pad2d_backward_mps

- func: reflection_pad3d.out(Tensor self, int[6] padding, *, Tensor(a!) out) -> Tensor(a!)
  python_module: nn
  structured: True
  dispatch:
    CPU: reflection_pad3d_out_cpu
    CUDA: reflection_pad3d_out_cuda
    MPS: reflection_pad3d_out_mps

- func: reflection_pad3d(Tensor self, int[6] padding) -> Tensor
  python_module: nn
  structured_delegate: reflection_pad3d.out

- func: reflection_pad3d_backward.grad_input(Tensor grad_output, Tensor self, int[6] padding, *, Tensor(a!) grad_input) -> Tensor(a!)
  python_module: nn
  structured: True
  dispatch:
    CPU: reflection_pad3d_backward_out_cpu
    CUDA: reflection_pad3d_backward_out_cuda
    MPS: reflection_pad3d_backward_out_mps

- func: reflection_pad3d_backward(Tensor grad_output, Tensor self, int[6] padding) -> Tensor
  python_module: nn
  structured_delegate: reflection_pad3d_backward.grad_input

- func: replication_pad1d.out(Tensor self, int[2] padding, *, Tensor(a!) out) -> Tensor(a!)
  python_module: nn
  structured: True
  dispatch:
    CPU: replication_pad1d_out_cpu
    CUDA: replication_pad1d_out_cuda
    MPS: replication_pad1d_out_mps

- func: replication_pad1d(Tensor self, int[2] padding) -> Tensor
  python_module: nn
  structured_delegate: replication_pad1d.out

- func: replication_pad1d_backward.grad_input(Tensor grad_output, Tensor self, int[2] padding, *, Tensor(a!) grad_input) -> Tensor(a!)
  python_module: nn
  structured: True
  dispatch:
    CPU: replication_pad1d_backward_out_cpu
    CUDA: replication_pad1d_backward_out_cuda
    MPS: replication_pad1d_backward_out_mps

- func: replication_pad1d_backward(Tensor grad_output, Tensor self, int[2] padding) -> Tensor
  python_module: nn
  structured_delegate: replication_pad1d_backward.grad_input

- func: replication_pad2d.out(Tensor self, int[4] padding, *, Tensor(a!) out) -> Tensor(a!)
  python_module: nn
  structured: True
  dispatch:
    CPU: replication_pad2d_out_cpu
    CUDA: replication_pad2d_out_cuda
    MPS: replication_pad2d_out_mps

- func: replication_pad2d(Tensor self, int[4] padding) -> Tensor
  python_module: nn
  structured_delegate: replication_pad2d.out

- func: replication_pad2d_backward.grad_input(Tensor grad_output, Tensor self, int[4] padding, *, Tensor(a!) grad_input) -> Tensor(a!)
  python_module: nn
  dispatch:
    CPU: replication_pad2d_backward_out_cpu
    CUDA: replication_pad2d_backward_out_cuda
    MPS: replication_pad2d_backward_out_mps

- func: replication_pad2d_backward(Tensor grad_output, Tensor self, int[4] padding) -> Tensor
  python_module: nn
  dispatch:
    CPU: replication_pad2d_backward_cpu
    CUDA: replication_pad2d_backward_cuda
    MPS: replication_pad2d_backward_mps

- func: replication_pad3d.out(Tensor self, int[6] padding, *, Tensor(a!) out) -> Tensor(a!)
  python_module: nn
  structured: True
  dispatch:
    CPU: replication_pad3d_out_cpu
    CUDA: replication_pad3d_out_cuda
    MPS: replication_pad3d_out_mps

- func: replication_pad3d(Tensor self, int[6] padding) -> Tensor
  python_module: nn
  structured_delegate: replication_pad3d.out

- func: replication_pad3d_backward.grad_input(Tensor grad_output, Tensor self, int[6] padding, *, Tensor(a!) grad_input) -> Tensor(a!)
  python_module: nn
  dispatch:
    CPU: replication_pad3d_backward_out_cpu
    CUDA: replication_pad3d_backward_out_cuda
    MPS: replication_pad3d_backward_out_mps

- func: replication_pad3d_backward(Tensor grad_output, Tensor self, int[6] padding) -> Tensor
  python_module: nn
  dispatch:
    CPU: replication_pad3d_backward_cpu
    CUDA: replication_pad3d_backward_cuda
    MPS: replication_pad3d_backward_mps

- func: _pad_circular(Tensor self, int[] pad) -> Tensor
  python_module: nn

- func: _pad_enum(Tensor self, int[] pad, int mode, float? value=None) -> Tensor
  python_module: nn

- func: pad(Tensor self, int[] pad, str mode="constant", float? value=None) -> Tensor
  python_module: nn

- func: upsample_linear1d.vec(Tensor input, int[]? output_size, bool align_corners, float[]? scale_factors) -> Tensor
  python_module: nn
  dispatch:
    CompositeExplicitAutograd: upsample_linear1d

- func: upsample_linear1d_backward.vec(Tensor grad_output, int[]? output_size, int[] input_size, bool align_corners, float[]? scale_factors) -> Tensor
  python_module: nn
  dispatch:
    CompositeExplicitAutograd: upsample_linear1d_backward

- func: upsample_bilinear2d.vec(Tensor input, int[]? output_size, bool align_corners, float[]? scale_factors) -> Tensor
  python_module: nn
  dispatch:
    CompositeExplicitAutograd: upsample_bilinear2d

- func: upsample_bilinear2d_backward.vec(Tensor grad_output, int[]? output_size, int[] input_size, bool align_corners, float[]? scale_factors) -> Tensor
  python_module: nn
  dispatch:
    CompositeExplicitAutograd: upsample_bilinear2d_backward

- func: _upsample_bilinear2d_aa.vec(Tensor input, int[]? output_size, bool align_corners, float[]? scale_factors) -> Tensor
  python_module: nn
  dispatch:
    CompositeExplicitAutograd: _upsample_bilinear2d_aa

- func: _upsample_bilinear2d_aa_backward.vec(Tensor grad_output, int[]? output_size, int[] input_size, bool align_corners, float[]? scale_factors) -> Tensor
  python_module: nn
  dispatch:
    CompositeExplicitAutograd: _upsample_bilinear2d_aa_backward

- func: upsample_trilinear3d.vec(Tensor input, int[]? output_size, bool align_corners, float[]? scale_factors) -> Tensor
  python_module: nn
  dispatch:
    CompositeExplicitAutograd: upsample_trilinear3d

- func: upsample_trilinear3d_backward.vec(Tensor grad_output, int[]? output_size, int[] input_size, bool align_corners, float[]? scale_factors) -> Tensor
  python_module: nn
  dispatch:
    CompositeExplicitAutograd: upsample_trilinear3d_backward

- func: upsample_bicubic2d.vec(Tensor input, int[]? output_size, bool align_corners, float[]? scale_factors) -> Tensor
  python_module: nn
  dispatch:
    CompositeExplicitAutograd: upsample_bicubic2d

- func: upsample_bicubic2d_backward.vec(Tensor grad_output, int[]? output_size, int[] input_size, bool align_corners, float[]? scale_factors) -> Tensor
  python_module: nn
  dispatch:
    CompositeExplicitAutograd: upsample_bicubic2d_backward

- func: _upsample_bicubic2d_aa.vec(Tensor input, int[]? output_size, bool align_corners, float[]? scale_factors) -> Tensor
  python_module: nn
  dispatch:
    CompositeExplicitAutograd: _upsample_bicubic2d_aa

- func: _upsample_bicubic2d_aa_backward.vec(Tensor grad_output, int[]? output_size, int[] input_size, bool align_corners, float[]? scale_factors) -> Tensor
  python_module: nn
  dispatch:
    CompositeExplicitAutograd: _upsample_bicubic2d_aa_backward

- func: upsample_nearest1d.vec(Tensor input, int[]? output_size, float[]? scale_factors) -> Tensor
  python_module: nn
  dispatch:
    CompositeExplicitAutograd: upsample_nearest1d

- func: _upsample_nearest_exact1d.vec(Tensor input, int[]? output_size, float[]? scale_factors) -> Tensor
  python_module: nn
  dispatch:
    CompositeExplicitAutograd: _upsample_nearest_exact1d

- func: upsample_nearest1d_backward.vec(Tensor grad_output, int[]? output_size, int[] input_size, float[]? scale_factors) -> Tensor
  python_module: nn
  dispatch:
    CompositeExplicitAutograd: upsample_nearest1d_backward

- func: _upsample_nearest_exact1d_backward.vec(Tensor grad_output, int[]? output_size, int[] input_size, float[]? scale_factors) -> Tensor
  python_module: nn
  dispatch:
    CompositeExplicitAutograd: _upsample_nearest_exact1d_backward

- func: upsample_nearest2d.vec(Tensor input, int[]? output_size, float[]? scale_factors) -> Tensor
  python_module: nn
  dispatch:
    CompositeExplicitAutograd: upsample_nearest2d

- func: _upsample_nearest_exact2d.vec(Tensor input, int[]? output_size, float[]? scale_factors) -> Tensor
  python_module: nn
  dispatch:
    CompositeExplicitAutograd: _upsample_nearest_exact2d

- func: upsample_nearest2d_backward.vec(Tensor grad_output, int[]? output_size, int[] input_size, float[]? scale_factors) -> Tensor
  python_module: nn
  dispatch:
    CompositeExplicitAutograd: upsample_nearest2d_backward

- func: _upsample_nearest_exact2d_backward.vec(Tensor grad_output, int[]? output_size, int[] input_size, float[]? scale_factors) -> Tensor
  python_module: nn
  dispatch:
    CompositeExplicitAutograd: _upsample_nearest_exact2d_backward

- func: upsample_nearest3d.vec(Tensor input, int[]? output_size, float[]? scale_factors) -> Tensor
  python_module: nn
  dispatch:
    CPU: upsample_nearest3d_cpu
    CUDA: upsample_nearest3d_cuda
    QuantizedCPU: upsample_nearest3d_quantized_cpu

- func: _upsample_nearest_exact3d.vec(Tensor input, int[]? output_size, float[]? scale_factors) -> Tensor
  python_module: nn
  dispatch:
    CPU: _upsample_nearest_exact3d_cpu
    CUDA: _upsample_nearest_exact3d_cuda
    QuantizedCPU: _upsample_nearest_exact3d_quantized_cpu

- func: upsample_nearest3d_backward.vec(Tensor grad_output, int[]? output_size, int[] input_size, float[]? scale_factors) -> Tensor
  python_module: nn
  dispatch:
    CPU: upsample_nearest3d_backward_cpu
    CUDA: upsample_nearest3d_backward_cuda

- func: _upsample_nearest_exact3d_backward.vec(Tensor grad_output, int[]? output_size, int[] input_size, float[]? scale_factors) -> Tensor
  python_module: nn
  dispatch:
    CPU: _upsample_nearest_exact3d_backward_cpu
    CUDA: _upsample_nearest_exact3d_backward_cuda

# NOTE: all of the non-"vec" upsample overloads are only kept for backward compatibility.
- func: upsample_linear1d.out(Tensor self, int[1] output_size, bool align_corners, float? scales=None, *, Tensor(a!) out) -> Tensor(a!)
  python_module: nn
  structured: True
  dispatch:
    CPU: upsample_linear1d_out_cpu
    CUDA: upsample_linear1d_out_cuda

- func: upsample_linear1d(Tensor self, int[1] output_size, bool align_corners, float? scales=None) -> Tensor
  python_module: nn
  structured_delegate: upsample_linear1d.out

- func: upsample_linear1d_backward.grad_input(Tensor grad_output, int[1] output_size, int[3] input_size, bool align_corners, float? scales=None, *, Tensor(a!) grad_input) -> Tensor(a!)
  python_module: nn
  structured: True
  dispatch:
    CPU: upsample_linear1d_backward_out_cpu
    CUDA: upsample_linear1d_backward_out_cuda

- func: upsample_linear1d_backward(Tensor grad_output, int[1] output_size, int[3] input_size, bool align_corners, float? scales=None) -> Tensor
  python_module: nn
  structured_delegate: upsample_linear1d_backward.grad_input

- func: upsample_bilinear2d.out(Tensor self, int[2] output_size, bool align_corners, float? scales_h=None, float? scales_w=None, *, Tensor(a!) out) -> Tensor(a!)
  python_module: nn
  structured: True
  dispatch:
    CPU: upsample_bilinear2d_out_cpu
    CUDA: upsample_bilinear2d_out_cuda
    MPS: upsample_bilinear2d_out_mps

- func: upsample_bilinear2d(Tensor self, int[2] output_size, bool align_corners, float? scales_h=None, float? scales_w=None) -> Tensor
  python_module: nn
  structured_delegate: upsample_bilinear2d.out
  dispatch:
    QuantizedCPU: upsample_bilinear2d_quantized_cpu

- func: upsample_bilinear2d_backward.grad_input(Tensor grad_output, int[2] output_size, int[4] input_size, bool align_corners, float? scales_h=None, float? scales_w=None, *, Tensor(a!) grad_input) -> Tensor(a!)
  python_module: nn
  structured: True
  dispatch:
    CPU: upsample_bilinear2d_backward_out_cpu
    CUDA: upsample_bilinear2d_backward_out_cuda
    MPS: upsample_bilinear2d_backward_out_mps

- func: upsample_bilinear2d_backward(Tensor grad_output, int[2] output_size, int[4] input_size, bool align_corners, float? scales_h=None, float? scales_w=None) -> Tensor
  python_module: nn
  structured_delegate: upsample_bilinear2d_backward.grad_input

- func: _upsample_bilinear2d_aa.out(Tensor self, int[2] output_size, bool align_corners, float? scales_h=None, float? scales_w=None, *, Tensor(a!) out) -> Tensor(a!)
  python_module: nn
  structured: True
  dispatch:
    CPU: _upsample_bilinear2d_aa_out_cpu
    CUDA: _upsample_bilinear2d_aa_out_cuda

- func: _upsample_bilinear2d_aa(Tensor self, int[2] output_size, bool align_corners, float? scales_h=None, float? scales_w=None) -> Tensor
  python_module: nn
  structured_delegate: _upsample_bilinear2d_aa.out

- func: _upsample_bilinear2d_aa_backward.grad_input(Tensor grad_output, int[2] output_size, int[4] input_size, bool align_corners, float? scales_h=None, float? scales_w=None, *, Tensor(a!) grad_input) -> Tensor(a!)
  python_module: nn
  structured: True
  dispatch:
    CPU: _upsample_bilinear2d_aa_backward_out_cpu
    CUDA: _upsample_bilinear2d_aa_backward_out_cuda

- func: _upsample_bilinear2d_aa_backward(Tensor grad_output, int[2] output_size, int[4] input_size, bool align_corners, float? scales_h=None, float? scales_w=None) -> Tensor
  python_module: nn
  structured_delegate: _upsample_bilinear2d_aa_backward.grad_input

- func: upsample_bicubic2d.out(Tensor self, int[2] output_size, bool align_corners, float? scales_h=None, float? scales_w=None, *, Tensor(a!) out) -> Tensor(a!)
  python_module: nn
  structured: True
  dispatch:
    CPU: upsample_bicubic2d_out_cpu
    CUDA: upsample_bicubic2d_out_cuda

- func: upsample_bicubic2d(Tensor self, int[2] output_size, bool align_corners, float? scales_h=None, float? scales_w=None) -> Tensor
  python_module: nn
  structured_delegate: upsample_bicubic2d.out

- func: upsample_bicubic2d_backward.grad_input(Tensor grad_output, int[2] output_size, int[4] input_size, bool align_corners, float? scales_h=None, float? scales_w=None, *, Tensor(a!) grad_input) -> Tensor(a!)
  python_module: nn
  structured: True
  dispatch:
    CPU: upsample_bicubic2d_backward_out_cpu
    CUDA: upsample_bicubic2d_backward_out_cuda

- func: upsample_bicubic2d_backward(Tensor grad_output, int[2] output_size, int[4] input_size, bool align_corners, float? scales_h=None, float? scales_w=None) -> Tensor
  python_module: nn
  structured_delegate: upsample_bicubic2d_backward.grad_input

- func: _upsample_bicubic2d_aa.out(Tensor self, int[2] output_size, bool align_corners, float? scales_h=None, float? scales_w=None, *, Tensor(a!) out) -> Tensor(a!)
  python_module: nn
  structured: True
  dispatch:
    CPU: _upsample_bicubic2d_aa_out_cpu
    CUDA: _upsample_bicubic2d_aa_out_cuda

- func: _upsample_bicubic2d_aa(Tensor self, int[2] output_size, bool align_corners, float? scales_h=None, float? scales_w=None) -> Tensor
  python_module: nn
  structured_delegate: _upsample_bicubic2d_aa.out

- func: _upsample_bicubic2d_aa_backward.grad_input(Tensor grad_output, int[2] output_size, int[4] input_size, bool align_corners, float? scales_h=None, float? scales_w=None, *, Tensor(a!) grad_input) -> Tensor(a!)
  python_module: nn
  structured: True
  dispatch:
    CPU: _upsample_bicubic2d_aa_backward_out_cpu
    CUDA: _upsample_bicubic2d_aa_backward_out_cuda

- func: _upsample_bicubic2d_aa_backward(Tensor grad_output, int[2] output_size, int[4] input_size, bool align_corners, float? scales_h=None, float? scales_w=None) -> Tensor
  python_module: nn
  structured_delegate: _upsample_bicubic2d_aa_backward.grad_input

- func: upsample_trilinear3d.out(Tensor self, int[3] output_size, bool align_corners, float? scales_d=None, float? scales_h=None, float? scales_w=None, *, Tensor(a!) out) -> Tensor(a!)
  python_module: nn
  structured: True
  dispatch:
    CPU: upsample_trilinear3d_out_cpu
    CUDA: upsample_trilinear3d_out_cuda

- func: upsample_trilinear3d(Tensor self, int[3] output_size, bool align_corners, float? scales_d=None, float? scales_h=None, float? scales_w=None) -> Tensor
  python_module: nn
  structured_delegate: upsample_trilinear3d.out

- func: upsample_trilinear3d_backward.grad_input(Tensor grad_output, int[3] output_size, int[5] input_size, bool align_corners, float? scales_d=None, float? scales_h=None, float? scales_w=None, *, Tensor(a!) grad_input) -> Tensor(a!)
  python_module: nn
  structured: True
  dispatch:
    CPU: upsample_trilinear3d_backward_out_cpu
    CUDA: upsample_trilinear3d_backward_out_cuda

- func: upsample_trilinear3d_backward(Tensor grad_output, int[3] output_size, int[5] input_size, bool align_corners, float? scales_d=None, float? scales_h=None, float? scales_w=None) -> Tensor
  python_module: nn
  structured_delegate: upsample_trilinear3d_backward.grad_input

- func: upsample_nearest1d.out(Tensor self, int[1] output_size, float? scales=None, *, Tensor(a!) out) -> Tensor(a!)
  python_module: nn
  structured: True
  dispatch:
    CPU: upsample_nearest1d_out_cpu
    CUDA: upsample_nearest1d_out_cuda

- func: _upsample_nearest_exact1d.out(Tensor self, int[1] output_size, float? scales=None, *, Tensor(a!) out) -> Tensor(a!)
  python_module: nn
  structured: True
  dispatch:
    CPU: _upsample_nearest_exact1d_out_cpu
    CUDA: _upsample_nearest_exact1d_out_cuda

- func: upsample_nearest1d(Tensor self, int[1] output_size, float? scales=None) -> Tensor
  python_module: nn
  structured_delegate: upsample_nearest1d.out

- func: _upsample_nearest_exact1d(Tensor self, int[1] output_size, float? scales=None) -> Tensor
  python_module: nn
  structured_delegate: _upsample_nearest_exact1d.out

- func: upsample_nearest1d_backward.grad_input(Tensor grad_output, int[1] output_size, int[3] input_size, float? scales=None, *, Tensor(a!) grad_input) -> Tensor(a!)
  python_module: nn
  structured: True
  dispatch:
    CPU: upsample_nearest1d_backward_out_cpu
    CUDA: upsample_nearest1d_backward_out_cuda

- func: _upsample_nearest_exact1d_backward.grad_input(Tensor grad_output, int[1] output_size, int[3] input_size, float? scales=None, *, Tensor(a!) grad_input) -> Tensor(a!)
  python_module: nn
  structured: True
  dispatch:
    CPU: _upsample_nearest_exact1d_backward_out_cpu
    CUDA: _upsample_nearest_exact1d_backward_out_cuda

- func: upsample_nearest1d_backward(Tensor grad_output, int[1] output_size, int[3] input_size, float? scales=None) -> Tensor
  python_module: nn
  structured_delegate: upsample_nearest1d_backward.grad_input

- func: _upsample_nearest_exact1d_backward(Tensor grad_output, int[1] output_size, int[3] input_size, float? scales=None) -> Tensor
  python_module: nn
  structured_delegate: _upsample_nearest_exact1d_backward.grad_input

- func: upsample_nearest2d.out(Tensor self, int[2] output_size, float? scales_h=None, float? scales_w=None, *, Tensor(a!) out) -> Tensor(a!)
  python_module: nn
  structured: True
  dispatch:
    CPU: upsample_nearest2d_out_cpu
    CUDA: upsample_nearest2d_out_cuda
    MPS: upsample_nearest2d_out_mps

- func: _upsample_nearest_exact2d.out(Tensor self, int[2] output_size, float? scales_h=None, float? scales_w=None, *, Tensor(a!) out) -> Tensor(a!)
  python_module: nn
  structured: True
  dispatch:
    CPU: _upsample_nearest_exact2d_out_cpu
    CUDA: _upsample_nearest_exact2d_out_cuda
    MPS: _upsample_nearest_exact2d_out_mps

- func: upsample_nearest2d(Tensor self, int[2] output_size, float? scales_h=None, float? scales_w=None) -> Tensor
  python_module: nn
  structured_delegate: upsample_nearest2d.out
  dispatch:
    QuantizedCPU: upsample_nearest2d_quantized_cpu

- func: _upsample_nearest_exact2d(Tensor self, int[2] output_size, float? scales_h=None, float? scales_w=None) -> Tensor
  python_module: nn
  structured_delegate: _upsample_nearest_exact2d.out
  dispatch:
    QuantizedCPU: _upsample_nearest_exact2d_quantized_cpu

- func: upsample_nearest2d_backward.grad_input(Tensor grad_output, int[2] output_size, int[4] input_size, float? scales_h=None, float? scales_w=None, *, Tensor(a!) grad_input) -> Tensor(a!)
  python_module: nn
  structured: True
  dispatch:
    CPU: upsample_nearest2d_backward_out_cpu
    CUDA: upsample_nearest2d_backward_out_cuda
    MPS: upsample_nearest2d_backward_out_mps

- func: _upsample_nearest_exact2d_backward.grad_input(Tensor grad_output, int[2] output_size, int[4] input_size, float? scales_h=None, float? scales_w=None, *, Tensor(a!) grad_input) -> Tensor(a!)
  python_module: nn
  structured: True
  dispatch:
    CPU: _upsample_nearest_exact2d_backward_out_cpu
    CUDA: _upsample_nearest_exact2d_backward_out_cuda
    MPS: _upsample_nearest_exact2d_backward_out_mps

- func: upsample_nearest2d_backward(Tensor grad_output, int[2] output_size, int[4] input_size, float? scales_h=None, float? scales_w=None) -> Tensor
  python_module: nn
  structured_delegate: upsample_nearest2d_backward.grad_input

- func: _upsample_nearest_exact2d_backward(Tensor grad_output, int[2] output_size, int[4] input_size, float? scales_h=None, float? scales_w=None) -> Tensor
  python_module: nn
  structured_delegate: _upsample_nearest_exact2d_backward.grad_input

- func: upsample_nearest3d.out(Tensor self, int[3] output_size, float? scales_d=None, float? scales_h=None, float? scales_w=None, *, Tensor(a!) out) -> Tensor(a!)
  python_module: nn
  structured: True
  dispatch:
    CPU: upsample_nearest3d_out_cpu
    CUDA: upsample_nearest3d_out_cuda

- func: _upsample_nearest_exact3d.out(Tensor self, int[3] output_size, float? scales_d=None, float? scales_h=None, float? scales_w=None, *, Tensor(a!) out) -> Tensor(a!)
  python_module: nn
  structured: True
  dispatch:
    CPU: _upsample_nearest_exact3d_out_cpu
    CUDA: _upsample_nearest_exact3d_out_cuda

- func: upsample_nearest3d(Tensor self, int[3] output_size, float? scales_d=None, float? scales_h=None, float? scales_w=None) -> Tensor
  python_module: nn
  structured_delegate: upsample_nearest3d.out
  dispatch:
    QuantizedCPU: upsample_nearest3d_quantized_cpu

- func: _upsample_nearest_exact3d(Tensor self, int[3] output_size, float? scales_d=None, float? scales_h=None, float? scales_w=None) -> Tensor
  python_module: nn
  structured_delegate: _upsample_nearest_exact3d.out
  dispatch:
    QuantizedCPU: _upsample_nearest_exact3d_quantized_cpu

- func: upsample_nearest3d_backward.grad_input(Tensor grad_output, int[3] output_size, int[5] input_size, float? scales_d=None, float? scales_h=None, float? scales_w=None, *, Tensor(a!) grad_input) -> Tensor(a!)
  python_module: nn
  structured: True
  dispatch:
    CPU: upsample_nearest3d_backward_out_cpu
    CUDA: upsample_nearest3d_backward_out_cuda

- func: _upsample_nearest_exact3d_backward.grad_input(Tensor grad_output, int[3] output_size, int[5] input_size, float? scales_d=None, float? scales_h=None, float? scales_w=None, *, Tensor(a!) grad_input) -> Tensor(a!)
  python_module: nn
  structured: True
  dispatch:
    CPU: _upsample_nearest_exact3d_backward_out_cpu
    CUDA: _upsample_nearest_exact3d_backward_out_cuda

- func: upsample_nearest3d_backward(Tensor grad_output, int[3] output_size, int[5] input_size, float? scales_d=None, float? scales_h=None, float? scales_w=None) -> Tensor
  python_module: nn
  structured_delegate: upsample_nearest3d_backward.grad_input

- func: _upsample_nearest_exact3d_backward(Tensor grad_output, int[3] output_size, int[5] input_size, float? scales_d=None, float? scales_h=None, float? scales_w=None) -> Tensor
  python_module: nn
  structured_delegate: _upsample_nearest_exact3d_backward.grad_input

- func: sigmoid_backward.grad_input(Tensor grad_output, Tensor output, *, Tensor(a!) grad_input) -> Tensor(a!)
  python_module: nn
  structured: True
  structured_inherits: TensorIteratorBase
  dispatch:
    CPU, CUDA: sigmoid_backward_out
    MPS: sigmoid_backward_out_mps

- func: sigmoid_backward(Tensor grad_output, Tensor output) -> Tensor
  python_module: nn
  structured_delegate: sigmoid_backward.grad_input

- func: logit_backward.grad_input(Tensor grad_output, Tensor self, float? eps=None, *, Tensor(a!) grad_input) -> Tensor(a!)
  python_module: nn
  structured: True
  structured_inherits: TensorIteratorBase
  dispatch:
    CPU, CUDA: logit_backward_out

- func: logit_backward(Tensor grad_output, Tensor self, float? eps=None) -> Tensor
  python_module: nn
  structured_delegate: logit_backward.grad_input

- func: tanh_backward.grad_input(Tensor grad_output, Tensor output, *, Tensor(a!) grad_input) -> Tensor(a!)
  python_module: nn
  structured: True
  structured_inherits: TensorIteratorBase
  dispatch:
    CPU, CUDA: tanh_backward_out
    MPS: tanh_backward_out_mps

- func: tanh_backward(Tensor grad_output, Tensor output) -> Tensor
  python_module: nn
  structured_delegate: tanh_backward.grad_input

# What's a thnn_conv_ versus a slow_conv_?
#
# Historically, we have inefficient implementations of convolutions
# coming from the THNN/THCUNN library.  These convolutions typically
# operated by computing the Toeplitz matrix and then doing a matrix
# multiply with the input; this is very memory inefficient!  However,
# occasionally, we really don't have anything better, so it's helpful
# to have these fallbacks when there is no more optimized implementation
# in cudnn or mkldnn, etc.  Both thnn_ and slow_ convolutions fall
# into this bucket.
#
# The difference between these two designations, is that thnn_ refers
# to a convolution that is still written in the "legacy" style; that is,
# C code in the THNN/ or THCUNN/ directory.  A slow_ convolution is
# one that is written in the native style: modern C++.  Algorithmically,
# these are the same thing, but we give them different prefixes to
# make the operational distinction clear.

- func: slow_conv_transpose2d.out(Tensor self, Tensor weight, int[2] kernel_size, Tensor? bias=None, int[2] stride=1, int[2] padding=0, int[2] output_padding=0, int[2] dilation=1, *, Tensor(a!) out) -> Tensor(a!)
  python_module: nn
  structured: True
  dispatch:
    CPU: slow_conv_transpose2d_structured_cpu
    CUDA: slow_conv_transpose2d_structured_cuda

- func: slow_conv_transpose2d(Tensor self, Tensor weight, int[2] kernel_size, Tensor? bias=None, int[2] stride=1, int[2] padding=0, int[2] output_padding=0, int[2] dilation=1) -> Tensor
  python_module: nn
  structured_delegate: slow_conv_transpose2d.out

- func: slow_conv_transpose3d.out(Tensor self, Tensor weight, int[3] kernel_size, Tensor? bias=None, int[3] stride=1, int[3] padding=0, int[3] output_padding=0, int[3] dilation=1, *, Tensor(a!) out) -> Tensor(a!)
  python_module: nn
  dispatch:
    CPU: slow_conv_transpose3d_out_cpu
    CUDA: slow_conv_transpose3d_out_cuda

- func: slow_conv_transpose3d(Tensor self, Tensor weight, int[3] kernel_size, Tensor? bias=None, int[3] stride=1, int[3] padding=0, int[3] output_padding=0, int[3] dilation=1) -> Tensor
  python_module: nn
  dispatch:
    CPU: slow_conv_transpose3d_cpu
    CUDA: slow_conv_transpose3d_cuda

- func: thnn_conv2d.out(Tensor self, Tensor weight, int[2] kernel_size, Tensor? bias=None, int[2] stride=1, int[2] padding=0, *, Tensor(a!) out) -> Tensor(a!)
  python_module: nn

- func: thnn_conv2d(Tensor self, Tensor weight, int[2] kernel_size, Tensor? bias=None, int[2] stride=1, int[2] padding=0) -> Tensor
  python_module: nn

- func: _slow_conv2d_forward.output(Tensor self, Tensor weight, int[2] kernel_size, Tensor? bias, int[2] stride, int[2] padding, *, Tensor(a!) output) -> Tensor(a!)
  python_module: nn
  dispatch:
    CPU: slow_conv2d_forward_out_cpu
    CUDA: slow_conv2d_forward_out_cuda

- func: _slow_conv2d_forward(Tensor self, Tensor weight, int[2] kernel_size, Tensor? bias, int[2] stride, int[2] padding) -> Tensor
  python_module: nn
  dispatch:
    CPU: slow_conv2d_forward_cpu
    CUDA: slow_conv2d_forward_cuda

- func: _slow_conv2d_backward.grad_input(Tensor grad_output, Tensor self, Tensor weight, int[2] kernel_size, int[2] stride, int[2] padding, *, Tensor(a!) grad_input, Tensor(b!) grad_weight, Tensor(c!) grad_bias) -> (Tensor(a!), Tensor(b!), Tensor(c!))
  python_module: nn
  dispatch:
    CPU: slow_conv2d_backward_out_cpu
    CUDA: slow_conv2d_backward_out_cuda

- func: _slow_conv2d_backward.output_mask(Tensor grad_output, Tensor self, Tensor weight, int[2] kernel_size, int[2] stride, int[2] padding, bool[3] output_mask) -> (Tensor grad_input, Tensor grad_weight, Tensor grad_bias)
  python_module: nn
  dispatch:
    CPU: slow_conv2d_backward_cpu
    CUDA: slow_conv2d_backward_cuda

- func: _conv_depthwise2d.out(Tensor self, Tensor weight, int[2] kernel_size, Tensor? bias, int[2] stride, int[2] padding, int[2] dilation, *, Tensor(a!) out) -> Tensor(a!)
  use_const_ref_for_mutable_tensors: True
  python_module: nn
  dispatch:
    CUDA: conv_depthwise2d_cuda_out

- func: _conv_depthwise2d(Tensor self, Tensor weight, int[2] kernel_size, Tensor? bias, int[2] stride, int[2] padding, int[2] dilation) -> Tensor
  python_module: nn
  dispatch:
    CUDA: conv_depthwise2d_cuda

- func: conv_depthwise3d(Tensor self, Tensor weight, int[3] kernel_size, Tensor? bias, int[3] stride, int[3] padding, int[3] dilation) -> Tensor
  python_module: nn
  dispatch:
    CUDA: conv_depthwise3d_cuda

- func: slow_conv3d.out(Tensor self, Tensor weight, int[3] kernel_size, Tensor? bias=None, int[3] stride=1, int[3] padding=0, *, Tensor(a!) out) -> Tensor(a!)
  python_module: nn

- func: slow_conv3d(Tensor self, Tensor weight, int[3] kernel_size, Tensor? bias=None, int[3] stride=1, int[3] padding=0) -> Tensor
  python_module: nn

- func: slow_conv3d_forward.output(Tensor self, Tensor weight, int[3] kernel_size, Tensor? bias, int[3] stride, int[3] padding, *, Tensor(a!) output) -> Tensor(a!)
  python_module: nn
  dispatch:
    CPU: slow_conv3d_forward_out_cpu

- func: slow_conv3d_forward(Tensor self, Tensor weight, int[3] kernel_size, Tensor? bias, int[3] stride, int[3] padding) -> Tensor
  python_module: nn
  dispatch:
    CPU: slow_conv3d_forward_cpu

- func: slow_conv_dilated2d(Tensor self, Tensor weight, int[2] kernel_size, Tensor? bias=None, int[2] stride=1, int[2] padding=0, int[2] dilation=1) -> Tensor
  python_module: nn
  dispatch:
    CPU: slow_conv_dilated2d_cpu
    CUDA: slow_conv_dilated2d_cuda

- func: slow_conv_dilated3d(Tensor self, Tensor weight, int[3] kernel_size, Tensor? bias=None, int[3] stride=1, int[3] padding=0, int[3] dilation=1) -> Tensor
  python_module: nn
  dispatch:
    CPU: slow_conv_dilated3d_cpu
    CUDA: slow_conv_dilated3d_cuda

- func: col2im.out(Tensor self, int[2] output_size, int[2] kernel_size, int[2] dilation, int[2] padding, int[2] stride, *, Tensor(a!) out) -> Tensor(a!)
  python_module: nn
  dispatch:
    CPU: col2im_out_cpu
    CUDA: col2im_out_cuda

- func: col2im(Tensor self, int[2] output_size, int[2] kernel_size, int[2] dilation, int[2] padding, int[2] stride) -> Tensor
  python_module: nn
  dispatch:
    CPU: col2im_cpu
    CUDA: col2im_cuda

- func: col2im_backward.grad_input(Tensor grad_output, int[2] kernel_size, int[2] dilation, int[2] padding, int[2] stride, *, Tensor(a!) grad_input) -> Tensor(a!)
  python_module: nn
  dispatch:
    CPU: col2im_backward_out_cpu
    CUDA: col2im_backward_out_cuda

- func: col2im_backward(Tensor grad_output, int[2] kernel_size, int[2] dilation, int[2] padding, int[2] stride) -> Tensor
  python_module: nn
  dispatch:
    CPU: col2im_backward_cpu
    CUDA: col2im_backward_cuda

- func: column_stack(Tensor[] tensors) -> Tensor

- func: column_stack.out(Tensor[] tensors, *, Tensor(a!) out) -> Tensor(a!)

- func: im2col.out(Tensor self, int[2] kernel_size, int[2] dilation, int[2] padding, int[2] stride, *, Tensor(a!) out) -> Tensor(a!)
  python_module: nn
  dispatch:
    CPU: im2col_out_cpu
    CUDA: im2col_out_cuda

- func: im2col(Tensor self, int[2] kernel_size, int[2] dilation, int[2] padding, int[2] stride) -> Tensor
  python_module: nn
  dispatch:
    CPU: im2col_cpu
    CUDA: im2col_cuda

- func: im2col_backward.grad_input(Tensor grad_output, int[2] input_size, int[2] kernel_size, int[2] dilation, int[2] padding, int[2] stride, *, Tensor(a!) grad_input) -> Tensor(a!)
  python_module: nn
  dispatch:
    CPU: im2col_backward_out_cpu
    CUDA: im2col_backward_out_cuda

- func: im2col_backward(Tensor grad_output, int[2] input_size, int[2] kernel_size, int[2] dilation, int[2] padding, int[2] stride) -> Tensor
  python_module: nn
  dispatch:
    CPU: im2col_backward_cpu
    CUDA: im2col_backward_cuda

- func: isfinite(Tensor self) -> Tensor
  variants: function, method
  device_check: NoCheck
  device_guard: False

- func: isinf(Tensor self) -> Tensor
  variants: function, method
  device_check: NoCheck
  device_guard: False
  dispatch:
    CompositeExplicitAutograd: isinf
    SparseCPU, SparseCUDA: isinf_sparse
    SparseCsrCPU, SparseCsrCUDA: isinf_sparse_csr

- func: record_stream(Tensor(a!) self, Stream s) -> ()
  variants: method
  dispatch:
    CUDA: record_stream_cuda

- func: isposinf(Tensor self) -> Tensor
  variants: function, method
  structured_delegate: isposinf.out
  dispatch:
    SparseCPU, SparseCUDA: isposinf_sparse
    SparseCsrCPU, SparseCsrCUDA: isposinf_sparse_csr

- func: isposinf.out(Tensor self, *, Tensor(a!) out) -> Tensor(a!)
  structured: True
  structured_inherits: TensorIteratorBase
  dispatch:
    CPU, CUDA: isposinf_out
    SparseCPU, SparseCUDA: isposinf_sparse_out
    SparseCsrCPU, SparseCsrCUDA: isposinf_sparse_csr_out

- func: isneginf(Tensor self) -> Tensor
  variants: function, method
  structured_delegate: isneginf.out
  dispatch:
    SparseCPU, SparseCUDA: isneginf_sparse
    SparseCsrCPU, SparseCsrCUDA: isneginf_sparse_csr

- func: isneginf.out(Tensor self, *, Tensor(a!) out) -> Tensor(a!)
  structured: True
  structured_inherits: TensorIteratorBase
  dispatch:
    CPU, CUDA: isneginf_out
    SparseCPU, SparseCUDA: isneginf_sparse_out
    SparseCsrCPU, SparseCsrCUDA: isneginf_sparse_csr_out

# NOTE [_add_batch_dim and _remove_batch_dim]
# _add_batch_dim and _remove_batch_dim are meant to be used in the implementation
# of the vmap frontend API (see torch/_vmap_internals.py). They are not
# user-facing, hence the leading underscore. Please don't use them them anywhere else.
- func: _add_batch_dim(Tensor self, int batch_dim, int level) -> Tensor
  variants: function

# See NOTE [_add_batch_dim and _remove_batch_dim]
- func: _remove_batch_dim(Tensor self, int level, int batch_size, int out_dim) -> Tensor
  variants: function

## Functions related to the `torch.special` namespace
# Note [special namespace binding]
# Functions in the special python module should have their names start with
#   "special_" underscore and be bound to the desired Python name in
#   torch/special/__init__.py, and the desired C++ name in torch/csrc/api/include/torch/special.h.
#   The "special_" names should be hidden from the user and not documented.

- func: special_entr(Tensor self) -> Tensor
  structured_delegate: special_entr.out
  python_module: special
  variants: function

- func: special_entr.out(Tensor self, *, Tensor(a!) out) -> Tensor(a!)
  structured: True
  structured_inherits: TensorIteratorBase
  python_module: special
  variants: function
  dispatch:
    CPU, CUDA: special_entr_out

- func: special_ndtri(Tensor self) -> Tensor
  structured_delegate: special_ndtri.out
  python_module: special
  variants: function

- func: special_ndtri.out(Tensor self, *, Tensor(a!) out) -> Tensor(a!)
  structured: True
  structured_inherits: TensorIteratorBase
  python_module: special
  variants: function
  dispatch:
    CPU, CUDA: special_ndtri_out

- func: special_log_ndtr(Tensor self) -> Tensor
  structured_delegate: special_log_ndtr.out
  python_module: special
  variants: function

- func: special_log_ndtr.out(Tensor self, *, Tensor(a!) out) -> Tensor(a!)
  structured: True
  structured_inherits: TensorIteratorBase
  python_module: special
  variants: function
  dispatch:
    CPU, CUDA: special_log_ndtr_out

- func: special_expm1(Tensor self) -> Tensor
  python_module: special
  variants: function

- func: special_expm1.out(Tensor self, *, Tensor(a!) out) -> Tensor(a!)
  python_module: special
  variants: function

- func: special_exp2(Tensor self) -> Tensor
  python_module: special
  variants: function

- func: special_exp2.out(Tensor self, *, Tensor(a!) out) -> Tensor(a!)
  python_module: special
  variants: function

- func: special_psi(Tensor self) -> Tensor
  python_module: special
  variants: function

- func: special_psi.out(Tensor self, *, Tensor(a!) out) -> Tensor(a!)
  python_module: special
  variants: function

- func: special_digamma(Tensor self) -> Tensor
  python_module: special
  variants: function

- func: special_digamma.out(Tensor self, *, Tensor(a!) out) -> Tensor(a!)
  python_module: special
  variants: function

- func: special_gammaln(Tensor self) -> Tensor
  python_module: special
  variants: function

- func: special_gammaln.out(Tensor self, *, Tensor(a!) out) -> Tensor(a!)
  python_module: special
  variants: function

- func: special_erf(Tensor self) -> Tensor
  python_module: special
  variants: function

- func: special_erf.out(Tensor self, *, Tensor(a!) out) -> Tensor(a!)
  python_module: special
  variants: function

- func: special_erfc(Tensor self) -> Tensor
  python_module: special
  variants: function

- func: special_erfc.out(Tensor self, *, Tensor(a!) out) -> Tensor(a!)
  python_module: special

- func: special_erfcx(Tensor self) -> Tensor
  python_module: special
  variants: function
  structured_delegate: special_erfcx.out

- func: special_erfcx.out(Tensor self, *, Tensor(a!) out) -> Tensor(a!)
  python_module: special
  structured: True
  structured_inherits: TensorIteratorBase
  dispatch:
    CPU, CUDA: special_erfcx_out

- func: special_erfinv(Tensor self) -> Tensor
  python_module: special
  variants: function

- func: special_erfinv.out(Tensor self, *, Tensor(a!) out) -> Tensor(a!)
  python_module: special

- func: special_ndtr(Tensor self) -> Tensor
  python_module: special
  variants: function

- func: special_ndtr.out(Tensor self, *, Tensor(a!) out) -> Tensor(a!)
  python_module: special
  variants: function

- func: special_xlog1py(Tensor self, Tensor other) -> Tensor
  device_check: NoCheck   # TensorIterator
  python_module: special
  variants: function
  structured_delegate: special_xlog1py.out

- func: special_xlog1py.self_scalar(Scalar self, Tensor other) -> Tensor
  device_check: NoCheck   # TensorIterator
  python_module: special
  variants: function
  dispatch:
    CompositeExplicitAutograd: special_xlog1py

- func: special_xlog1py.other_scalar(Tensor self, Scalar other) -> Tensor
  device_check: NoCheck   # TensorIterator
  python_module: special
  variants: function
  dispatch:
    CompositeExplicitAutograd: special_xlog1py

- func: special_xlog1py.out(Tensor self, Tensor other, *, Tensor(a!) out) -> Tensor(a!)
  device_check: NoCheck   # TensorIterator
  structured: True
  structured_inherits: TensorIteratorBase
  python_module: special
  variants: function
  dispatch:
    CPU, CUDA: special_xlog1py_out

- func: special_xlog1py.self_scalar_out(Scalar self, Tensor other, *, Tensor(a!) out) -> Tensor(a!)
  device_check: NoCheck   # TensorIterator
  python_module: special
  variants: function
  dispatch:
    CompositeExplicitAutograd: special_xlog1py_out

- func: special_xlog1py.other_scalar_out(Tensor self, Scalar other, *, Tensor(a!) out) -> Tensor(a!)
  device_check: NoCheck   # TensorIterator
  python_module: special
  variants: function
  dispatch:
    CompositeExplicitAutograd: special_xlog1py_out

- func: special_xlogy(Tensor self, Tensor other) -> Tensor
  device_check: NoCheck   # TensorIterator
  python_module: special
  variants: function

- func: special_xlogy.self_scalar(Scalar self, Tensor other) -> Tensor
  device_check: NoCheck   # TensorIterator
  python_module: special
  variants: function

- func: special_xlogy.other_scalar(Tensor self, Scalar other) -> Tensor
  device_check: NoCheck   # TensorIterator
  python_module: special
  variants: function

- func: special_xlogy.out(Tensor self, Tensor other, *, Tensor(a!) out) -> Tensor(a!)
  device_check: NoCheck   # TensorIterator
  python_module: special
  variants: function

- func: special_xlogy.self_scalar_out(Scalar self, Tensor other, *, Tensor(a!) out) -> Tensor(a!)
  device_check: NoCheck   # TensorIterator
  python_module: special
  variants: function

- func: special_xlogy.other_scalar_out(Tensor self, Scalar other, *, Tensor(a!) out) -> Tensor(a!)
  device_check: NoCheck   # TensorIterator
  python_module: special
  variants: function

- func: special_zeta(Tensor self, Tensor other) -> Tensor
  device_check: NoCheck   # TensorIterator
  python_module: special
  variants: function
  structured_delegate: special_zeta.out

- func: special_zeta.self_scalar(Scalar self, Tensor other) -> Tensor
  device_check: NoCheck   # TensorIterator
  python_module: special
  variants: function
  dispatch:
    CompositeExplicitAutograd: special_zeta

- func: special_zeta.other_scalar(Tensor self, Scalar other) -> Tensor
  device_check: NoCheck   # TensorIterator
  python_module: special
  variants: function
  dispatch:
    CompositeExplicitAutograd: special_zeta

- func: special_zeta.out(Tensor self, Tensor other, *, Tensor(a!) out) -> Tensor(a!)
  device_check: NoCheck   # TensorIterator
  structured: True
  structured_inherits: TensorIteratorBase
  python_module: special
  variants: function
  dispatch:
    CPU, CUDA: special_zeta_out

- func: special_zeta.self_scalar_out(Scalar self, Tensor other, *, Tensor(a!) out) -> Tensor(a!)
  device_check: NoCheck   # TensorIterator
  python_module: special
  variants: function
  dispatch:
    CompositeExplicitAutograd: special_zeta_out

- func: special_zeta.other_scalar_out(Tensor self, Scalar other, *, Tensor(a!) out) -> Tensor(a!)
  device_check: NoCheck   # TensorIterator
  python_module: special
  variants: function
  dispatch:
    CompositeExplicitAutograd: special_zeta_out

- func: special_i0(Tensor self) -> Tensor
  python_module: special
  variants: function

- func: special_i0.out(Tensor self, *, Tensor(a!) out) -> Tensor(a!)
  python_module: special
  variants: function

- func: special_i0e(Tensor self) -> Tensor
  python_module: special
  variants: function
  structured_delegate: special_i0e.out

- func: special_i0e.out(Tensor self, *, Tensor(a!) out) -> Tensor(a!)
  python_module: special
  structured: True
  structured_inherits: TensorIteratorBase
  dispatch:
    CPU, CUDA: special_i0e_out

- func: special_i1(Tensor self) -> Tensor
  python_module: special
  variants: function
  structured_delegate: special_i1.out

- func: special_i1.out(Tensor self, *, Tensor(a!) out) -> Tensor(a!)
  python_module: special
  structured: True
  structured_inherits: TensorIteratorBase
  dispatch:
    CPU, CUDA: special_i1_out

- func: special_i1e(Tensor self) -> Tensor
  python_module: special
  variants: function
  structured_delegate: special_i1e.out

- func: special_i1e.out(Tensor self, *, Tensor(a!) out) -> Tensor(a!)
  python_module: special
  structured: True
  structured_inherits: TensorIteratorBase
  dispatch:
    CPU, CUDA: special_i1e_out

- func: special_logit(Tensor self, float? eps=None) -> Tensor
  python_module: special
  variants: function

- func: special_logit.out(Tensor self, float? eps=None, *, Tensor(a!) out) -> Tensor(a!)
  python_module: special

- func: special_polygamma(int n, Tensor self) -> Tensor
  python_module: special
  variants: function

- func: special_polygamma.out(int n, Tensor self, *, Tensor(a!) out) -> Tensor(a!)
  python_module: special

- func: special_logsumexp(Tensor self, int[1] dim, bool keepdim=False) -> Tensor
  python_module: special
  variants: function

- func: special_logsumexp.out(Tensor self, int[1] dim, bool keepdim=False, *, Tensor(a!) out) -> Tensor(a!)
  python_module: special

- func: special_expit(Tensor self) -> Tensor
  python_module: special
  variants: function

- func: special_expit.out(Tensor self, *, Tensor(a!) out) -> Tensor(a!)
  python_module: special
  variants: function

- func: special_sinc(Tensor self) -> Tensor
  python_module: special
  variants: function

- func: special_sinc.out(Tensor self, *, Tensor(a!) out) -> Tensor(a!)
  python_module: special
  variants: function

- func: special_round(Tensor self, *, int decimals=0) -> Tensor
  python_module: special
  variants: function

- func: special_round.out(Tensor self, *, int decimals=0, Tensor(a!) out) -> Tensor(a!)
  python_module: special
  variants: function

- func: special_log1p(Tensor self) -> Tensor
  python_module: special
  variants: function

- func: special_log1p.out(Tensor self, *, Tensor(a!) out) -> Tensor(a!)
  python_module: special
  variants: function

- func: special_log_softmax(Tensor self, int dim, *, ScalarType? dtype=None) -> Tensor
  python_module: special
  variants: function

- func: special_gammainc.out(Tensor self, Tensor other, *, Tensor(a!) out) -> Tensor(a!)
  python_module: special
  variants: function

- func: special_gammainc(Tensor self, Tensor other) -> Tensor
  python_module: special
  variants: function

- func: special_gammaincc.out(Tensor self, Tensor other, *, Tensor(a!) out) -> Tensor(a!)
  python_module: special
  variants: function

- func: special_gammaincc(Tensor self, Tensor other) -> Tensor
  python_module: special
  variants: function

- func: special_multigammaln(Tensor self, int p) -> Tensor
  python_module: special
  variants: function

- func: special_multigammaln.out(Tensor self, int p, *, Tensor(a!) out) -> Tensor(a!)
  python_module: special
  variants: function

- func: special_softmax(Tensor self, int dim, ScalarType? dtype=None) -> Tensor
  python_module: special
  variants: function

## Functions related to the fast Fourier transform and the torch.fft namespace
# Note [FFT namespace binding]
# Functions in the fft python module should have their names start with
#   "fft_" underscore and be bound to the desired Python name in
#   torch/fft/__init__.py, and the desired C++ name in torch/csrc/api/include/torch/fft.h.
#   The "fft_" names should be hidden from the user and not documented.
#
# See fft_fft as an example.

# torch.fft.fft
# NOTE: NOT an alias for torch.fft, which has different semantics
- func: fft_fft(Tensor self, int? n=None, int dim=-1, str? norm=None) -> Tensor
  python_module: fft
  variants: function

- func: fft_fft.out(Tensor self, int? n=None, int dim=-1, str? norm=None, *, Tensor(a!) out) -> Tensor(a!)
  python_module: fft
  variants: function

- func: fft_ifft(Tensor self, int? n=None, int dim=-1, str? norm=None) -> Tensor
  python_module: fft
  variants: function

- func: fft_ifft.out(Tensor self, int? n=None, int dim=-1, str? norm=None, *, Tensor(a!) out) -> Tensor(a!)
  python_module: fft
  variants: function

- func: fft_rfft(Tensor self, int? n=None, int dim=-1, str? norm=None) -> Tensor
  python_module: fft
  variants: function

- func: fft_rfft.out(Tensor self, int? n=None, int dim=-1, str? norm=None, *, Tensor(a!) out) -> Tensor(a!)
  python_module: fft
  variants: function

- func: fft_irfft(Tensor self, int? n=None, int dim=-1, str? norm=None) -> Tensor
  python_module: fft
  variants: function

- func: fft_irfft.out(Tensor self, int? n=None, int dim=-1, str? norm=None, *, Tensor(a!) out) -> Tensor(a!)
  python_module: fft
  variants: function

- func: fft_hfft(Tensor self, int? n=None, int dim=-1, str? norm=None) -> Tensor
  python_module: fft
  variants: function

- func: fft_hfft.out(Tensor self, int? n=None, int dim=-1, str? norm=None, *, Tensor(a!) out) -> Tensor(a!)
  python_module: fft
  variants: function

- func: fft_ihfft(Tensor self, int? n=None, int dim=-1, str? norm=None) -> Tensor
  python_module: fft
  variants: function

- func: fft_ihfft.out(Tensor self, int? n=None, int dim=-1, str? norm=None, *, Tensor(a!) out) -> Tensor(a!)
  python_module: fft
  variants: function

- func: fft_fft2(Tensor self, int[1]? s=None, int[1] dim=[-2,-1], str? norm=None) -> Tensor
  python_module: fft
  variants: function

- func: fft_fft2.out(Tensor self, int[1]? s=None, int[1] dim=[-2,-1], str? norm=None, *, Tensor(a!) out) -> Tensor(a!)
  python_module: fft
  variants: function

- func: fft_ifft2(Tensor self, int[1]? s=None, int[1] dim=[-2,-1], str? norm=None) -> Tensor
  python_module: fft
  variants: function

- func: fft_ifft2.out(Tensor self, int[1]? s=None, int[1] dim=[-2,-1], str? norm=None, *, Tensor(a!) out) -> Tensor(a!)
  python_module: fft
  variants: function

- func: fft_rfft2(Tensor self, int[1]? s=None, int[1] dim=[-2,-1], str? norm=None) -> Tensor
  python_module: fft
  variants: function

- func: fft_rfft2.out(Tensor self, int[1]? s=None, int[1] dim=[-2,-1], str? norm=None, *, Tensor(a!) out) -> Tensor(a!)
  python_module: fft
  variants: function

- func: fft_irfft2(Tensor self, int[1]? s=None, int[1] dim=[-2,-1], str? norm=None) -> Tensor
  python_module: fft
  variants: function

- func: fft_irfft2.out(Tensor self, int[1]? s=None, int[1] dim=[-2,-1], str? norm=None, *, Tensor(a!) out) -> Tensor(a!)
  python_module: fft
  variants: function

- func: fft_hfft2(Tensor self, int[1]? s=None, int[1] dim=[-2,-1], str? norm=None) -> Tensor
  use_const_ref_for_mutable_tensors: True
  python_module: fft
  variants: function

- func: fft_hfft2.out(Tensor self, int[1]? s=None, int[1] dim=[-2,-1], str? norm=None, *, Tensor(a!) out) -> Tensor(a!)
  use_const_ref_for_mutable_tensors: True
  python_module: fft
  variants: function

- func: fft_ihfft2(Tensor self, int[1]? s=None, int[1] dim=[-2,-1], str? norm=None) -> Tensor
  use_const_ref_for_mutable_tensors: True
  python_module: fft
  variants: function

- func: fft_ihfft2.out(Tensor self, int[1]? s=None, int[1] dim=[-2,-1], str? norm=None, *, Tensor(a!) out) -> Tensor(a!)
  use_const_ref_for_mutable_tensors: True
  python_module: fft
  variants: function

- func: fft_fftn(Tensor self, int[1]? s=None, int[1]? dim=None, str? norm=None) -> Tensor
  python_module: fft
  variants: function

- func: fft_fftn.out(Tensor self, int[1]? s=None, int[1]? dim=None, str? norm=None, *, Tensor(a!) out) -> Tensor(a!)
  python_module: fft
  variants: function

- func: fft_ifftn(Tensor self, int[1]? s=None, int[1]? dim=None, str? norm=None) -> Tensor
  python_module: fft
  variants: function

- func: fft_ifftn.out(Tensor self, int[1]? s=None, int[1]? dim=None, str? norm=None, *, Tensor(a!) out) -> Tensor(a!)
  python_module: fft
  variants: function

- func: fft_rfftn(Tensor self, int[1]? s=None, int[1]? dim=None, str? norm=None) -> Tensor
  python_module: fft
  variants: function

- func: fft_rfftn.out(Tensor self, int[1]? s=None, int[1]? dim=None, str? norm=None, *, Tensor(a!) out) -> Tensor(a!)
  python_module: fft
  variants: function

- func: fft_irfftn(Tensor self, int[1]? s=None, int[1]? dim=None, str? norm=None) -> Tensor
  python_module: fft
  variants: function

- func: fft_irfftn.out(Tensor self, int[1]? s=None, int[1]? dim=None, str? norm=None, *, Tensor(a!) out) -> Tensor(a!)
  python_module: fft
  variants: function

- func: fft_hfftn(Tensor self, int[1]? s=None, int[1]? dim=None, str? norm=None) -> Tensor
  use_const_ref_for_mutable_tensors: True
  python_module: fft
  variants: function

- func: fft_hfftn.out(Tensor self, int[1]? s=None, int[1]? dim=None, str? norm=None, *, Tensor(a!) out) -> Tensor(a!)
  use_const_ref_for_mutable_tensors: True
  python_module: fft
  variants: function

- func: fft_ihfftn(Tensor self, int[1]? s=None, int[1]? dim=None, str? norm=None) -> Tensor
  use_const_ref_for_mutable_tensors: True
  python_module: fft
  variants: function

- func: fft_ihfftn.out(Tensor self, int[1]? s=None, int[1]? dim=None, str? norm=None, *, Tensor(a!) out) -> Tensor(a!)
  use_const_ref_for_mutable_tensors: True
  python_module: fft
  variants: function

- func: fft_fftfreq(int n, float d=1.0, *, ScalarType? dtype=None, Layout? layout=None, Device? device=None, bool? pin_memory=None) -> Tensor
  python_module: fft
  variants: function

- func: fft_fftfreq.out(int n, float d=1.0, *, Tensor(a!) out) -> Tensor(a!)
  python_module: fft
  variants: function

- func: fft_rfftfreq(int n, float d=1.0, *, ScalarType? dtype=None, Layout? layout=None, Device? device=None, bool? pin_memory=None) -> Tensor
  python_module: fft
  variants: function

- func: fft_rfftfreq.out(int n, float d=1.0, *, Tensor(a!) out) -> Tensor(a!)
  python_module: fft
  variants: function

- func: fft_fftshift(Tensor self, int[1]? dim=None) -> Tensor
  python_module: fft
  variants: function

- func: fft_ifftshift(Tensor self, int[1]? dim=None) -> Tensor
  python_module: fft
  variants: function

## Functions for linear algebra and the torch.linalg namespace
# Note [linalg namespace binding]
# Functions in the linalg python module should have their names start with
#   "linalg_" and be bound to the desired Python name in
#   torch/linalg/__init__.py, and the desired C++ name in torch/csrc/api/include/torch/linalg.h.
#   The "linalg_" names should be hidden from the user and not documented.
#
# See linalg_det as an example.

# "_ex" stands for experimental
- func: linalg_cholesky_ex(Tensor self, *, bool upper=False, bool check_errors=False) -> (Tensor L, Tensor info)
  python_module: linalg
  structured_delegate: linalg_cholesky_ex.L

- func: linalg_cholesky_ex.L(Tensor self, *, bool upper=False, bool check_errors=False, Tensor(a!) L, Tensor(b!) info) -> (Tensor(a!) L, Tensor(b!) info)
  python_module: linalg
  structured: True
  dispatch:
    CPU, CUDA: linalg_cholesky_ex_out

- func: linalg_cholesky(Tensor self, *, bool upper=False) -> Tensor
  python_module: linalg

- func: linalg_cholesky.out(Tensor self, *, bool upper=False, Tensor(a!) out) -> Tensor(a!)
  python_module: linalg

- func: linalg_cross(Tensor self, Tensor other, *, int dim=-1) -> Tensor
  python_module: linalg
  variants: function
  structured_delegate: linalg_cross.out
  dispatch:
    ZeroTensor: linalg_cross_zerotensor

- func: linalg_cross.out(Tensor self, Tensor other, *, int dim=-1, Tensor(a!) out) -> Tensor(a!)
  python_module: linalg
  structured: True
  precomputed:
  - dim -> int dim
  dispatch:
    CPU, CUDA: linalg_cross_out

# linalg.lu_factor
- func: linalg_lu_factor(Tensor A, *, bool pivot=True) -> (Tensor LU, Tensor pivots)
  python_module: linalg
  variants: function

- func: linalg_lu_factor.out(Tensor A, *, bool pivot=True, Tensor(a!) LU, Tensor(b!) pivots) -> (Tensor(a!) LU, Tensor(b!) pivots)
  python_module: linalg
  variants: function

- func: linalg_lu_factor_ex(Tensor A, *, bool pivot=True, bool check_errors=False) -> (Tensor LU, Tensor pivots, Tensor info)
  python_module: linalg
  structured_delegate: linalg_lu_factor_ex.out
  variants: function

- func: linalg_lu_factor_ex.out(Tensor A, *, bool pivot=True, bool check_errors=False, Tensor(a!) LU, Tensor(b!) pivots, Tensor(c!) info) -> (Tensor(a!) LU, Tensor(b!) pivots, Tensor(c!) info)
  python_module: linalg
  variants: function
  structured: True
  dispatch:
    CPU, CUDA: linalg_lu_factor_ex_out

# linalg.lu
- func: linalg_lu(Tensor A, *, bool pivot=True) -> (Tensor P, Tensor L, Tensor U)
  python_module: linalg
  structured_delegate: linalg_lu.out
  variants: function

- func: linalg_lu.out(Tensor A, *, bool pivot=True, Tensor(a!) P, Tensor(b!) L, Tensor(c!) U) -> (Tensor(a!) P, Tensor(b!) L, Tensor(c!) U)
  python_module: linalg
  variants: function
  structured: True
  dispatch:
    CPU, CUDA: linalg_lu_out

# linalg.lu_solve
- func: linalg_lu_solve(Tensor LU, Tensor pivots, Tensor B, *, bool left=True, bool adjoint=False) -> Tensor
  python_module: linalg
  structured_delegate: linalg_lu_solve.out
  variants: function

- func: linalg_lu_solve.out(Tensor LU, Tensor pivots, Tensor B, *, bool left=True, bool adjoint=False, Tensor(a!) out) -> Tensor(a!)
  python_module: linalg
  variants: function
  structured: True
  dispatch:
    CPU, CUDA: linalg_lu_solve_out

# linalg.det
- func: _linalg_det(Tensor A) -> (Tensor result, Tensor LU, Tensor pivots)
  structured_delegate: _linalg_det.result

- func: _linalg_det.result(Tensor A, *, Tensor(a!) result, Tensor(b!) LU, Tensor(c!) pivots) -> (Tensor(a!) result, Tensor(b!) LU, Tensor(c!) pivots)
  structured: True
  dispatch:
    CPU, CUDA: _linalg_det_out

- func: linalg_det(Tensor A) -> Tensor
  python_module: linalg
  variants: function

- func: linalg_det.out(Tensor A, *, Tensor(a!) out) -> Tensor(a!)
  python_module: linalg

# torch.det, alias for torch.linalg.det
- func: det(Tensor self) -> Tensor
  variants: function, method

- func: linalg_ldl_factor_ex(Tensor self, *, bool hermitian=False, bool check_errors=False) -> (Tensor LD, Tensor pivots, Tensor info)
  structured_delegate: linalg_ldl_factor_ex.out
  python_module: linalg
  variants: function

- func: linalg_ldl_factor_ex.out(Tensor self, *, bool hermitian=False, bool check_errors=False, Tensor(a!) LD, Tensor(b!) pivots, Tensor(c!) info) -> (Tensor(a!) LD, Tensor(b!) pivots, Tensor(c!) info)
  structured: True
  python_module: linalg
  variants: function
  dispatch:
    CPU, CUDA: linalg_ldl_factor_ex_out

- func: linalg_ldl_factor(Tensor self, *, bool hermitian=False) -> (Tensor LD, Tensor pivots)
  python_module: linalg
  variants: function

- func: linalg_ldl_factor.out(Tensor self, *, bool hermitian=False, Tensor(a!) LD, Tensor(b!) pivots) -> (Tensor(a!) LD, Tensor(b!) pivots)
  python_module: linalg
  variants: function

- func: linalg_ldl_solve(Tensor LD, Tensor pivots, Tensor B, *, bool hermitian=False) -> Tensor
  structured_delegate: linalg_ldl_solve.out
  python_module: linalg
  variants: function

- func: linalg_ldl_solve.out(Tensor LD, Tensor pivots, Tensor B, *, bool hermitian=False, Tensor(a!) out) -> Tensor(a!)
  structured: True
  python_module: linalg
  variants: function
  dispatch:
    CPU, CUDA: linalg_ldl_solve_out

- func: linalg_lstsq(Tensor self, Tensor b, float? rcond=None, *, str? driver=None) -> (Tensor solution, Tensor residuals, Tensor rank, Tensor singular_values)
  python_module: linalg
  variants: function
  dispatch:
    CompositeExplicitAutograd: linalg_lstsq
  tags: dynamic_output_shape

- func: linalg_lstsq.out(Tensor self, Tensor b, float? rcond=None, *, str? driver=None, Tensor(a!) solution, Tensor(b!) residuals, Tensor(c!) rank, Tensor(d!) singular_values) -> (Tensor(a!) solution, Tensor(b!) residuals, Tensor(c!) rank, Tensor(d!) singular_values)
  python_module: linalg
  variants: function
  dispatch:
    CPU, CUDA: linalg_lstsq_out
  tags: dynamic_output_shape

# torch.linalg.matmul, alias for torch.matmul
- func: linalg_matmul(Tensor self, Tensor other) -> Tensor
  python_module: linalg
  variants: function

- func: linalg_matmul.out(Tensor self, Tensor other, *, Tensor(a!) out) -> Tensor(a!)
  python_module: linalg

- func: linalg_matrix_exp(Tensor self) -> Tensor
  python_module: linalg
  variants: function
  dispatch:
    CPU, CUDA: linalg_matrix_exp

- func: _linalg_slogdet(Tensor A) -> (Tensor sign, Tensor logabsdet, Tensor LU, Tensor pivots)
  structured_delegate: _linalg_slogdet.sign

- func: _linalg_slogdet.sign(Tensor A, *, Tensor(a!) sign, Tensor(b!) logabsdet, Tensor(c!) LU, Tensor(d!) pivots) -> (Tensor(a!) sign, Tensor(b!) logabsdet, Tensor(c!) LU, Tensor(d!) pivots)
  structured: True
  dispatch:
    CPU, CUDA: _linalg_slogdet_out

- func: linalg_slogdet(Tensor A) -> (Tensor sign, Tensor logabsdet)
  python_module: linalg

- func: linalg_slogdet.out(Tensor A, *, Tensor(a!) sign, Tensor(b!) logabsdet) -> (Tensor(a!) sign, Tensor(b!) logabsdet)
  python_module: linalg

- func: slogdet(Tensor self) -> (Tensor sign, Tensor logabsdet)
  variants: function, method

- func: slogdet.out(Tensor self, *, Tensor(a!) sign, Tensor(b!) logabsdet) -> (Tensor(a!) sign, Tensor(b!) logabsdet)
  variants: function

- func: logdet(Tensor self) -> Tensor
  variants: function, method

- func: linalg_eig(Tensor self) -> (Tensor eigenvalues, Tensor eigenvectors)
  python_module: linalg
  variants: function
  dispatch:
    CPU, CUDA: linalg_eig

- func: linalg_eig.out(Tensor self, *, Tensor(a!) eigenvalues, Tensor(b!) eigenvectors) -> (Tensor(a!) eigenvalues, Tensor(b!) eigenvectors)
  python_module: linalg
  dispatch:
    CPU, CUDA: linalg_eig_out

- func: linalg_eigvals(Tensor self) -> Tensor
  python_module: linalg

- func: linalg_eigvals.out(Tensor self, *, Tensor(a!) out) -> Tensor(a!)
  python_module: linalg

# This function is exposes the `compute_v` flag, which is then used to implement `linalg.eigh` and
# `linalg.eigvalsh` as composite functions that call this one
- func: _linalg_eigh(Tensor A, str UPLO="L", bool compute_v=True) -> (Tensor eigenvalues, Tensor eigenvectors)
  structured_delegate: _linalg_eigh.eigenvalues

- func: _linalg_eigh.eigenvalues(Tensor A, str UPLO="L", bool compute_v=True, *, Tensor(a!) eigenvalues, Tensor(b!) eigenvectors) -> (Tensor(a!) eigenvalues, Tensor(b!) eigenvectors)
  structured: True
  dispatch:
    CPU, CUDA: _linalg_eigh_out

- func: linalg_eigh(Tensor self, str UPLO="L") -> (Tensor eigenvalues, Tensor eigenvectors)
  python_module: linalg

- func: linalg_eigh.eigvals(Tensor self, str UPLO="L", *, Tensor(a!) eigvals, Tensor(b!) eigvecs) -> (Tensor(a!) eigenvalues, Tensor(b!) eigenvectors)
  python_module: linalg

- func: linalg_eigvalsh(Tensor self, str UPLO="L") -> Tensor
  python_module: linalg

- func: linalg_eigvalsh.out(Tensor self, str UPLO="L", *, Tensor(a!) out) -> Tensor(a!)
  python_module: linalg

- func: linalg_householder_product(Tensor input, Tensor tau) -> Tensor
  python_module: linalg
  variants: function
  dispatch:
    CPU, CUDA: linalg_householder_product

- func: linalg_householder_product.out(Tensor input, Tensor tau, *, Tensor(a!) out) -> Tensor(a!)
  python_module: linalg
  dispatch:
    CPU, CUDA: linalg_householder_product_out

<<<<<<< HEAD
- func: linalg_inv_ex(Tensor A, *, bool check_errors=False) -> (Tensor inverse, Tensor info)
=======
- func: _linalg_inv_out_helper_(Tensor(a!) self, Tensor(b!) infos_lu, Tensor(c!) infos_getri) -> Tensor(a!)
  variants: function
  dispatch:
    CPU: _linalg_inv_out_helper_cpu
    CUDA: _linalg_inv_out_helper_cuda
  autogen: _linalg_inv_out_helper, _linalg_inv_out_helper.out

- func: linalg_inv_ex(Tensor self, *, bool check_errors=False) -> (Tensor inverse, Tensor info)
>>>>>>> 7021864d
  python_module: linalg
  structured_delegate: linalg_inv_ex.inverse

- func: linalg_inv_ex.inverse(Tensor A, *, bool check_errors=False, Tensor(a!) inverse, Tensor(b!) info) -> (Tensor(a!) inverse, Tensor(b!) info)
  python_module: linalg
  structured: True
  dispatch:
    CPU, CUDA: linalg_inv_ex_out

- func: linalg_inv(Tensor A) -> Tensor
  python_module: linalg

- func: linalg_inv.out(Tensor A, *, Tensor(a!) out) -> Tensor(a!)
  python_module: linalg

- func: inverse(Tensor self) -> Tensor
  variants: function, method

- func: inverse.out(Tensor self, *, Tensor(a!) out) -> Tensor(a!)

- func: inner(Tensor self, Tensor other) -> Tensor
  variants: function, method

- func: inner.out(Tensor self, Tensor other, *, Tensor(a!) out) -> Tensor(a!)

- func: outer(Tensor self, Tensor vec2) -> Tensor
  variants: function, method

- func: outer.out(Tensor self, Tensor vec2, *, Tensor(a!) out) -> Tensor(a!)

# torch.ger, alias for torch.outer
- func: ger(Tensor self, Tensor vec2) -> Tensor
  variants: function, method

- func: ger.out(Tensor self, Tensor vec2, *, Tensor(a!) out) -> Tensor(a!)

- func: linalg_norm(Tensor self, Scalar? ord=None, int[1]? dim=None, bool keepdim=False, *, ScalarType? dtype=None) -> Tensor
  python_module: linalg
  variants: function

- func: linalg_norm.ord_str(Tensor self, str ord, int[1]? dim=None, bool keepdim=False, *, ScalarType? dtype=None) -> Tensor
  python_module: linalg
  variants: function

- func: linalg_norm.out(Tensor self, Scalar? ord=None, int[1]? dim=None, bool keepdim=False, *, ScalarType? dtype=None, Tensor(a!) out) -> Tensor(a!)
  python_module: linalg
  variants: function

- func: linalg_norm.ord_str_out(Tensor self, str ord, int[1]? dim=None, bool keepdim=False, *, ScalarType? dtype=None, Tensor(a!) out) -> Tensor(a!)
  python_module: linalg
  variants: function

- func: linalg_vector_norm(Tensor self, Scalar ord=2, int[1]? dim=None, bool keepdim=False, *, ScalarType? dtype=None) -> Tensor
  python_module: linalg
  variants: function
  structured_delegate: linalg_vector_norm.out

- func: linalg_vector_norm.out(Tensor self, Scalar ord=2, int[1]? dim=None, bool keepdim=False, *, ScalarType? dtype=None, Tensor(a!) out) -> Tensor(a!)
  python_module: linalg
  structured: True
  dispatch:
    CPU, CUDA: linalg_vector_norm_out

- func: linalg_matrix_norm(Tensor self, Scalar ord, int[] dim=[-2,-1], bool keepdim=False, *, ScalarType? dtype=None) -> Tensor
  python_module: linalg

- func: linalg_matrix_norm.out(Tensor self, Scalar ord, int[] dim=[-2,-1], bool keepdim=False, *, ScalarType? dtype=None, Tensor(a!) out) -> Tensor(a!)
  python_module: linalg

- func: linalg_matrix_norm.str_ord(Tensor self, str ord='fro', int[] dim=[-2,-1], bool keepdim=False, *, ScalarType? dtype=None) -> Tensor
  python_module: linalg

- func: linalg_matrix_norm.str_ord_out(Tensor self, str ord='fro', int[] dim=[-2,-1], bool keepdim=False, *, ScalarType? dtype=None, Tensor(a!) out) -> Tensor(a!)
  python_module: linalg

# This function is exposes the `compute_uv` flag, which is then used to implement `linalg.svd` and
# `linalg.svdvals` as composite functions that call this one
- func: _linalg_svd(Tensor A, bool full_matrices=False, bool compute_uv=True, *, str? driver=None) -> (Tensor U, Tensor S, Tensor Vh)
  variants: function
  structured_delegate: _linalg_svd.U

- func: _linalg_svd.U(Tensor A, bool full_matrices=False, bool compute_uv=True, *, str? driver=None, Tensor(a!) U, Tensor(b!) S, Tensor(c!) Vh) -> (Tensor(a!) U, Tensor(b!) S, Tensor(c!) Vh)
  structured: True
  dispatch:
    CPU, CUDA: _linalg_svd_out

- func: linalg_svd(Tensor A, bool full_matrices=True, *, str? driver=None) -> (Tensor U, Tensor S, Tensor Vh)
  python_module: linalg
  variants: function

- func: linalg_svd.U(Tensor A, bool full_matrices=True, *, str? driver=None, Tensor(a!) U, Tensor(b!) S, Tensor(c!) Vh) -> (Tensor(a!) U, Tensor(b!) S, Tensor(c!) Vh)
  python_module: linalg
  variants: function

- func: linalg_svdvals(Tensor A, *, str? driver=None) -> Tensor
  python_module: linalg
  variants: function

- func: linalg_svdvals.out(Tensor A, *, str? driver=None, Tensor(a!) out) -> Tensor(a!)
  python_module: linalg
  variants: function

- func: linalg_cond(Tensor self, Scalar? p=None) -> Tensor
  python_module: linalg
  variants: function

- func: linalg_cond.out(Tensor self, Scalar? p=None, *, Tensor(a!) out) -> Tensor(a!)
  python_module: linalg
  variants: function

- func: linalg_cond.p_str(Tensor self, str p) -> Tensor
  python_module: linalg
  variants: function

- func: linalg_cond.p_str_out(Tensor self, str p, *, Tensor(a!) out) -> Tensor(a!)
  python_module: linalg
  variants: function

- func: linalg_pinv.atol_rtol_tensor(Tensor self, *, Tensor? atol=None, Tensor? rtol=None, bool hermitian=False) -> Tensor
  python_module: linalg
  variants: function
  dispatch:
    # calls svd, which calls mH() (view op)
    # also calls narrow()
    CompositeExplicitAutogradNonFunctional: linalg_pinv

- func: linalg_pinv.atol_rtol_tensor_out(Tensor self, *, Tensor? atol=None, Tensor? rtol=None, bool hermitian=False, Tensor(a!) out) -> Tensor(a!)
  python_module: linalg
  variants: function
  dispatch:
    CompositeExplicitAutograd: linalg_pinv_out

- func: linalg_pinv.atol_rtol_float(Tensor self, *, float? atol=None, float? rtol=None, bool hermitian=False) -> Tensor
  cpp_no_default_args: ['atol', 'rtol']
  python_module: linalg
  variants: function

- func: linalg_pinv.atol_rtol_float_out(Tensor self, *, float? atol=None, float? rtol=None, bool hermitian=False, Tensor(a!) out) -> Tensor(a!)
  cpp_no_default_args: ['atol', 'rtol']
  python_module: linalg
  variants: function

- func: linalg_pinv(Tensor self, float rcond, bool hermitian=False) -> Tensor
  python_module: linalg
  variants: function

- func: linalg_pinv.rcond_tensor(Tensor self, Tensor rcond, bool hermitian=False) -> Tensor
  python_module: linalg
  variants: function

- func: linalg_pinv.out(Tensor self, float rcond, bool hermitian=False, *, Tensor(a!) out) -> Tensor(a!)
  python_module: linalg
  variants: function

- func: linalg_pinv.out_rcond_tensor(Tensor self, Tensor rcond, bool hermitian=False, *, Tensor(a!) out) -> Tensor(a!)
  python_module: linalg
  variants: function

- func: _linalg_solve_ex(Tensor A, Tensor B, *, bool left=True, bool check_errors=False) -> (Tensor result, Tensor LU, Tensor pivots, Tensor info)
  structured_delegate: _linalg_solve_ex.result

- func: _linalg_solve_ex.result(Tensor A, Tensor B, *, bool left=True, bool check_errors=False, Tensor(a!) result, Tensor(b!) LU, Tensor(c!) pivots, Tensor(d!) info) -> (Tensor(a!) result, Tensor(b!) LU, Tensor(c!) pivots, Tensor(d!) info)
  structured: True
  dispatch:
    CPU, CUDA: _linalg_solve_ex_out

- func: linalg_solve_ex(Tensor A, Tensor B, *, bool left=True, bool check_errors=False) -> (Tensor result, Tensor info)
  python_module: linalg

- func: linalg_solve_ex.out(Tensor A, Tensor B, *, bool left=True, bool check_errors=False, Tensor(a!) result, Tensor(b!) info) -> (Tensor(a!) result, Tensor(b!) info)
  python_module: linalg

- func: linalg_solve(Tensor A, Tensor B, *, bool left=True) -> Tensor
  python_module: linalg

- func: linalg_solve.out(Tensor A, Tensor B, *, bool left=True, Tensor(a!) out) -> Tensor(a!)
  python_module: linalg

- func: linalg_tensorinv(Tensor self, int ind=2) -> Tensor
  python_module: linalg
  variants: function

- func: linalg_tensorinv.out(Tensor self, int ind=2, *, Tensor(a!) out) -> Tensor(a!)
  python_module: linalg
  variants: function

- func: linalg_tensorsolve(Tensor self, Tensor other, int[]? dims=None) -> Tensor
  python_module: linalg
  variants: function

- func: linalg_tensorsolve.out(Tensor self, Tensor other, int[]? dims=None, *, Tensor(a!) out) -> Tensor(a!)
  python_module: linalg
  variants: function

- func: linalg_qr(Tensor A, str mode='reduced') -> (Tensor Q, Tensor R)
  python_module: linalg
  variants: function
  structured_delegate: linalg_qr.out

- func: linalg_qr.out(Tensor A, str mode='reduced', *, Tensor(a!) Q, Tensor(b!) R) -> (Tensor(a!) Q, Tensor(b!) R)
  python_module: linalg
  structured: True
  dispatch:
    CPU, CUDA: linalg_qr_out

- func: linalg_matrix_power(Tensor self, int n) -> Tensor
  python_module: linalg

- func: linalg_matrix_power.out(Tensor self, int n, *, Tensor(a!) out) -> Tensor(a!)
  python_module: linalg

- func: linalg_matrix_rank.atol_rtol_tensor(Tensor input, *, Tensor? atol=None, Tensor? rtol=None, bool hermitian=False) -> Tensor
  python_module: linalg
  variants: function

- func: linalg_matrix_rank.atol_rtol_tensor_out(Tensor input, *, Tensor? atol=None, Tensor? rtol=None, bool hermitian=False, Tensor(a!) out) -> Tensor(a!)
  python_module: linalg
  variants: function

- func: linalg_matrix_rank.atol_rtol_float(Tensor self, *, float? atol=None, float? rtol=None, bool hermitian=False) -> Tensor
  cpp_no_default_args: ['atol', 'rtol']
  python_module: linalg
  variants: function

- func: linalg_matrix_rank.atol_rtol_float_out(Tensor self, *, float? atol=None, float? rtol=None, bool hermitian=False, Tensor(a!) out) -> Tensor(a!)
  cpp_no_default_args: ['atol', 'rtol']
  python_module: linalg
  variants: function

- func: linalg_matrix_rank(Tensor self, float tol, bool hermitian=False) -> Tensor
  python_module: linalg
  variants: function

- func: linalg_matrix_rank.out(Tensor self, float tol, bool hermitian=False, *, Tensor(a!) out) -> Tensor(a!)
  python_module: linalg
  variants: function

- func: linalg_matrix_rank.tol_tensor(Tensor input, Tensor tol, bool hermitian=False) -> Tensor
  python_module: linalg
  variants: function

- func: linalg_matrix_rank.out_tol_tensor(Tensor input, Tensor tol, bool hermitian=False, *, Tensor(a!) out) -> Tensor(a!)
  python_module: linalg
  variants: function

- func: linalg_multi_dot(Tensor[] tensors) -> Tensor
  python_module: linalg

- func: linalg_multi_dot.out(Tensor[] tensors, *, Tensor(a!) out) -> Tensor(a!)
  python_module: linalg

## Functions that are only for testing
# It is undocumented and should not be used outside of tests.
- func: _test_serialization_subcmul(Tensor self, Tensor other, Scalar alpha=1) -> Tensor

# Note: this function is only for testing.
- func: _test_optional_intlist(Tensor values, int[]? addends) -> Tensor
  python_module: nn
  dispatch:
    CPU: _test_optional_intlist

# Note: this function is only for testing.
- func: _test_optional_filled_intlist(Tensor values, int[2]? addends) -> Tensor
  python_module: nn
  dispatch:
    CPU: _test_optional_intlist

# Note: this function is only for testing.
- func: _test_optional_floatlist(Tensor values, float[]? addends) -> Tensor
  python_module: nn
  dispatch:
    CPU: _test_optional_floatlist

# Note: this function is only for testing.
- func: _test_string_default(Tensor dummy, str a="\"'\\", str b='"\'\\') -> Tensor
  python_module: nn

# Note: this function is only for testing.
- func: _test_ambiguous_defaults.a(Tensor dummy, int a=1, int b=1) -> Tensor
  python_module: nn

# Note: this function is only for testing.
- func: _test_ambiguous_defaults.b(Tensor dummy, int a=2, str b="2") -> Tensor
  cpp_no_default_args: ['a', 'b']
  python_module: nn

# Note: this function is only for testing.
- func: _test_warn_in_autograd(Tensor self) -> Tensor
  python_module: nn
  dispatch:
    CompositeExplicitAutograd: _test_warn_in_autograd

- func: segment_reduce(Tensor data, str reduce, *, Tensor? lengths=None, Tensor? indices=None, Tensor? offsets=None, int axis=0, bool unsafe=False, Scalar? initial=None) -> Tensor
  variants: function
  dispatch:
    CPU, CUDA: segment_reduce_kernel

- func: _segment_reduce_backward(Tensor grad, Tensor output, Tensor data, str reduce, *, Tensor? lengths=None, Tensor? offsets=None, int axis=0, Scalar? initial=None) -> Tensor
  variants: function
  dispatch:
    CPU, CUDA: _segment_reduce_backward_kernel

- func: pad_sequence(Tensor[] sequences, bool batch_first=False, float padding_value=0.0) -> Tensor
  python_module: nn
  variants: function

- func: flatten_dense_tensors(Tensor[] tensors) -> Tensor
  variants: function
  python_module: nn

- func: unflatten_dense_tensors(Tensor flat, Tensor[] tensors) -> Tensor[]
  variants: function
  python_module: nn

- func: nested_tensor(Tensor[] list, ScalarType? dtype=None, Layout? layout=None, Device? device=None, bool? pin_memory=None) -> Tensor
  variants: function
  dispatch:
    CompositeExplicitAutograd: nested_tensor

- func: _fw_primal_copy(Tensor self, int level) -> Tensor
  variants: function
  dispatch:
    CompositeExplicitAutogradNonFunctional: _fw_primal_copy
  tags: view_copy

- func: _make_dual_copy(Tensor primal, Tensor tangent, int level) -> Tensor
  variants: function
  dispatch:
    CompositeExplicitAutogradNonFunctional: _make_dual_copy
  tags: view_copy

- func: view_as_real_copy(Tensor self) -> Tensor
  variants: function
  dispatch:
    CompositeExplicitAutogradNonFunctional: view_as_real_copy
  tags: view_copy

- func: view_as_complex_copy(Tensor self) -> Tensor
  variants: function
  dispatch:
    CompositeExplicitAutogradNonFunctional: view_as_complex_copy
  tags: view_copy

- func: _conj_copy(Tensor self) -> Tensor
  variants: function
  dispatch:
    CompositeExplicitAutogradNonFunctional: _conj_copy
  tags: view_copy

- func: _neg_view_copy(Tensor self) -> Tensor
  variants: function
  dispatch:
    CompositeExplicitAutogradNonFunctional: _neg_view_copy
  tags: view_copy

- func: as_strided_copy(Tensor self, int[] size, int[] stride, int? storage_offset=None) -> Tensor
  variants: function
  dispatch:
    CompositeExplicitAutogradNonFunctional: as_strided_copy
  tags: view_copy

- func: _sparse_broadcast_to_copy(Tensor self, int[] size) -> Tensor
  variants: function
  dispatch:
    CompositeExplicitAutogradNonFunctional: _sparse_broadcast_to_copy
  tags: view_copy

- func: diagonal_copy(Tensor self, int offset=0, int dim1=0, int dim2=1) -> Tensor
  variants: function
  dispatch:
    CompositeExplicitAutogradNonFunctional: diagonal_copy
  tags: view_copy

- func: expand_copy(Tensor self, int[] size, *, bool implicit=False) -> Tensor
  variants: function
  dispatch:
    CompositeExplicitAutogradNonFunctional: expand_copy
  tags: view_copy

- func: expand_copy.SymInt(Tensor self, SymInt[] size, *, bool implicit=False) -> Tensor
  variants: function
  dispatch:
    CompositeExplicitAutograd: expand_copy_SymInt
  tags: view_copy

- func: permute_copy(Tensor self, int[] dims) -> Tensor
  variants: function
  dispatch:
    CompositeExplicitAutogradNonFunctional: permute_copy
  tags: view_copy

- func: _reshape_alias_copy(Tensor self, int[] size, int[] stride) -> Tensor
  variants: function
  dispatch:
    CompositeExplicitAutogradNonFunctional: _reshape_alias_copy
  tags: view_copy

- func: select_copy.int(Tensor self, int dim, int index) -> Tensor
  variants: function
  dispatch:
    CompositeExplicitAutogradNonFunctional: select_copy_int
  tags: view_copy

- func: detach_copy(Tensor self) -> Tensor
  variants: function
  dispatch:
    CompositeExplicitAutogradNonFunctional: detach_copy
  tags: view_copy

- func: slice_copy.Tensor(Tensor self, int dim=0, int? start=None, int? end=None, int step=1) -> Tensor
  variants: function
  dispatch:
    CompositeExplicitAutogradNonFunctional: slice_copy_Tensor
  tags: view_copy

- func: split_copy.Tensor(Tensor self, int split_size, int dim=0) -> Tensor[]
  variants: function
  dispatch:
    CompositeExplicitAutogradNonFunctional: split_copy_Tensor
  tags: view_copy

- func: split_with_sizes_copy(Tensor self, int[] split_sizes, int dim=0) -> Tensor[]
  variants: function
  dispatch:
    CompositeExplicitAutogradNonFunctional: split_with_sizes_copy
  tags: view_copy

- func: squeeze_copy(Tensor self) -> Tensor
  variants: function
  dispatch:
    CompositeExplicitAutogradNonFunctional: squeeze_copy
  tags: view_copy

- func: squeeze_copy.dim(Tensor self, int dim) -> Tensor
  variants: function
  dispatch:
    CompositeExplicitAutogradNonFunctional: squeeze_copy_dim
  tags: view_copy

- func: t_copy(Tensor self) -> Tensor
  variants: function
  dispatch:
    CompositeExplicitAutogradNonFunctional: t_copy
  tags: view_copy

- func: transpose_copy.int(Tensor self, int dim0, int dim1) -> Tensor
  variants: function
  dispatch:
    CompositeExplicitAutogradNonFunctional: transpose_copy_int
  tags: view_copy

- func: unsqueeze_copy(Tensor self, int dim) -> Tensor
  variants: function
  dispatch:
    CompositeExplicitAutogradNonFunctional: unsqueeze_copy
  tags: view_copy

- func: _indices_copy(Tensor self) -> Tensor
  variants: function
  dispatch:
    CompositeExplicitAutogradNonFunctional: _indices_copy
  tags: view_copy

- func: _values_copy(Tensor self) -> Tensor
  variants: function
  dispatch:
    CompositeExplicitAutogradNonFunctional: _values_copy
  tags: view_copy

- func: indices_copy(Tensor self) -> Tensor
  variants: function
  dispatch:
    CompositeExplicitAutogradNonFunctional: indices_copy
  tags: view_copy

- func: values_copy(Tensor self) -> Tensor
  variants: function
  dispatch:
    CompositeExplicitAutogradNonFunctional: values_copy
  tags: view_copy

- func: crow_indices_copy(Tensor self) -> Tensor
  variants: function
  dispatch:
    CompositeExplicitAutogradNonFunctional: crow_indices_copy
  tags: view_copy

- func: col_indices_copy(Tensor self) -> Tensor
  variants: function
  dispatch:
    CompositeExplicitAutogradNonFunctional: col_indices_copy
  tags: view_copy

- func: ccol_indices_copy(Tensor self) -> Tensor
  variants: function
  dispatch:
    CompositeExplicitAutograd: ccol_indices_copy
  tags: view_copy

- func: row_indices_copy(Tensor self) -> Tensor
  variants: function
  dispatch:
    CompositeExplicitAutograd: row_indices_copy
  tags: view_copy

- func: unbind_copy.int(Tensor self, int dim=0) -> Tensor[]
  variants: function
  dispatch:
    CompositeExplicitAutogradNonFunctional: unbind_copy_int
  tags: view_copy

- func: view_copy(Tensor self, int[] size) -> Tensor
  variants: function
  dispatch:
    CompositeExplicitAutogradNonFunctional: view_copy
  tags: view_copy

- func: view_copy.dtype(Tensor self, ScalarType dtype) -> Tensor
  variants: function
  dispatch:
    CompositeExplicitAutogradNonFunctional: view_copy_dtype
  tags: view_copy

- func: unfold_copy(Tensor self, int dimension, int size, int step) -> Tensor
  variants: function
  dispatch:
    CompositeExplicitAutogradNonFunctional: unfold_copy
  tags: view_copy

- func: alias_copy(Tensor self) -> Tensor
  variants: function
  dispatch:
    CompositeExplicitAutogradNonFunctional: alias_copy
  tags: view_copy

- func: _fw_primal_copy.out(Tensor self, int level, *, Tensor(a!) out) -> Tensor(a!)
  variants: function
  dispatch:
    CompositeExplicitAutograd: _fw_primal_copy_out


- func: _make_dual_copy.out(Tensor primal, Tensor tangent, int level, *, Tensor(a!) out) -> Tensor(a!)
  variants: function
  dispatch:
    CompositeExplicitAutograd: _make_dual_copy_out


- func: view_as_real_copy.out(Tensor self, *, Tensor(a!) out) -> Tensor(a!)
  variants: function
  dispatch:
    CompositeExplicitAutograd: view_as_real_copy_out


- func: view_as_complex_copy.out(Tensor self, *, Tensor(a!) out) -> Tensor(a!)
  variants: function
  dispatch:
    CompositeExplicitAutograd: view_as_complex_copy_out


- func: _conj_copy.out(Tensor self, *, Tensor(a!) out) -> Tensor(a!)
  variants: function
  dispatch:
    CompositeExplicitAutograd: _conj_copy_out


- func: _neg_view_copy.out(Tensor self, *, Tensor(a!) out) -> Tensor(a!)
  variants: function
  dispatch:
    CompositeExplicitAutograd: _neg_view_copy_out


- func: as_strided_copy.out(Tensor self, int[] size, int[] stride, int? storage_offset=None, *, Tensor(a!) out) -> Tensor(a!)
  variants: function
  dispatch:
    CompositeExplicitAutograd: as_strided_copy_out


- func: _sparse_broadcast_to_copy.out(Tensor self, int[] size, *, Tensor(a!) out) -> Tensor(a!)
  variants: function
  dispatch:
    CompositeExplicitAutograd: _sparse_broadcast_to_copy_out


- func: diagonal_copy.out(Tensor self, int offset=0, int dim1=0, int dim2=1, *, Tensor(a!) out) -> Tensor(a!)
  variants: function
  dispatch:
    CompositeExplicitAutograd: diagonal_copy_out


- func: expand_copy.SymInt_out(Tensor self, SymInt[] size, *, bool implicit=False, Tensor(a!) out) -> Tensor(a!)
  variants: function
  dispatch:
    CompositeExplicitAutograd: expand_copy_SymInt_out


- func: expand_copy.out(Tensor self, int[] size, *, bool implicit=False, Tensor(a!) out) -> Tensor(a!)
  variants: function
  dispatch:
    CompositeExplicitAutograd: expand_copy_out


- func: permute_copy.out(Tensor self, int[] dims, *, Tensor(a!) out) -> Tensor(a!)
  variants: function
  dispatch:
    CompositeExplicitAutograd: permute_copy_out


- func: _reshape_alias_copy.out(Tensor self, int[] size, int[] stride, *, Tensor(a!) out) -> Tensor(a!)
  variants: function
  dispatch:
    CompositeExplicitAutograd: _reshape_alias_copy_out


- func: select_copy.int_out(Tensor self, int dim, int index, *, Tensor(a!) out) -> Tensor(a!)
  variants: function
  dispatch:
    CompositeExplicitAutograd: select_copy_int_out


- func: detach_copy.out(Tensor self, *, Tensor(a!) out) -> Tensor(a!)
  variants: function
  dispatch:
    CompositeExplicitAutograd: detach_copy_out


- func: slice_copy.Tensor_out(Tensor self, int dim=0, int? start=None, int? end=None, int step=1, *, Tensor(a!) out) -> Tensor(a!)
  variants: function
  dispatch:
    CompositeExplicitAutograd: slice_copy_Tensor_out


- func: split_copy.Tensor_out(Tensor self, int split_size, int dim=0, *, Tensor(a!)[] out) -> ()
  variants: function
  dispatch:
    CompositeExplicitAutograd: split_copy_Tensor_out


- func: split_with_sizes_copy.out(Tensor self, int[] split_sizes, int dim=0, *, Tensor(a!)[] out) -> ()
  variants: function
  dispatch:
    CompositeExplicitAutograd: split_with_sizes_copy_out


- func: squeeze_copy.out(Tensor self, *, Tensor(a!) out) -> Tensor(a!)
  variants: function
  dispatch:
    CompositeExplicitAutograd: squeeze_copy_out


- func: squeeze_copy.dim_out(Tensor self, int dim, *, Tensor(a!) out) -> Tensor(a!)
  variants: function
  dispatch:
    CompositeExplicitAutograd: squeeze_copy_dim_out


- func: t_copy.out(Tensor self, *, Tensor(a!) out) -> Tensor(a!)
  variants: function
  dispatch:
    CompositeExplicitAutograd: t_copy_out


- func: transpose_copy.int_out(Tensor self, int dim0, int dim1, *, Tensor(a!) out) -> Tensor(a!)
  variants: function
  dispatch:
    CompositeExplicitAutograd: transpose_copy_int_out


- func: unsqueeze_copy.out(Tensor self, int dim, *, Tensor(a!) out) -> Tensor(a!)
  variants: function
  dispatch:
    CompositeExplicitAutograd: unsqueeze_copy_out


- func: _indices_copy.out(Tensor self, *, Tensor(a!) out) -> Tensor(a!)
  variants: function
  dispatch:
    CompositeExplicitAutograd: _indices_copy_out


- func: _values_copy.out(Tensor self, *, Tensor(a!) out) -> Tensor(a!)
  variants: function
  dispatch:
    CompositeExplicitAutograd: _values_copy_out


- func: indices_copy.out(Tensor self, *, Tensor(a!) out) -> Tensor(a!)
  variants: function
  dispatch:
    CompositeExplicitAutograd: indices_copy_out


- func: values_copy.out(Tensor self, *, Tensor(a!) out) -> Tensor(a!)
  variants: function
  dispatch:
    CompositeExplicitAutograd: values_copy_out


- func: crow_indices_copy.out(Tensor self, *, Tensor(a!) out) -> Tensor(a!)
  variants: function
  dispatch:
    CompositeExplicitAutograd: crow_indices_copy_out


- func: col_indices_copy.out(Tensor self, *, Tensor(a!) out) -> Tensor(a!)
  variants: function
  dispatch:
    CompositeExplicitAutograd: col_indices_copy_out


- func: unbind_copy.int_out(Tensor self, int dim=0, *, Tensor(a!)[] out) -> ()
  variants: function
  dispatch:
    CompositeExplicitAutograd: unbind_copy_int_out


- func: view_copy.out(Tensor self, int[] size, *, Tensor(a!) out) -> Tensor(a!)
  variants: function
  dispatch:
    CompositeExplicitAutograd: view_copy_out


- func: view_copy.dtype_out(Tensor self, ScalarType dtype, *, Tensor(a!) out) -> Tensor(a!)
  variants: function
  dispatch:
    CompositeExplicitAutograd: view_copy_dtype_out


- func: unfold_copy.out(Tensor self, int dimension, int size, int step, *, Tensor(a!) out) -> Tensor(a!)
  variants: function
  dispatch:
    CompositeExplicitAutograd: unfold_copy_out


- func: alias_copy.out(Tensor self, *, Tensor(a!) out) -> Tensor(a!)
  variants: function
  dispatch:
    CompositeExplicitAutograd: alias_copy_out

- func: to_padded_tensor(Tensor self, float padding, int[]? output_size=None) -> Tensor
  variants: method
  dispatch:
    NestedTensorCPU: NestedTensor_to_padded_tensor_generic
    NestedTensorCUDA: NestedTensor_to_padded_tensor_cuda

- func: _nested_tensor_layer_norm(Tensor self, Tensor? weight, Tensor? bias, float eps) -> Tensor
  variants: method
  dispatch:
    NestedTensorCPU, NestedTensorCUDA: NestedTensor_layer_norm

# Apparently, putting "forward" in the name will cause Python bindings to be skipped, so "fwd" it is.
- func: _transformer_encoder_layer_fwd(Tensor src, int embed_dim, int num_heads, Tensor qkv_weight, Tensor qkv_bias, Tensor proj_weight, Tensor proj_bias, bool use_gelu, bool norm_first, float eps, Tensor norm_weight_1, Tensor norm_bias_1, Tensor norm_weight_2, Tensor norm_bias_2, Tensor ffn_weight_1, Tensor ffn_bias_1, Tensor ffn_weight_2, Tensor ffn_bias_2, Tensor? mask=None) -> Tensor
  variants: function
  dispatch:
    CPU, CUDA, NestedTensorCPU, NestedTensorCUDA: transformer_encoder_layer_forward

- func: _native_multi_head_attention(Tensor query, Tensor key, Tensor value, int embed_dim, int num_head, Tensor qkv_weight, Tensor qkv_bias, Tensor proj_weight, Tensor proj_bias, Tensor? mask=None, bool need_weights=True, bool average_attn_weights=True) -> (Tensor, Tensor)
  variants: function
  dispatch:
    CPU, CUDA, NestedTensorCPU, NestedTensorCUDA: native_multi_head_attention

- func: special_airy_ai(Tensor x) -> Tensor
  python_module: special
  structured_delegate: special_airy_ai.out
  variants: function

- func: special_airy_ai.out(Tensor x, *, Tensor(a!) out) -> Tensor(a!)
  dispatch:
    CPU, CUDA: special_airy_ai_out
  python_module: special
  structured_inherits: TensorIteratorBase
  structured: True
  variants: function

- func: _transformer_decoder_only_layer_fwd(Tensor src, int embed_dim, int num_heads, Tensor qkv_weight, Tensor qkv_bias, Tensor proj_weight, Tensor proj_bias, bool use_gelu, bool norm_first, float eps, Tensor norm_weight_1, Tensor norm_bias_1, Tensor norm_weight_2, Tensor norm_bias_2, Tensor ffn_weight_1, Tensor ffn_bias_1, Tensor ffn_weight_2, Tensor ffn_bias_2, Tensor? mask=None, Tensor? incr_key=None, Tensor? incr_value=None) -> (Tensor, Tensor, Tensor)
  variants: function
  dispatch:
    CPU, CUDA, NestedTensorCPU, NestedTensorCUDA: transformer_decoder_only_layer_forward

- func: _native_decoder_only_multi_head_attention(Tensor query, Tensor key, Tensor value, int embed_dim, int num_head, Tensor qkv_weight, Tensor qkv_bias, Tensor proj_weight, Tensor proj_bias, Tensor? mask=None, Tensor? incr_key=None, Tensor? incr_value=None, bool need_weights=True, bool average_attn_weights=True) -> (Tensor, Tensor, Tensor, Tensor)
  variants: function
  dispatch:
    CPU, CUDA, NestedTensorCPU, NestedTensorCUDA: native_decoder_only_multi_head_attention

- func: special_bessel_j0(Tensor self) -> Tensor
  python_module: special
  structured_delegate: special_bessel_j0.out
  variants: function

- func: special_bessel_j0.out(Tensor self, *, Tensor(a!) out) -> Tensor(a!)
  dispatch:
    CPU, CUDA: special_bessel_j0_out
  python_module: special
  structured_inherits: TensorIteratorBase
  structured: True
  variants: function

- func: special_bessel_j1(Tensor self) -> Tensor
  python_module: special
  structured_delegate: special_bessel_j1.out
  variants: function

- func: special_bessel_j1.out(Tensor self, *, Tensor(a!) out) -> Tensor(a!)
  dispatch:
    CPU, CUDA: special_bessel_j1_out
  python_module: special
  structured_inherits: TensorIteratorBase
  structured: True
  variants: function

- func: special_bessel_y0(Tensor self) -> Tensor
  python_module: special
  structured_delegate: special_bessel_y0.out
  variants: function

- func: special_bessel_y0.out(Tensor self, *, Tensor(a!) out) -> Tensor(a!)
  dispatch:
    CPU, CUDA: special_bessel_y0_out
  python_module: special
  structured_inherits: TensorIteratorBase
  structured: True
  variants: function

- func: special_bessel_y1(Tensor self) -> Tensor
  python_module: special
  structured_delegate: special_bessel_y1.out
  variants: function

- func: special_bessel_y1.out(Tensor self, *, Tensor(a!) out) -> Tensor(a!)
  dispatch:
    CPU, CUDA: special_bessel_y1_out
  python_module: special
  structured_inherits: TensorIteratorBase
  structured: True
  variants: function

- func: special_chebyshev_polynomial_t(Tensor x, Tensor n) -> Tensor
  device_check: NoCheck
  python_module: special
  structured_delegate: special_chebyshev_polynomial_t.out
  variants: function

- func: special_chebyshev_polynomial_t.x_scalar(Scalar x, Tensor n) -> Tensor
  device_check: NoCheck
  python_module: special
  variants: function

- func: special_chebyshev_polynomial_t.n_scalar(Tensor x, Scalar n) -> Tensor
  device_check: NoCheck
  python_module: special
  variants: function

- func: special_chebyshev_polynomial_t.out(Tensor x, Tensor n, *, Tensor(a!) out) -> Tensor(a!)
  device_check: NoCheck
  dispatch:
    CPU, CUDA: special_chebyshev_polynomial_t_out
  python_module: special
  structured_inherits: TensorIteratorBase
  structured: True
  variants: function

- func: special_chebyshev_polynomial_t.x_scalar_out(Scalar x, Tensor n, *, Tensor(a!) out) -> Tensor(a!)
  device_check: NoCheck
  python_module: special
  variants: function

- func: special_chebyshev_polynomial_t.n_scalar_out(Tensor x, Scalar n, *, Tensor(a!) out) -> Tensor(a!)
  dispatch:
    CompositeExplicitAutograd: special_chebyshev_polynomial_t_out
  device_check: NoCheck
  python_module: special
  variants: function

- func: special_chebyshev_polynomial_u(Tensor x, Tensor n) -> Tensor
  device_check: NoCheck
  python_module: special
  structured_delegate: special_chebyshev_polynomial_u.out
  variants: function

- func: special_chebyshev_polynomial_u.x_scalar(Scalar x, Tensor n) -> Tensor
  device_check: NoCheck
  python_module: special
  variants: function

- func: special_chebyshev_polynomial_u.n_scalar(Tensor x, Scalar n) -> Tensor
  device_check: NoCheck
  python_module: special
  variants: function

- func: special_chebyshev_polynomial_u.out(Tensor x, Tensor n, *, Tensor(a!) out) -> Tensor(a!)
  device_check: NoCheck
  dispatch:
    CPU, CUDA: special_chebyshev_polynomial_u_out
  python_module: special
  structured_inherits: TensorIteratorBase
  structured: True
  variants: function

- func: special_chebyshev_polynomial_u.x_scalar_out(Scalar x, Tensor n, *, Tensor(a!) out) -> Tensor(a!)
  device_check: NoCheck
  python_module: special
  variants: function

- func: special_chebyshev_polynomial_u.n_scalar_out(Tensor x, Scalar n, *, Tensor(a!) out) -> Tensor(a!)
  dispatch:
    CompositeExplicitAutograd: special_chebyshev_polynomial_u_out
  device_check: NoCheck
  python_module: special
  variants: function

- func: special_chebyshev_polynomial_v(Tensor x, Tensor n) -> Tensor
  device_check: NoCheck
  python_module: special
  structured_delegate: special_chebyshev_polynomial_v.out
  variants: function

- func: special_chebyshev_polynomial_v.x_scalar(Scalar x, Tensor n) -> Tensor
  device_check: NoCheck
  python_module: special
  variants: function

- func: special_chebyshev_polynomial_v.n_scalar(Tensor x, Scalar n) -> Tensor
  device_check: NoCheck
  python_module: special
  variants: function

- func: special_chebyshev_polynomial_v.out(Tensor x, Tensor n, *, Tensor(a!) out) -> Tensor(a!)
  device_check: NoCheck
  dispatch:
    CPU, CUDA: special_chebyshev_polynomial_v_out
  python_module: special
  structured_inherits: TensorIteratorBase
  structured: True
  variants: function

- func: special_chebyshev_polynomial_v.x_scalar_out(Scalar x, Tensor n, *, Tensor(a!) out) -> Tensor(a!)
  device_check: NoCheck
  python_module: special
  variants: function

- func: special_chebyshev_polynomial_v.n_scalar_out(Tensor x, Scalar n, *, Tensor(a!) out) -> Tensor(a!)
  dispatch:
    CompositeExplicitAutograd: special_chebyshev_polynomial_v_out
  device_check: NoCheck
  python_module: special
  variants: function

- func: special_chebyshev_polynomial_w(Tensor x, Tensor n) -> Tensor
  device_check: NoCheck
  python_module: special
  structured_delegate: special_chebyshev_polynomial_w.out
  variants: function

- func: special_chebyshev_polynomial_w.x_scalar(Scalar x, Tensor n) -> Tensor
  device_check: NoCheck
  python_module: special
  variants: function

- func: special_chebyshev_polynomial_w.n_scalar(Tensor x, Scalar n) -> Tensor
  device_check: NoCheck
  python_module: special
  variants: function

- func: special_chebyshev_polynomial_w.out(Tensor x, Tensor n, *, Tensor(a!) out) -> Tensor(a!)
  device_check: NoCheck
  dispatch:
    CPU, CUDA: special_chebyshev_polynomial_w_out
  python_module: special
  structured_inherits: TensorIteratorBase
  structured: True
  variants: function

- func: special_chebyshev_polynomial_w.x_scalar_out(Scalar x, Tensor n, *, Tensor(a!) out) -> Tensor(a!)
  device_check: NoCheck
  python_module: special
  variants: function

- func: special_chebyshev_polynomial_w.n_scalar_out(Tensor x, Scalar n, *, Tensor(a!) out) -> Tensor(a!)
  dispatch:
    CompositeExplicitAutograd: special_chebyshev_polynomial_w_out
  device_check: NoCheck
  python_module: special
  variants: function

- func: special_hermite_polynomial_h(Tensor x, Tensor n) -> Tensor
  device_check: NoCheck
  python_module: special
  structured_delegate: special_hermite_polynomial_h.out
  variants: function

- func: special_hermite_polynomial_h.x_scalar(Scalar x, Tensor n) -> Tensor
  device_check: NoCheck
  python_module: special
  variants: function

- func: special_hermite_polynomial_h.n_scalar(Tensor x, Scalar n) -> Tensor
  device_check: NoCheck
  python_module: special
  variants: function

- func: special_hermite_polynomial_h.out(Tensor x, Tensor n, *, Tensor(a!) out) -> Tensor(a!)
  device_check: NoCheck
  dispatch:
    CPU, CUDA: special_hermite_polynomial_h_out
  python_module: special
  structured_inherits: TensorIteratorBase
  structured: True
  variants: function

- func: special_hermite_polynomial_h.x_scalar_out(Scalar x, Tensor n, *, Tensor(a!) out) -> Tensor(a!)
  device_check: NoCheck
  python_module: special
  variants: function

- func: special_hermite_polynomial_h.n_scalar_out(Tensor x, Scalar n, *, Tensor(a!) out) -> Tensor(a!)
  dispatch:
    CompositeExplicitAutograd: special_hermite_polynomial_h_out
  device_check: NoCheck
  python_module: special
  variants: function

- func: special_hermite_polynomial_he(Tensor x, Tensor n) -> Tensor
  device_check: NoCheck
  python_module: special
  structured_delegate: special_hermite_polynomial_he.out
  variants: function

- func: special_hermite_polynomial_he.x_scalar(Scalar x, Tensor n) -> Tensor
  device_check: NoCheck
  python_module: special
  variants: function

- func: special_hermite_polynomial_he.n_scalar(Tensor x, Scalar n) -> Tensor
  device_check: NoCheck
  python_module: special
  variants: function

- func: special_hermite_polynomial_he.out(Tensor x, Tensor n, *, Tensor(a!) out) -> Tensor(a!)
  device_check: NoCheck
  dispatch:
    CPU, CUDA: special_hermite_polynomial_he_out
  python_module: special
  structured_inherits: TensorIteratorBase
  structured: True
  variants: function

- func: special_hermite_polynomial_he.x_scalar_out(Scalar x, Tensor n, *, Tensor(a!) out) -> Tensor(a!)
  device_check: NoCheck
  python_module: special
  variants: function

- func: special_hermite_polynomial_he.n_scalar_out(Tensor x, Scalar n, *, Tensor(a!) out) -> Tensor(a!)
  dispatch:
    CompositeExplicitAutograd: special_hermite_polynomial_he_out
  device_check: NoCheck
  python_module: special
  variants: function

- func: special_laguerre_polynomial_l(Tensor x, Tensor n) -> Tensor
  device_check: NoCheck
  python_module: special
  structured_delegate: special_laguerre_polynomial_l.out
  variants: function

- func: special_laguerre_polynomial_l.x_scalar(Scalar x, Tensor n) -> Tensor
  device_check: NoCheck
  python_module: special
  variants: function

- func: special_laguerre_polynomial_l.n_scalar(Tensor x, Scalar n) -> Tensor
  device_check: NoCheck
  python_module: special
  variants: function

- func: special_laguerre_polynomial_l.out(Tensor x, Tensor n, *, Tensor(a!) out) -> Tensor(a!)
  device_check: NoCheck
  dispatch:
    CPU, CUDA: special_laguerre_polynomial_l_out
  python_module: special
  structured_inherits: TensorIteratorBase
  structured: True
  variants: function

- func: special_laguerre_polynomial_l.x_scalar_out(Scalar x, Tensor n, *, Tensor(a!) out) -> Tensor(a!)
  device_check: NoCheck
  python_module: special
  variants: function

- func: special_laguerre_polynomial_l.n_scalar_out(Tensor x, Scalar n, *, Tensor(a!) out) -> Tensor(a!)
  dispatch:
    CompositeExplicitAutograd: special_laguerre_polynomial_l_out
  device_check: NoCheck
  python_module: special
  variants: function

- func: special_legendre_polynomial_p(Tensor x, Tensor n) -> Tensor
  device_check: NoCheck
  python_module: special
  structured_delegate: special_legendre_polynomial_p.out
  variants: function

- func: special_legendre_polynomial_p.x_scalar(Scalar x, Tensor n) -> Tensor
  device_check: NoCheck
  python_module: special
  variants: function

- func: special_legendre_polynomial_p.n_scalar(Tensor x, Scalar n) -> Tensor
  device_check: NoCheck
  python_module: special
  variants: function

- func: special_legendre_polynomial_p.out(Tensor x, Tensor n, *, Tensor(a!) out) -> Tensor(a!)
  device_check: NoCheck
  dispatch:
    CPU, CUDA: special_legendre_polynomial_p_out
  python_module: special
  structured_inherits: TensorIteratorBase
  structured: True
  variants: function

- func: special_legendre_polynomial_p.x_scalar_out(Scalar x, Tensor n, *, Tensor(a!) out) -> Tensor(a!)
  device_check: NoCheck
  python_module: special
  variants: function

- func: special_legendre_polynomial_p.n_scalar_out(Tensor x, Scalar n, *, Tensor(a!) out) -> Tensor(a!)
  dispatch:
    CompositeExplicitAutograd: special_legendre_polynomial_p_out
  device_check: NoCheck
  python_module: special
  variants: function

- func: special_modified_bessel_i0(Tensor self) -> Tensor
  python_module: special
  structured_delegate: special_modified_bessel_i0.out
  variants: function

- func: special_modified_bessel_i0.out(Tensor self, *, Tensor(a!) out) -> Tensor(a!)
  dispatch:
    CPU, CUDA: special_modified_bessel_i0_out
  python_module: special
  structured_inherits: TensorIteratorBase
  structured: True
  variants: function

- func: special_modified_bessel_i1(Tensor self) -> Tensor
  python_module: special
  structured_delegate: special_modified_bessel_i1.out
  variants: function

- func: special_modified_bessel_i1.out(Tensor self, *, Tensor(a!) out) -> Tensor(a!)
  dispatch:
    CPU, CUDA: special_modified_bessel_i1_out
  python_module: special
  structured_inherits: TensorIteratorBase
  structured: True
  variants: function

- func: special_modified_bessel_k0(Tensor self) -> Tensor
  python_module: special
  structured_delegate: special_modified_bessel_k0.out
  variants: function

- func: special_modified_bessel_k0.out(Tensor self, *, Tensor(a!) out) -> Tensor(a!)
  dispatch:
    CPU, CUDA: special_modified_bessel_k0_out
  python_module: special
  structured_inherits: TensorIteratorBase
  structured: True
  variants: function

- func: special_modified_bessel_k1(Tensor self) -> Tensor
  python_module: special
  structured_delegate: special_modified_bessel_k1.out
  variants: function

- func: special_modified_bessel_k1.out(Tensor self, *, Tensor(a!) out) -> Tensor(a!)
  dispatch:
    CPU, CUDA: special_modified_bessel_k1_out
  python_module: special
  structured_inherits: TensorIteratorBase
  structured: True
  variants: function

- func: special_scaled_modified_bessel_k0(Tensor x) -> Tensor
  python_module: special
  structured_delegate: special_scaled_modified_bessel_k0.out
  variants: function

- func: special_scaled_modified_bessel_k0.out(Tensor x, *, Tensor(a!) out) -> Tensor(a!)
  dispatch:
    CPU, CUDA: special_scaled_modified_bessel_k0_out
  python_module: special
  structured_inherits: TensorIteratorBase
  structured: True
  variants: function

- func: special_scaled_modified_bessel_k1(Tensor x) -> Tensor
  python_module: special
  structured_delegate: special_scaled_modified_bessel_k1.out
  variants: function

- func: special_scaled_modified_bessel_k1.out(Tensor x, *, Tensor(a!) out) -> Tensor(a!)
  dispatch:
    CPU, CUDA: special_scaled_modified_bessel_k1_out
  python_module: special
  structured_inherits: TensorIteratorBase
  structured: True
  variants: function

- func: special_shifted_chebyshev_polynomial_t(Tensor x, Tensor n) -> Tensor
  device_check: NoCheck
  python_module: special
  structured_delegate: special_shifted_chebyshev_polynomial_t.out
  variants: function

- func: special_shifted_chebyshev_polynomial_t.x_scalar(Scalar x, Tensor n) -> Tensor
  device_check: NoCheck
  python_module: special
  variants: function

- func: special_shifted_chebyshev_polynomial_t.n_scalar(Tensor x, Scalar n) -> Tensor
  device_check: NoCheck
  python_module: special
  variants: function

- func: special_shifted_chebyshev_polynomial_t.out(Tensor x, Tensor n, *, Tensor(a!) out) -> Tensor(a!)
  device_check: NoCheck
  dispatch:
    CPU, CUDA: special_shifted_chebyshev_polynomial_t_out
  python_module: special
  structured_inherits: TensorIteratorBase
  structured: True
  variants: function

- func: special_shifted_chebyshev_polynomial_t.x_scalar_out(Scalar x, Tensor n, *, Tensor(a!) out) -> Tensor(a!)
  device_check: NoCheck
  python_module: special
  variants: function

- func: special_shifted_chebyshev_polynomial_t.n_scalar_out(Tensor x, Scalar n, *, Tensor(a!) out) -> Tensor(a!)
  dispatch:
    CompositeExplicitAutograd: special_shifted_chebyshev_polynomial_t_out
  device_check: NoCheck
  python_module: special
  variants: function

- func: special_shifted_chebyshev_polynomial_u(Tensor x, Tensor n) -> Tensor
  device_check: NoCheck
  python_module: special
  structured_delegate: special_shifted_chebyshev_polynomial_u.out
  variants: function

- func: special_shifted_chebyshev_polynomial_u.x_scalar(Scalar x, Tensor n) -> Tensor
  device_check: NoCheck
  python_module: special
  variants: function

- func: special_shifted_chebyshev_polynomial_u.n_scalar(Tensor x, Scalar n) -> Tensor
  device_check: NoCheck
  python_module: special
  variants: function

- func: special_shifted_chebyshev_polynomial_u.out(Tensor x, Tensor n, *, Tensor(a!) out) -> Tensor(a!)
  device_check: NoCheck
  dispatch:
    CPU, CUDA: special_shifted_chebyshev_polynomial_u_out
  python_module: special
  structured_inherits: TensorIteratorBase
  structured: True
  variants: function

- func: special_shifted_chebyshev_polynomial_u.x_scalar_out(Scalar x, Tensor n, *, Tensor(a!) out) -> Tensor(a!)
  device_check: NoCheck
  python_module: special
  variants: function

- func: special_shifted_chebyshev_polynomial_u.n_scalar_out(Tensor x, Scalar n, *, Tensor(a!) out) -> Tensor(a!)
  dispatch:
    CompositeExplicitAutograd: special_shifted_chebyshev_polynomial_u_out
  device_check: NoCheck
  python_module: special
  variants: function

- func: special_shifted_chebyshev_polynomial_v(Tensor x, Tensor n) -> Tensor
  device_check: NoCheck
  python_module: special
  structured_delegate: special_shifted_chebyshev_polynomial_v.out
  variants: function

- func: special_shifted_chebyshev_polynomial_v.x_scalar(Scalar x, Tensor n) -> Tensor
  device_check: NoCheck
  python_module: special
  variants: function

- func: special_shifted_chebyshev_polynomial_v.n_scalar(Tensor x, Scalar n) -> Tensor
  device_check: NoCheck
  python_module: special
  variants: function

- func: special_shifted_chebyshev_polynomial_v.out(Tensor x, Tensor n, *, Tensor(a!) out) -> Tensor(a!)
  device_check: NoCheck
  dispatch:
    CPU, CUDA: special_shifted_chebyshev_polynomial_v_out
  python_module: special
  structured_inherits: TensorIteratorBase
  structured: True
  variants: function

- func: special_shifted_chebyshev_polynomial_v.x_scalar_out(Scalar x, Tensor n, *, Tensor(a!) out) -> Tensor(a!)
  device_check: NoCheck
  python_module: special
  variants: function

- func: special_shifted_chebyshev_polynomial_v.n_scalar_out(Tensor x, Scalar n, *, Tensor(a!) out) -> Tensor(a!)
  dispatch:
    CompositeExplicitAutograd: special_shifted_chebyshev_polynomial_v_out
  device_check: NoCheck
  python_module: special
  variants: function

- func: special_shifted_chebyshev_polynomial_w(Tensor x, Tensor n) -> Tensor
  device_check: NoCheck
  python_module: special
  structured_delegate: special_shifted_chebyshev_polynomial_w.out
  variants: function

- func: special_shifted_chebyshev_polynomial_w.x_scalar(Scalar x, Tensor n) -> Tensor
  device_check: NoCheck
  python_module: special
  variants: function

- func: special_shifted_chebyshev_polynomial_w.n_scalar(Tensor x, Scalar n) -> Tensor
  device_check: NoCheck
  python_module: special
  variants: function

- func: special_shifted_chebyshev_polynomial_w.out(Tensor x, Tensor n, *, Tensor(a!) out) -> Tensor(a!)
  device_check: NoCheck
  dispatch:
    CPU, CUDA: special_shifted_chebyshev_polynomial_w_out
  python_module: special
  structured_inherits: TensorIteratorBase
  structured: True
  variants: function

- func: special_shifted_chebyshev_polynomial_w.x_scalar_out(Scalar x, Tensor n, *, Tensor(a!) out) -> Tensor(a!)
  device_check: NoCheck
  python_module: special
  variants: function

- func: special_shifted_chebyshev_polynomial_w.n_scalar_out(Tensor x, Scalar n, *, Tensor(a!) out) -> Tensor(a!)
  dispatch:
    CompositeExplicitAutograd: special_shifted_chebyshev_polynomial_w_out
  device_check: NoCheck
  python_module: special
  variants: function

- func: special_spherical_bessel_j0(Tensor x) -> Tensor
  python_module: special
  structured_delegate: special_spherical_bessel_j0.out
  variants: function

- func: special_spherical_bessel_j0.out(Tensor x, *, Tensor(a!) out) -> Tensor(a!)
  dispatch:
    CPU, CUDA: special_spherical_bessel_j0_out
  python_module: special
  structured_inherits: TensorIteratorBase
  structured: True
  variants: function<|MERGE_RESOLUTION|>--- conflicted
+++ resolved
@@ -11682,18 +11682,7 @@
   dispatch:
     CPU, CUDA: linalg_householder_product_out
 
-<<<<<<< HEAD
 - func: linalg_inv_ex(Tensor A, *, bool check_errors=False) -> (Tensor inverse, Tensor info)
-=======
-- func: _linalg_inv_out_helper_(Tensor(a!) self, Tensor(b!) infos_lu, Tensor(c!) infos_getri) -> Tensor(a!)
-  variants: function
-  dispatch:
-    CPU: _linalg_inv_out_helper_cpu
-    CUDA: _linalg_inv_out_helper_cuda
-  autogen: _linalg_inv_out_helper, _linalg_inv_out_helper.out
-
-- func: linalg_inv_ex(Tensor self, *, bool check_errors=False) -> (Tensor inverse, Tensor info)
->>>>>>> 7021864d
   python_module: linalg
   structured_delegate: linalg_inv_ex.inverse
 
