--- conflicted
+++ resolved
@@ -13,11 +13,7 @@
 #include <ATen/cudnn/Handle.h>
 #include <ATen/native/ConvUtils.h>
 #include <ATen/native/cudnn/ConvShared.h>
-<<<<<<< HEAD
-#include <ATen/native/quantized/cudnn/cudnnpack_utils.h>
-=======
 #include <ATen/native/quantized/cudnn/utils.h>
->>>>>>> c064ea07
 #include <ATen/native/quantized/packed_params.h>
 #include <ATen/native/utils/ParamsHash.h>
 #include <ATen/TensorUtils.h>
@@ -211,21 +207,13 @@
   // TODO: combine empty & fill_ using full_like or full
   at::Tensor requantize_multiplier_tensor = at::empty(quantized_output.sizes(), at::device(at::kCUDA).dtype(at::kFloat), at::MemoryFormat::ChannelsLast);
   auto act_scale = input.q_scale();
-<<<<<<< HEAD
-  auto weight_scale = orig_weight.q_scale();
-=======
   auto weight_scale = orig_weight_.q_scale();
->>>>>>> c064ea07
   auto requantize_multiplier = act_scale * weight_scale / output_scale;
   requantize_multiplier_tensor.fill_(requantize_multiplier);
   c10::optional<at::Tensor> bias_multiplier_tensor;
   c10::optional<at::Tensor> broadcasted_bias;
-<<<<<<< HEAD
-  if (bias.has_value()) {
-=======
   auto weight = orig_weight_.int_repr();
   if (bias_.has_value()) {
->>>>>>> c064ea07
     // the input bias is a 1-D tensor whose size is the same as the size of the second dimension of quantized_output.
     // we need to add trailing dimensions in order to properly broadcast bias, otherwise broadcast_to will fail.
     // the number of trailling dimensions is quantized_output.dim() - 2, so the new size of the broadcast_bias
@@ -247,24 +235,15 @@
   auto padding_vec = padding_.vec();
   auto stride_vec = stride_.vec();
   auto dilation_vec = dilation_.vec();
-<<<<<<< HEAD
-  setConvolutionParams(&key.params, input, orig_weight, padding_vec, stride_vec, dilation_vec, groups_, deterministic, allow_tf32);
-=======
   setConvolutionParams(&key.params, input, orig_weight_, padding_vec, stride_vec, dilation_vec, groups_, deterministic, allow_tf32);
->>>>>>> c064ea07
 
   // operator datatype needs to be int32 for int8 convolution, but we can
   // set the datatype for output tensor to int32 or fp32
   key.params.dataType = CUDNN_DATA_INT32;
   key.input_alignment = getAlignment(input);
   key.output_alignment = getAlignment(conv_output);
-<<<<<<< HEAD
-  key.weight_alignment = getAlignment(orig_weight);
-  if (bias.has_value()) {
-=======
   key.weight_alignment = getAlignment(orig_weight_);
   if (bias_.has_value()) {
->>>>>>> c064ea07
     key.bias_alignment = getAlignment(broadcasted_bias.value());
   } else {
     key.bias_alignment = -1;
@@ -278,11 +257,7 @@
     data_ptrs.reserve(10);
     uids.reserve(10);
     data_ptrs = {reinterpret_cast<int8_t*>(input.data_ptr()), conv_output.data_ptr(),
-<<<<<<< HEAD
-                                           reinterpret_cast<int8_t*>(orig_weight.data_ptr()),
-=======
                                            reinterpret_cast<int8_t*>(orig_weight_.data_ptr()),
->>>>>>> c064ea07
                                            requantize_multiplier_tensor.data_ptr(),
                                            reinterpret_cast<int8_t*>(quantized_output.data_ptr())};
     uids = {'x', 'y', 'w', 's', 'r'};
@@ -321,11 +296,7 @@
   auto conv_op = cudnn_frontend::OperationBuilder(CUDNN_BACKEND_OPERATION_CONVOLUTION_FORWARD_DESCRIPTOR)
       .setxDesc(getTensorDescriptor(input.sizes(), input.strides(), CUDNN_DATA_INT8, 'x', key.input_alignment))
       .setyDesc(getTensorDescriptor(conv_output, 'y', key.output_alignment))
-<<<<<<< HEAD
-      .setwDesc(getTensorDescriptor(orig_weight.sizes(), orig_weight.strides(), CUDNN_DATA_INT8, 'w', key.weight_alignment))
-=======
       .setwDesc(getTensorDescriptor(orig_weight_.sizes(), orig_weight_.strides(), CUDNN_DATA_INT8, 'w', key.weight_alignment))
->>>>>>> c064ea07
       .setcDesc(getConvDescriptor(key.params.dataType, padding_vec, stride_vec, dilation_vec))
       .build();
   // std::cout << "operator:" << conv_op.describe() << std::endl;
@@ -463,13 +434,8 @@
   const int D = kSpatialDim == 3 ? act.size(2) : 1;
   const int H = act.size(kSpatialDim);
   const int W = act.size(kSpatialDim + 1);
-<<<<<<< HEAD
-  const int M = orig_weight.size(0); // output channels
-  std::vector<int64_t> kernel_size = {orig_weight.size(2), orig_weight.size(3)};
-=======
   const int M = orig_weight_.size(0); // output channels
   std::vector<int64_t> kernel_size = {orig_weight_.size(2), orig_weight_.size(3)};
->>>>>>> c064ea07
   at::SmallVector<int64_t, kSpatialDim + 2> output_shape = MakeConvOutputShape<kSpatialDim>(N, M, {H, W},
   kernel_size, stride_, padding_, dilation_);
   at::Tensor quantized_output = at::_empty_affine_quantized(
