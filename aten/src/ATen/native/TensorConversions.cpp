--- conflicted
+++ resolved
@@ -52,6 +52,7 @@
 #include <ATen/native/IndexingUtils.h>
 #include <ATen/native/NonSymbolicBC.h>
 #include <c10/core/impl/DeviceGuardImplInterface.h>
+#include <algorithm>
 #include <numeric>
 
 namespace at {
@@ -904,9 +905,9 @@
   auto values = blocked_layout ? _batch_tile_tensor(self, blocksize, dense_dim) :  self;
   auto not_zero_mask = blocked_layout ? _batch_tile_tensor(self != 0, blocksize, dense_dim) : self != 0;
   if (blocked_layout || dense_dim > 0) {
-    std::vector<int64_t> reduce_dims((blocked_layout ? 2 : 0) + dense_dim);
-    std::iota(reduce_dims.begin(), reduce_dims.end(), n_batch_dim + 2);
-    not_zero_mask = not_zero_mask.sum(reduce_dims) != 0;
+    std::vector<int64_t> reduce_dim((blocked_layout ? 2 : 0) + dense_dim);
+    std::iota(reduce_dim.begin(), reduce_dim.end(), n_batch_dim + 2);
+    not_zero_mask = not_zero_mask.sum(reduce_dim) != 0;
   }
 
   if (is_batched) {
@@ -1066,17 +1067,18 @@
     values.unsqueeze_(0);
   }
 
-  // NOTE: these sparse_dims are true sparse dims only for CSR/CSC inputs.
-  // And for BSR/BSC these are <true sparse dims> / <blocksize>.
-  // In other words, sparse_dims stores ranges of valid indices in the row/col dims.
-  const auto sparse_dims = [&]() -> at::DimVector {
-    auto sparse_dims = at::DimVector(self.sizes().slice(n_batches, 2));
+  // NOTE: these sparse_dim are true sparse dims only for CSR/CSC
+  // inputs.  And for BSR/BSC these are <true sparse dims> /
+  // <blocksize>.  In other words, sparse_dim stores ranges of valid
+  // indices in the row/col dims.
+  const auto sparse_dim = [&]() -> at::DimVector {
+    auto sparse_dim = at::DimVector(self.sizes().slice(n_batches, 2));
     if (layout == at::kSparseBsr || layout == at::kSparseBsc) {
       auto blocksize = at::sparse_csr::getBlockSize(self);
-      sparse_dims[0] /= blocksize[0];
-      sparse_dims[1] /= blocksize[1];
+      sparse_dim[0] /= blocksize[0];
+      sparse_dim[1] /= blocksize[1];
     }
-    return sparse_dims;
+    return sparse_dim;
   }();
 
   // batch_sizes_nonempty stores at least one, potentially fake, batch dimension.
@@ -1167,10 +1169,10 @@
     // NOTE: we used transposed=true above!
     auto i = coo_indices_2d.select(0, 1);
     auto j = coo_indices_2d.select(0, 0);
-    auto b = i.div(is_transposed_indices ? sparse_dims[1] : sparse_dims[0], "trunc");
+    auto b = i.div(is_transposed_indices ? sparse_dim[1] : sparse_dim[0], "trunc");
     // Modify i, j in-place.
-    i.fmod_(is_transposed_indices ? sparse_dims[1] : sparse_dims[0]);
-    j.add_(b * (is_transposed_indices ? sparse_dims[0] : sparse_dims[1]));
+    i.fmod_(is_transposed_indices ? sparse_dim[1] : sparse_dim[0]);
+    j.add_(b * (is_transposed_indices ? sparse_dim[0] : sparse_dim[1]));
     return coo_indices_2d;
   }();
 
@@ -1182,8 +1184,8 @@
   // more "weight" (aka stride) placed on the "transposed" dimension.
   const auto coo_indices_2d_transposed_hashed = at::sparse::flatten_indices(
       coo_indices_2d_transposed,
-      is_transposed_indices ? at::DimVector({sparse_dims[0], sparse_dims[1] * batch_numel_nonzero})
-                            : at::DimVector({sparse_dims[1], sparse_dims[0] * batch_numel_nonzero}));
+      is_transposed_indices ? at::DimVector({sparse_dim[0], sparse_dim[1] * batch_numel_nonzero})
+                            : at::DimVector({sparse_dim[1], sparse_dim[0] * batch_numel_nonzero}));
   const auto hash_argsort = std::get<1>(coo_indices_2d_transposed_hashed.sort());
   const auto coo_indices_2d_transposed_sorted = coo_indices_2d_transposed.index_select(1, hash_argsort);
 
@@ -1195,8 +1197,8 @@
       _convert_indices_from_coo_to_csr(
         new_compressed_indices_coo_2d,
         is_transposed_indices
-          ? batch_numel_nonzero * sparse_dims[0]
-          : batch_numel_nonzero * sparse_dims[1],
+          ? batch_numel_nonzero * sparse_dim[0]
+          : batch_numel_nonzero * sparse_dim[1],
         is_out_int32),
       batch_numel_nonzero,
       is_out_int32)
@@ -1415,55 +1417,47 @@
  * https://github.com/scipy/scipy/blob/8a64c938ddf1ae4c02a08d2c5e38daeb8d061d38/scipy/sparse/sparsetools/csr.h
  * Modified to ensure sorted BSR column indices.
  */
-template <class I, class T, bool compressed_rows>
+template <class index_t, class scalar_t, bool compressed_rows>
 void _compressed_to_block_compressed_cpu_kernel(
-    const I n_dim_compressed,
-    const I n_dim_plain,
-    const I C,
-    const I P,
-    const I D,
-    const I* input_compressed_indices,
-    const I* input_plain_indices,
-    const T* input_values,
-    I* result_compressed_indices,
-    I* result_plain_indices,
-    T* result_values) {
-<<<<<<< HEAD
+    const index_t n_compressed, // Tensor size along compressed dimension
+    const index_t n_plain, // Tensor size along plain dimension
+    const index_t C, // Block size along compressed dimensions
+    const index_t P, // Block size along plain dimension
+    const index_t D, // Number of elements in dense dimensions
+    const index_t* input_compressed_indices,
+    const index_t* input_plain_indices,
+    const scalar_t* input_values,
+    index_t* result_compressed_indices,
+    index_t* result_plain_indices,
+    scalar_t* result_values) {
   // All blocks are possible, that is, may be allocated if a single
   // non-zero value lives within them. Otherwise they're not.
-=======
-  // All blocks are possible, that is, may be allocated if a single non-zero
-  // value lives within them. Otherwise they're not.
-
-  // Allocate pointers for all possible column blocks plus 1
-  std::vector<T*> blocks(n_col / C + 1, nullptr);
->>>>>>> 4f6b0de6
 
   // Allocate pointers for all possible plain blocks plus 1
-  std::vector<T*> blocks(n_dim_plain / P + 1, (T*)0);
-
-  assert(n_dim_compressed % C == 0);
-  assert(n_dim_plain % P == 0);
+  std::vector<scalar_t*> blocks(n_plain / P + 1, nullptr);
+
+  assert(n_compressed % C == 0);
+  assert(n_plain % P == 0);
 
   // Number of blocks along compressed dim
-  I n_bcompressed = n_dim_compressed / C;
+  index_t n_bcompressed = n_compressed / C;
   // Number of blocks along plain_dim
-  I n_bplain = n_dim_plain / P;
+  index_t n_bplain = n_plain / P;
 
   // Number of elements per block
-  I CPD = C * P * D;
+  index_t CPD = C * P * D;
   // Number of blocks overall
-  I n_blks = 0;
+  index_t n_blks = 0;
 
   result_compressed_indices[0] = 0;
 
   // Iterate over blocks along compressed dim
-  for (I block_c = 0; block_c < n_bcompressed; block_c++) {
+  for (index_t block_c = 0; block_c < n_bcompressed; block_c++) {
     // Iterate over blocks along plain dim to locate non-zero blocks,
     // this guarantees sorted plain dim indices
-    for (I block_p = 0; block_p < n_bplain; block_p ++) {
-      for (I i = input_compressed_indices[C * block_c]; i < input_compressed_indices[C * (block_c + 1)]; i++) {
-        I p = input_plain_indices[i]; // plain dim element index
+    for (index_t block_p = 0; block_p < n_bplain; block_p ++) {
+      for (index_t i = input_compressed_indices[C * block_c]; i < input_compressed_indices[C * (block_c + 1)]; i++) {
+        index_t p = input_plain_indices[i]; // plain dim element index
         if (p / P == block_p) {
           blocks[block_p] = result_values + CPD * n_blks;
           result_plain_indices[n_blks] = block_p;
@@ -1474,24 +1468,23 @@
     }
 
     // Iterate over compressed dim within block
-    for (I cb = 0; cb < C; cb++) {
-      I c = C * block_c + cb; // compressed dim index
-      for (I i = input_compressed_indices[c]; i < input_compressed_indices[c + 1]; i++) {
-        I p = input_plain_indices[i]; // plain dim index
+    for (index_t cb = 0; cb < C; cb++) {
+      index_t c = C * block_c + cb; // compressed dim index
+      for (index_t i = input_compressed_indices[c]; i < input_compressed_indices[c + 1]; i++) {
+        index_t p = input_plain_indices[i]; // plain dim index
 
         // Block corresponding to plain dim index
-        I block_p = p / P;
+        index_t block_p = p / P;
         // Plain dim index within block
-        I pb = p % P;
+        index_t pb = p % P;
 
         // Specific blocks entries should not be visited more than
         // once.  Scipy code does an addition here. Why?
         // A possible answer: Scipy code supports "uncoalesced CSR"
         // format that allows repeated plain dim indices, and
         // compressed and plain indices may be unsorted.
-        for (I j = 0; j < D; j++) {
-          *(blocks[block_p] + (compressed_rows ? P * cb + pb : C * pb + cb) * D + j) = input_values[i * D + j];
-        }
+        std::copy(input_values + i * D, input_values + (i + 1) * D,
+                  blocks[block_p] + (compressed_rows ? P * cb + pb : C * pb + cb) * D);
       }
     }
 
@@ -1514,20 +1507,21 @@
  * Based on
  * https://github.com/scipy/scipy/blob/8a64c938ddf1ae4c02a08d2c5e38daeb8d061d38/scipy/sparse/sparsetools/csr.h
  */
-template <class I>
-I compressed_count_blocks(
-    const I n_compressed_dim,
-    const I n_plain_dim,
-    const I C,
-    const I P,
-    const I Ap[],
-    const I Aj[]) {
-  std::vector<I> mask(n_plain_dim / P + 1, -1);
-  I n_blks = 0;
-  for (I c = 0; c < n_compressed_dim; c++) {
-    I bc = c / C;
-    for (I p = Ap[c]; p < Ap[c + 1]; p++) {
-      I bp = Aj[p] / P;
+template <class index_t>
+index_t compressed_count_blocks(
+    const index_t n_compressed, // Tensor size along compressed dimension
+    const index_t n_plain, // Tensor size along plain dimension
+    const index_t C, // Block size along compressed dimensions
+    const index_t P, // Block size along plain dimension
+    const index_t Ac[], // Compressed indices
+    const index_t Ap[] // Plain indices
+  ) {
+  std::vector<index_t> mask(n_plain / P + 1, -1);
+  index_t n_blks = 0;
+  for (index_t c = 0; c < n_compressed; c++) {
+    index_t bc = c / C;
+    for (index_t i = Ac[c]; i < Ac[c + 1]; i++) {
+      index_t bp = Ap[i] / P;
       if (mask[bp] != bc) {
         mask[bp] = bc;
         n_blks++;
@@ -1567,19 +1561,17 @@
   // block, if it contains a non-zero element we will allocate values
   // and indices for it.
   int64_t num_blocks;
-  auto compressed_dims = (target_layout == Layout::SparseBsr) ? self.size(0) : self.size(1);
-  auto plain_dims = (target_layout == Layout::SparseBsr) ? self.size(1) : self.size(0);
+  auto compressed_dim = (target_layout == Layout::SparseBsr) ? self.size(0) : self.size(1);
+  auto plain_dim = (target_layout == Layout::SparseBsr) ? self.size(1) : self.size(0);
   auto compressed_blocksize = (target_layout == Layout::SparseBsr) ? blocksize[0] : blocksize[1];
   auto plain_blocksize = (target_layout == Layout::SparseBsr) ? blocksize[1] : blocksize[0];
 
-  auto n_row = self.size(0);
-  auto n_col = self.size(1);
   AT_DISPATCH_INDEX_TYPES(
       input_compressed_indices.scalar_type(), "_compressed_to_block_compressed_cpu", [&] {
         num_blocks =
           compressed_count_blocks<index_t>(
-              compressed_dims,
-              plain_dims,
+              compressed_dim,
+              plain_dim,
               compressed_blocksize,
               plain_blocksize,
               input_compressed_indices.data_ptr<index_t>(),
@@ -1591,7 +1583,7 @@
 
   Tensor result_values = input_values.new_zeros(values_shape);
   Tensor result_compressed_indices =
-      input_compressed_indices.new_empty({((target_layout == Layout::SparseBsr) ? n_row / blocksize[0] : n_col / blocksize[1]) + 1});
+      input_compressed_indices.new_empty({compressed_dim /compressed_blocksize + 1});
   Tensor result_plain_indices = input_plain_indices.new_empty({num_blocks});
 
   // Next we copy over non-zero elements into the allocated blocks.
@@ -1602,8 +1594,8 @@
         AT_DISPATCH_SPARSE_VALUE_TYPES(
             input_values.scalar_type(), "_compressed_to_block_compressed_cpu", [&] {
               _compressed_to_block_compressed_cpu_kernel<index_t, scalar_t, target_layout == Layout::SparseBsr>(
-                  compressed_dims,
-                  plain_dims,
+                  compressed_dim,
+                  plain_dim,
                   compressed_blocksize,
                   plain_blocksize,
                   n_dense,
@@ -1649,7 +1641,7 @@
                 "to_sparse_bsr: conversion from Csr to Bsr for batched inputs is not implemented.");
 
     if (self.device() != kCPU) {
-      TORCH_WARN("sparse_compressed_to_sparse_bsr executing on the CPU device, as currently this device in the only one supported, the performance may be sub-optimal");
+      TORCH_WARN("sparse_compressed_to_sparse_bsr executing on the CPU device, the performance may be sub-optimal");
     }
     return _compressed_to_block_compressed_cpu<kSparseBsr>(self.cpu(), blocksize).to(self.device());
   }
@@ -1682,7 +1674,7 @@
                 "to_sparse_bsc: conversion from Csc to Bsc for batched inputs is not implemented.");
 
     if (self.device() != kCPU) {
-      TORCH_WARN("sparse_compressed_to_sparse_bsc executing on the CPU device, as currently this device in the only one supported, the performance may be sub-optimal");
+      TORCH_WARN("sparse_compressed_to_sparse_bsc executing on the CPU device, the performance may be sub-optimal");
     }
     return _compressed_to_block_compressed_cpu<kSparseBsc>(self.cpu(), blocksize).to(self.device());
   }
